--- conflicted
+++ resolved
@@ -46,12 +46,6 @@
     return libcudf_read_orc_statistics(make_source_info([filepath_or_buffer]))
 
 
-<<<<<<< HEAD
-cpdef read_orc(filepath_or_buffer, columns=None, stripes=None,
-               skip_rows=None, num_rows=None, use_index=True,
-               decimals_as_float=True, force_decimal_scale=None,
-               timestamp_type=None):
-=======
 cpdef read_orc(object filepath_or_buffer,
                object columns=None,
                object stripes=None,
@@ -61,7 +55,6 @@
                bool decimals_as_float=True,
                object force_decimal_scale=None,
                object timestamp_type=None):
->>>>>>> 1d5eec62
     """
     Cython function to call into libcudf API, see `read_orc`.
 
