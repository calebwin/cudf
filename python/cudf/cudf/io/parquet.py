# Copyright (c) 2019, NVIDIA CORPORATION.

import warnings

import pyarrow.parquet as pq

import cudf
import cudf._lib as libcudf
from cudf.utils import ioutils


@ioutils.doc_read_parquet_metadata()
def read_parquet_metadata(path):
    """{docstring}"""

    pq_file = pq.ParquetFile(path)

    num_rows = pq_file.metadata.num_rows
    num_row_groups = pq_file.num_row_groups
    col_names = pq_file.schema.names

    return num_rows, num_row_groups, col_names


@ioutils.doc_read_parquet()
def read_parquet(
    filepath_or_buffer,
    engine="cudf",
    columns=None,
    row_group=None,
    skip_rows=None,
    num_rows=None,
    strings_to_categorical=False,
    use_pandas_metadata=True,
    *args,
    **kwargs,
):
    """{docstring}"""

    filepath_or_buffer, compression = ioutils.get_filepath_or_buffer(
        filepath_or_buffer, None, **kwargs
    )
    if compression is not None:
        ValueError("URL content-encoding decompression is not supported")

    if engine == "cudf":
        df = libcudf.parquet.read_parquet(
            filepath_or_buffer,
            columns,
            row_group,
            skip_rows,
            num_rows,
            strings_to_categorical,
            use_pandas_metadata,
        )
    else:
        warnings.warn("Using CPU via PyArrow to read Parquet dataset.")
        pa_table = pq.read_pandas(
            filepath_or_buffer, columns=columns, *args, **kwargs
        )
        df = cudf.DataFrame.from_arrow(pa_table)

    return df


@ioutils.doc_to_parquet()
def to_parquet(
    df,
    path,
    engine="cudf",
    compression="snappy",
    index=None,
    partition_cols=None,
    statistics="ROWGROUP",
    *args,
    **kwargs,
):
    """{docstring}"""

    if engine == "cudf":
        if partition_cols is not None:
            ValueError(
                "'partition_cols' is currently not supported by the "
                + "gpu accelerated parquet writer"
            )

        # Ensure that no columns dtype is 'category'
        for col in df.columns:
            if df[col].dtype.name == "category":
                ValueError(
                    "'category' column dtypes are currently not "
                    + "supported by the gpu accelerated parquet writer"
                )

<<<<<<< HEAD
        return libcudf.parquet.write_parquet(
=======
        return libcudf.parquet.write_parquet_libcudf(
>>>>>>> 348aae2a
            df, path, index, compression=compression, statistics=statistics
        )
    else:

        # If index is empty set it to the expected default value of True
        if index is None:
            index = True

        pa_table = df.to_arrow(preserve_index=index)
        pq.write_to_dataset(
            pa_table, path, partition_cols=partition_cols, *args, **kwargs
        )<|MERGE_RESOLUTION|>--- conflicted
+++ resolved
@@ -92,11 +92,7 @@
                     + "supported by the gpu accelerated parquet writer"
                 )
 
-<<<<<<< HEAD
-        return libcudf.parquet.write_parquet(
-=======
         return libcudf.parquet.write_parquet_libcudf(
->>>>>>> 348aae2a
             df, path, index, compression=compression, statistics=statistics
         )
     else:
