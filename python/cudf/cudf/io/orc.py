--- conflicted
+++ resolved
@@ -117,14 +117,11 @@
     if not statistics:
         return None
     (column_names, raw_file_statistics, *raw_stripes_statistics,) = statistics
-<<<<<<< HEAD
 
     # Parse column names
     column_names = [
         column_name.decode("utf-8") for column_name in column_names
     ]
-=======
->>>>>>> e555de23
 
     # Parse statistics
     cs = cs_pb2.ColumnStatistics()
