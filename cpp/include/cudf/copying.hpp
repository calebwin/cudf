--- conflicted
+++ resolved
@@ -499,39 +499,6 @@
 std::unique_ptr<column> copy_if_else(column_view const& lhs, column_view const& rhs, column_view const& boolean_mask,
                                     rmm::mr::device_memory_resource *mr = rmm::mr::get_default_resource());
 
-<<<<<<< HEAD
-
-/**
- * @brief Scatters dense buffer `source` of size N to `target` of size K (K >= N)
- * as per `boolean_mask` of size K.
- *
- * `boolean_mask` should have N number of `true`s. If boolean mask is `true`,
- * corresponding value in target is updated with value from `source`, else it
- * is left untouched.
- *
- * Example:
- * source: {1, 5, 6, 8, 9}
- * boolean_mask: {true, false, false, false, true, true, false, true, true, false}
- * target:       {   2,     2,     3,     4,    4,     7,    7,    7,    8,    10}
- *
- * output:       {   1,     2,     3,     4,    5,     6,    7,    8,    9,    10}
- *
- * @throws cudf::logic_error if source.type() != target.type()
- * @throws cudf::logic_error if boolean_mask.type() != bool
- * @throws cudf::logic_error if boolean_mask.size() != target.size()
- *
- * @param[in] source column_view (dense buffer) which gets scattered
- * @param[in] target column_view which gets updated with scattered values from `source`
- * @param[in] boolean_mask column_view which is a scatter_map.
- * @param[in] mr Optional, The resource to use for all returned allocations
- *
- * @returns Returns a column_view by scattering `source` into `target` as per `boolean_mask`.
- */
-std::unique_ptr<column> boolean_mask_scatter(
-    column_view const& source, column_view const& target,
-    column_view const& boolean_mask,
-    rmm::mr::device_memory_resource *mr = rmm::mr::get_default_resource());
-=======
 /**
  * @brief   Returns a new column, where each element is selected from either @p lhs or 
  *          @p rhs based on the value of the corresponding element in @p boolean_mask
@@ -590,6 +557,35 @@
 std::unique_ptr<column> copy_if_else( scalar const& lhs, scalar const& rhs, column_view const& boolean_mask,
                                     rmm::mr::device_memory_resource *mr = rmm::mr::get_default_resource());
 
->>>>>>> 5f4c1230
+/**
+ * @brief Scatters dense buffer `source` of size N to `target` of size K (K >= N)
+ * as per `boolean_mask` of size K.
+ *
+ * `boolean_mask` should have N number of `true`s. If boolean mask is `true`,
+ * corresponding value in target is updated with value from `source`, else it
+ * is left untouched.
+ *
+ * Example:
+ * source: {1, 5, 6, 8, 9}
+ * boolean_mask: {true, false, false, false, true, true, false, true, true, false}
+ * target:       {   2,     2,     3,     4,    4,     7,    7,    7,    8,    10}
+ *
+ * output:       {   1,     2,     3,     4,    5,     6,    7,    8,    9,    10}
+ *
+ * @throws cudf::logic_error if source.type() != target.type()
+ * @throws cudf::logic_error if boolean_mask.type() != bool
+ * @throws cudf::logic_error if boolean_mask.size() != target.size()
+ *
+ * @param[in] source column_view (dense buffer) which gets scattered
+ * @param[in] target column_view which gets updated with scattered values from `source`
+ * @param[in] boolean_mask column_view which is a scatter_map.
+ * @param[in] mr Optional, The resource to use for all returned allocations
+ *
+ * @returns Returns a column_view by scattering `source` into `target` as per `boolean_mask`.
+ */
+std::unique_ptr<column> boolean_mask_scatter(
+    column_view const& source, column_view const& target,
+    column_view const& boolean_mask,
+    rmm::mr::device_memory_resource *mr = rmm::mr::get_default_resource());
 }  // namespace experimental
 }  // namespace cudf