--- conflicted
+++ resolved
@@ -44,178 +44,6 @@
 //! IO interfaces
 namespace io {
 namespace detail {
-<<<<<<< HEAD
-=======
-namespace avro {
-/**
- * @brief Options for the Avro reader.
- */
-struct reader_options {
-  std::vector<std::string> columns;
-
-  reader_options()                       = default;
-  reader_options(reader_options const &) = default;
-
-  /**
-   * @brief Constructor to populate reader options.
-   *
-   * @param columns Set of columns to read; empty for all columns
-   */
-  reader_options(std::vector<std::string> columns) : columns(std::move(columns)) {}
-};
-
-/**
- * @brief Class to read Avro dataset data into columns.
- */
-class reader {
- private:
-  class impl;
-  std::unique_ptr<impl> _impl;
-
- public:
-  /**
-   * @brief Constructor from an array of file paths
-   *
-   * @param filepaths Paths to the files containing the input dataset
-   * @param options Settings for controlling reading behavior
-   * @param mr Device memory resource to use for device memory allocation
-   */
-  explicit reader(std::vector<std::string> const &filepaths,
-                  reader_options const &options,
-                  rmm::mr::device_memory_resource *mr = rmm::mr::get_current_device_resource());
-
-  /**
-   * @brief Constructor from an array of datasources
-   *
-   * @param sources Input `datasource` objects to read the dataset from
-   * @param options Settings for controlling reading behavior
-   * @param mr Device memory resource to use for device memory allocation
-   */
-  explicit reader(std::vector<std::unique_ptr<cudf::io::datasource>> &&sources,
-                  reader_options const &options,
-                  rmm::mr::device_memory_resource *mr = rmm::mr::get_current_device_resource());
-
-  /**
-   * @brief Destructor explicitly-declared to avoid inlined in header
-   */
-  ~reader();
-
-  /**
-   * @brief Reads the entire dataset.
-   *
-   * @param stream CUDA stream used for device memory operations and kernel launches.
-   *
-   * @return The set of columns along with table metadata
-   */
-  table_with_metadata read_all(cudaStream_t stream = 0);
-
-  /**
-   * @brief Reads and returns a range of rows.
-   *
-   * @param skip_rows Number of rows to skip from the start
-   * @param num_rows Number of rows to read; use `0` for all remaining data
-   * @param metadata Optional location to return table metadata
-   * @param stream CUDA stream used for device memory operations and kernel launches.
-   *
-   * @return The set of columns along with table metadata
-   */
-  table_with_metadata read_rows(size_type skip_rows, size_type num_rows, cudaStream_t stream = 0);
-};
-
-}  // namespace avro
-
-namespace json {
-/**
- * @brief Options for the JSON reader.
- */
-struct reader_options {
-  bool lines = false;
-  /// Specify the compression format of the source or infer from file extension
-  compression_type compression = compression_type::AUTO;
-  /// Per-column types; disables type inference on those columns
-  std::vector<std::string> dtype;
-  bool dayfirst = false;
-
-  reader_options()                       = default;
-  reader_options(reader_options const &) = default;
-
-  /**---------------------------------------------------------------------------*
-   * @brief Constructor to populate reader options.
-   *
-   * @param[in] lines Restrict to `JSON Lines` format rather than full JSON
-   * @param[in] compression Compression type: "none", "infer", "gzip", "zip"
-   * @param[in] dtype Ordered list of data types; deduced from dataset if empty
-   *---------------------------------------------------------------------------**/
-  reader_options(bool lines,
-                 compression_type compression,
-                 std::vector<std::string> dtype,
-                 bool dayfirst)
-    : lines(lines), compression(compression), dtype(std::move(dtype)), dayfirst(dayfirst)
-  {
-  }
-};
-
-/**
- * @brief Class to read JSON dataset data into columns.
- */
-class reader {
- private:
-  class impl;
-  std::unique_ptr<impl> _impl;
-
- public:
-  /**
-   * @brief Constructor from an array of file paths
-   *
-   * @param filepaths Paths to the files containing the input dataset
-   * @param options Settings for controlling reading behavior
-   * @param mr Device memory resource to use for device memory allocation
-   */
-  explicit reader(std::vector<std::string> const &filepaths,
-                  reader_options const &options,
-                  rmm::mr::device_memory_resource *mr = rmm::mr::get_current_device_resource());
-
-  /**
-   * @brief Constructor from an array of datasources
-   *
-   * @param sources Input `datasource` objects to read the dataset from
-   * @param options Settings for controlling reading behavior
-   * @param mr Device memory resource to use for device memory allocation
-   */
-  explicit reader(std::vector<std::unique_ptr<cudf::io::datasource>> &&sources,
-                  reader_options const &options,
-                  rmm::mr::device_memory_resource *mr = rmm::mr::get_current_device_resource());
-
-  /**
-   * @brief Destructor explicitly-declared to avoid inlined in header
-   */
-  ~reader();
-
-  /*
-   * @brief Reads and returns the entire data set.
-   *
-   * @return cudf::table object that contains the array of cudf::column.
-   */
-  table_with_metadata read_all(cudaStream_t stream = 0);
-
-  /*
-   * @brief Reads and returns all the rows within a byte range.
-   *
-   * The returned data includes the row that straddles the end of the range.
-   * In other words, a row is included as long as the row begins within the byte
-   * range.
-   *
-   * @param[in] offset Byte offset from the start
-   * @param[in] size Number of bytes from the offset; set to 0 for all remaining
-   *
-   * @return cudf::table object that contains the array of cudf::column
-   */
-  table_with_metadata read_byte_range(size_t offset, size_t size, cudaStream_t stream = 0);
-};
-
-}  // namespace json
-
->>>>>>> 8cca4f1c
 namespace csv {
 /**
  * @brief Options for the CSV reader.
