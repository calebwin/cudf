--- conflicted
+++ resolved
@@ -27,13 +27,7 @@
 
 namespace cudf {
 namespace detail {
-<<<<<<< HEAD
-
-/**
- * @brief An immutable, non-owning view of device data as a column of elements
- * that is trivially copyable and usable in CUDA device code.
- **/
-=======
+
 /**
  * @brief An immutable, non-owning view of device data as a column of elements
  * that is trivially copyable and usable in CUDA device code.
@@ -46,7 +40,6 @@
  * is easily accessible from the associated column_view.
  *
  */
->>>>>>> cfb1f6b6
 class alignas(16) column_device_view_base {
  public:
   column_device_view_base()                               = delete;
@@ -68,11 +61,7 @@
    *
    * @tparam The type to cast to
    * @return T const* Typed pointer to underlying data
-<<<<<<< HEAD
-   **/
-=======
-   */
->>>>>>> cfb1f6b6
+   */
   template <typename T = void>
   __host__ __device__ T const* head() const noexcept
   {
@@ -90,36 +79,21 @@
    *
    * @tparam T The type to cast to
    * @return T const* Typed pointer to underlying data, including the offset
-<<<<<<< HEAD
-   **/
-=======
-   */
->>>>>>> cfb1f6b6
+   */
   template <typename T>
   __host__ __device__ T const* data() const noexcept
   {
     return head<T>() + _offset;
   }
-<<<<<<< HEAD
- 
-  /**
-   * @brief Returns the number of elements in the column
-   **/
-=======
-
-  /**
-   * @brief Returns the number of elements in the column
-   */
->>>>>>> cfb1f6b6
+
+  /**
+   * @brief Returns the number of elements in the column.
+   */
   __host__ __device__ size_type size() const noexcept { return _size; }
 
   /**
    * @brief Returns the element type
-<<<<<<< HEAD
-   **/
-=======
-   */
->>>>>>> cfb1f6b6
+   */
   __host__ __device__ data_type type() const noexcept { return _type; }
 
   /**
@@ -130,33 +104,8 @@
    *
    * @return true The bitmask is allocated
    * @return false The bitmask is not allocated
-<<<<<<< HEAD
-   **/
-  __host__ __device__ bool nullable() const noexcept {
-    return nullptr != _null_mask;
-  }
-
-  /**
-   * @brief Returns the count of null elements
-   **/
-  __host__ __device__ size_type null_count() const noexcept {
-    return _null_count;
-  }
-
-  /**
-   * @brief Indicates whether the column contains null elements,
-   * i.e., `null_count() > 0`
-   *
-   * @return true The column contains null elements
-   * @return false All elements are valid
-   **/
-  __host__ __device__ bool has_nulls() const noexcept {
-    return null_count() > 0;
-  }
-=======
    */
   __host__ __device__ bool nullable() const noexcept { return nullptr != _null_mask; }
->>>>>>> cfb1f6b6
 
   /**
    * @brief Returns raw pointer to the underlying bitmask allocation.
@@ -164,24 +113,13 @@
    * @note This function does *not* account for the `offset()`.
    *
    * @note If `null_count() == 0`, this may return `nullptr`.
-<<<<<<< HEAD
-   **/
-  __host__ __device__ bitmask_type const* null_mask() const noexcept {
-    return _null_mask;
-  }
-=======
    */
   __host__ __device__ bitmask_type const* null_mask() const noexcept { return _null_mask; }
->>>>>>> cfb1f6b6
 
   /**
    * @brief Returns the index of the first element relative to the base memory
    * allocation, i.e., what is returned from `head<T>()`.
-<<<<<<< HEAD
-   **/
-=======
-   */
->>>>>>> cfb1f6b6
+   */
   __host__ __device__ size_type offset() const noexcept { return _offset; }
 
   /**
@@ -197,14 +135,9 @@
    * @param element_index The index of the element to query
    * @return true The element is valid
    * @return false The element is null
-<<<<<<< HEAD
-   **/
-  __device__ bool is_valid(size_type element_index) const noexcept {
-=======
    */
   __device__ bool is_valid(size_type element_index) const noexcept
   {
->>>>>>> cfb1f6b6
     return not nullable() or is_valid_nocheck(element_index);
   }
 
@@ -219,16 +152,10 @@
    * @param element_index The index of the element to query
    * @return true The element is valid
    * @return false The element is null
-<<<<<<< HEAD
-   **/
-  __device__ bool is_valid_nocheck(size_type element_index) const noexcept {
-    return bit_is_set(_null_mask, offset()+element_index);
-=======
    */
   __device__ bool is_valid_nocheck(size_type element_index) const noexcept
   {
     return bit_is_set(_null_mask, offset() + element_index);
->>>>>>> cfb1f6b6
   }
 
   /**
@@ -243,14 +170,9 @@
    * @param element_index The index of the element to query
    * @return true The element is null
    * @return false The element is valid
-<<<<<<< HEAD
-   **/
-  __device__ bool is_null(size_type element_index) const noexcept {
-=======
    */
   __device__ bool is_null(size_type element_index) const noexcept
   {
->>>>>>> cfb1f6b6
     return not is_valid(element_index);
   }
 
@@ -264,14 +186,9 @@
    * @param element_index The index of the element to query
    * @return true The element is null
    * @return false The element is valid
-<<<<<<< HEAD
-   **/
-  __device__ bool is_null_nocheck(size_type element_index) const noexcept {
-=======
    */
   __device__ bool is_null_nocheck(size_type element_index) const noexcept
   {
->>>>>>> cfb1f6b6
     return not is_valid_nocheck(element_index);
   }
 
@@ -282,16 +199,10 @@
    * false`.
    *
    * @param element_index
-<<<<<<< HEAD
-   * @return __device__ get_mask_word
-   **/
-  __device__ bitmask_type get_mask_word(size_type word_index) const noexcept {
-=======
    * @return bitmask word for the given word_index
    */
   __device__ bitmask_type get_mask_word(size_type word_index) const noexcept
   {
->>>>>>> cfb1f6b6
     return null_mask()[word_index];
   }
 
@@ -326,11 +237,7 @@
 /**
  * @brief An immutable, non-owning view of device data as a column of elements
  * that is trivially copyable and usable in CUDA device code.
-<<<<<<< HEAD
- **/
-=======
  */
->>>>>>> cfb1f6b6
 class alignas(16) column_device_view : public detail::column_device_view_base {
  public:
   column_device_view()                          = delete;
@@ -348,11 +255,7 @@
    * @param column Column view from which to create this instance.
    * @param h_ptr Host memory pointer on which to place any child data.
    * @param d_ptr Device memory pointer on which to base any child pointers.
-<<<<<<< HEAD
-   **/
-=======
-   */
->>>>>>> cfb1f6b6
+   */
   column_device_view(column_view column, void* h_ptr, void* d_ptr);
 
   /**
@@ -366,11 +269,7 @@
    *
    * @tparam T The element type
    * @param element_index Position of the desired element
-<<<<<<< HEAD
-   **/
-=======
-   */
->>>>>>> cfb1f6b6
+   */
   template <typename T>
   __device__ T const element(size_type element_index) const noexcept
   {
@@ -379,11 +278,7 @@
 
   /**
    * @brief Iterator for navigating this column
-<<<<<<< HEAD
-   **/
-=======
-   */
->>>>>>> cfb1f6b6
+   */
   using count_it = thrust::counting_iterator<size_type>;
   template <typename T>
   using const_iterator = thrust::transform_iterator<detail::value_accessor<T>, count_it>;
@@ -396,12 +291,7 @@
    * when accessing null elements.
    *
    * For columns with null elements, use `make_null_replacement_iterator`.
-<<<<<<< HEAD
-   * @throws `cudf::logic_error` if `has_nulls() == true`
-   **/
-=======
-   */
->>>>>>> cfb1f6b6
+   */
   template <typename T>
   const_iterator<T> begin() const
   {
@@ -409,17 +299,7 @@
   }
 
   /**
-<<<<<<< HEAD
-   * @brief Return an iterator to the element following the last element of the column. 
-   *
-   * This iterator only supports columns where `has_nulls() == false`.
-   * For columns with null elements, use `make_null_replacement_iterator`.
-   * @throws `cudf::logic_error` if `has_nulls() == true`
-   **/
-  template<typename T>
-  const_iterator<T> end() const {
-=======
-   * @brief Return an iterator to the element following the last element of the column.
+   * @brief Returns an iterator to the element following the last element of the column.
    *
    * This iterator only supports columns where `has_nulls() == false`. Using it
    * with columns where `has_nulls() == true` will result in undefined behavior
@@ -430,17 +310,12 @@
   template <typename T>
   const_iterator<T> end() const
   {
->>>>>>> cfb1f6b6
     return const_iterator<T>{count_it{size()}, detail::value_accessor<T>{*this}};
   }
 
   /**
    * @brief Pair iterator for navigating this column
-<<<<<<< HEAD
-   **/
-=======
-   */
->>>>>>> cfb1f6b6
+   */
   template <typename T, bool has_nulls>
   using const_pair_iterator =
     thrust::transform_iterator<detail::pair_accessor<T, has_nulls>, count_it>;
@@ -460,11 +335,7 @@
    * @throws `cudf::logic_error` if tparam `has_nulls == true` and
    * `nullable() == false`
    * @throws `cudf::logic_error` if column datatype and Element type mismatch.
-<<<<<<< HEAD
-   **/
-=======
-   */
->>>>>>> cfb1f6b6
+   */
   template <typename T, bool has_nulls>
   const_pair_iterator<T, has_nulls> pair_begin() const
   {
@@ -479,20 +350,12 @@
    * @throws `cudf::logic_error` if tparam `has_nulls == true` and
    * `nullable() == false`
    * @throws `cudf::logic_error` if column datatype and Element type mismatch.
-<<<<<<< HEAD
-   **/
-  template<typename T, bool has_nulls>
-  const_pair_iterator<T, has_nulls> pair_end() const {
-    return const_pair_iterator<T, has_nulls>{
-        count_it{size()}, detail::pair_accessor<T, has_nulls>{*this}};
-=======
    */
   template <typename T, bool has_nulls>
   const_pair_iterator<T, has_nulls> pair_end() const
   {
     return const_pair_iterator<T, has_nulls>{count_it{size()},
                                              detail::pair_accessor<T, has_nulls>{*this}};
->>>>>>> cfb1f6b6
   }
 
   /**
@@ -513,30 +376,16 @@
    * allocated
    * @return A `unique_ptr` to a `column_device_view` that makes the data from
    *`source_view` available in device memory.
-<<<<<<< HEAD
-   **/
-  static std::unique_ptr<column_device_view,
-                         std::function<void(column_device_view*)>>
-  create(column_view source_view, cudaStream_t stream = 0);
-
-  /**
-   * @brief Destroy the `device_column_view` object.
+   */
+  static std::unique_ptr<column_device_view, std::function<void(column_device_view*)>> create(
+    column_view source_view, cudaStream_t stream = 0);
+
+  /**
+   * @brief Destroy the `column_device_view` object.
    *
    * @note Does not free the column data, simply free's the device memory
    * allocated to hold the child views.
-   **/
-=======
-   */
-  static std::unique_ptr<column_device_view, std::function<void(column_device_view*)>> create(
-    column_view source_view, cudaStream_t stream = 0);
-
-  /**
-   * @brief Destroy the `column_device_view` object.
-   *
-   * @note Does not free the column data, simply free's the device memory
-   * allocated to hold the child views.
-   */
->>>>>>> cfb1f6b6
+   */
   void destroy();
 
   /**
@@ -544,12 +393,8 @@
    * device view of the specified column and it's children.
    *
    * @param source_view The `column_view` to use for this calculation.
-<<<<<<< HEAD
-   **/
-=======
    * @return number of bytes to store device view in GPU memory
    */
->>>>>>> cfb1f6b6
   static std::size_t extent(column_view const& source_view);
 
   /**
@@ -557,14 +402,9 @@
    *
    * @param child_index The index of the desired child
    * @return column_view The requested child `column_view`
-<<<<<<< HEAD
-   **/
-  __device__ column_device_view child(size_type child_index) const noexcept {
-=======
    */
   __device__ column_device_view child(size_type child_index) const noexcept
   {
->>>>>>> cfb1f6b6
     return d_children[child_index];
   }
 
@@ -582,25 +422,15 @@
    * @note This constructor is for internal use only. To create a
    *`column_device_view` from a `column_view`, the
    *`column_device_view::create()` function should be used.
-<<<<<<< HEAD
-   **/
-=======
-   */
->>>>>>> cfb1f6b6
+   */
   column_device_view(column_view source);
 };
 
 /**
  * @brief A mutable, non-owning view of device data as a column of elements
  * that is trivially copyable and usable in CUDA device code.
-<<<<<<< HEAD
- **/
-class alignas(16) mutable_column_device_view
-    : public detail::column_device_view_base {
-=======
  */
 class alignas(16) mutable_column_device_view : public detail::column_device_view_base {
->>>>>>> cfb1f6b6
  public:
   mutable_column_device_view()                                  = delete;
   ~mutable_column_device_view()                                 = default;
@@ -617,14 +447,8 @@
    * @param column Column view from which to create this instance.
    * @param h_ptr Host memory pointer on which to place any child data.
    * @param d_ptr Device memory pointer on which to base any child pointers.
-<<<<<<< HEAD
-   **/
-  mutable_column_device_view(mutable_column_view column, void* h_ptr,
-                             void* d_ptr);
-=======
    */
   mutable_column_device_view(mutable_column_view column, void* h_ptr, void* d_ptr);
->>>>>>> cfb1f6b6
 
   /**
    * @brief Factory to construct a column view that is usable in device memory.
@@ -643,13 +467,8 @@
    * @param stream optional, stream on which the memory for children will be
    * allocated
    * @return A `unique_ptr` to a `mutable_column_device_view` that makes the
-<<<<<<< HEAD
-   *data from `source_view` available in device memory.
-   **/
-=======
    * data from `source_view` available in device memory.
    */
->>>>>>> cfb1f6b6
   static std::unique_ptr<mutable_column_device_view,
                          std::function<void(mutable_column_device_view*)>>
   create(mutable_column_view source_view, cudaStream_t stream = 0);
@@ -666,11 +485,7 @@
    *
    * @tparam The type to cast to
    * @return T* Typed pointer to underlying data
-<<<<<<< HEAD
-   **/
-=======
-   */
->>>>>>> cfb1f6b6
+   */
   template <typename T = void>
   __host__ __device__ T* head() const noexcept
   {
@@ -687,11 +502,7 @@
    *
    * @tparam T The type to cast to
    * @return T* Typed pointer to underlying data, including the offset
-<<<<<<< HEAD
-   **/
-=======
-   */
->>>>>>> cfb1f6b6
+   */
   template <typename T>
   __host__ __device__ T* data() const noexcept
   {
@@ -705,11 +516,7 @@
    *
    * @tparam T The element type
    * @param element_index Position of the desired element
-<<<<<<< HEAD
-   **/
-=======
-   */
->>>>>>> cfb1f6b6
+   */
   template <typename T>
   __device__ T& element(size_type element_index) noexcept
   {
@@ -722,26 +529,15 @@
    * @note This function does *not* account for the `offset()`.
    *
    * @note If `null_count() == 0`, this may return `nullptr`.
-<<<<<<< HEAD
-   **/
-  __host__ __device__ bitmask_type* null_mask() const noexcept {
-    return const_cast<bitmask_type*>(
-        detail::column_device_view_base::null_mask());
-=======
    */
   __host__ __device__ bitmask_type* null_mask() const noexcept
   {
     return const_cast<bitmask_type*>(detail::column_device_view_base::null_mask());
->>>>>>> cfb1f6b6
   }
 
   /**
    * @brief Iterator for navigating this column
-<<<<<<< HEAD
-   **/
-=======
-   */
->>>>>>> cfb1f6b6
+   */
   using count_it = thrust::counting_iterator<size_type>;
   template <typename T>
   using iterator = thrust::transform_iterator<detail::mutable_value_accessor<T>, count_it>;
@@ -752,11 +548,7 @@
    *
    * @tparam T The desired type
    * @return T* Pointer to the first element after casting
-<<<<<<< HEAD
-   **/
-=======
-   */
->>>>>>> cfb1f6b6
+   */
   template <typename T>
   std::enable_if_t<is_fixed_width<T>(), iterator<T>> begin()
   {
@@ -769,11 +561,7 @@
    *
    * @tparam T The desired type
    * @return T const* Pointer to one past the last element after casting
-<<<<<<< HEAD
-   **/
-=======
-   */
->>>>>>> cfb1f6b6
+   */
   template <typename T>
   std::enable_if_t<is_fixed_width<T>(), iterator<T>> end()
   {
@@ -785,17 +573,10 @@
    *
    * @param child_index The index of the desired child
    * @return column_view The requested child `column_view`
-<<<<<<< HEAD
-   **/
-  __device__ mutable_column_device_view& child(size_type child_index) const
-      noexcept {
-    return mutable_children[child_index];
-=======
    */
   __device__ mutable_column_device_view child(size_type child_index) const noexcept
   {
     return d_children[child_index];
->>>>>>> cfb1f6b6
   }
 
   /**
@@ -811,14 +592,9 @@
    * false`.
    *
    * @param element_index The index of the element to update
-<<<<<<< HEAD
-   **/
-  __device__ void set_valid(size_type element_index) const noexcept {
-=======
    */
   __device__ void set_valid(size_type element_index) const noexcept
   {
->>>>>>> cfb1f6b6
     return set_bit(null_mask(), element_index);
   }
 
@@ -834,14 +610,9 @@
    * false`.
    *
    * @param element_index The index of the element to update
-<<<<<<< HEAD
-   **/
-  __device__ void set_null(size_type element_index) const noexcept {
-=======
    */
   __device__ void set_null(size_type element_index) const noexcept
   {
->>>>>>> cfb1f6b6
     return clear_bit(null_mask(), element_index);
   }
 
@@ -854,15 +625,9 @@
    *
    * @param element_index The index of the element to update
    * @param new_element The new bitmask element
-<<<<<<< HEAD
-   **/
-  __device__ void set_mask_word(size_type word_index,
-                                bitmask_type new_word) const noexcept {
-=======
    */
   __device__ void set_mask_word(size_type word_index, bitmask_type new_word) const noexcept
   {
->>>>>>> cfb1f6b6
     null_mask()[word_index] = new_word;
   }
 
@@ -871,11 +636,7 @@
    * device view of the specified column and it's children.
    *
    * @param source_view The `column_view` to use for this calculation.
-<<<<<<< HEAD
-   **/
-=======
-   */
->>>>>>> cfb1f6b6
+   */
   static std::size_t extent(mutable_column_view source_view);
 
   /**
@@ -900,21 +661,8 @@
    * @note This constructor is for internal use only. To create a
    *`mutable_column_device_view` from a `column_view`, the
    *`mutable_column_device_view::create()` function should be used.
-<<<<<<< HEAD
-   **/
+   */
   mutable_column_device_view(mutable_column_view source);
-
-  /**
-   * @brief Destroy the `device_column_view` object.
-   *
-   * @note Does not free the column data, simply free's the device memory
-   * allocated to hold the child views.
-   **/
-  void destroy();
-=======
-   */
-  mutable_column_device_view(mutable_column_view source);
->>>>>>> cfb1f6b6
 };
 
 /**
@@ -927,11 +675,7 @@
  *
  * @param element_index Position of the desired string element
  * @return string_view instance representing this element at this index
-<<<<<<< HEAD
- **/
-=======
  */
->>>>>>> cfb1f6b6
 template <>
 __device__ inline string_view const column_device_view::element<string_view>(
   size_type element_index) const noexcept
