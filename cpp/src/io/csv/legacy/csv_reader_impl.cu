--- conflicted
+++ resolved
@@ -50,15 +50,9 @@
 namespace cudf {
 namespace io {
 namespace csv {
-<<<<<<< HEAD
-
 
 /**
- * @brief Estimates the maximum expected length or a row, based on the number 
-=======
-/**---------------------------------------------------------------------------*
  * @brief Estimates the maximum expected length or a row, based on the number
->>>>>>> cfb1f6b6
  * of columns
  *
  * If the number of columns is not available, it will return a value large
@@ -67,22 +61,7 @@
  * @param[in] num_columns Number of columns in the CSV file (optional)
  *
  * @return Estimated maximum size of a row, in bytes
-<<<<<<< HEAD
  **/
- constexpr size_t calculateMaxRowSize(int num_columns=0) noexcept {
-	constexpr size_t max_row_bytes = 16*1024; // 16KB
-	constexpr size_t column_bytes = 64;
-	constexpr size_t base_padding = 1024; // 1KB
-	if (num_columns == 0){
-		// Use flat size if the number of columns is not known
-		return max_row_bytes;
-	}
-	else {
-		// Expand the size based on the number of columns, if available
-		return base_padding + num_columns * column_bytes; 
-	}
-=======
- *---------------------------------------------------------------------------**/
 constexpr size_t calculateMaxRowSize(int num_columns = 0) noexcept
 {
   constexpr size_t max_row_bytes = 16 * 1024;  // 16KB
@@ -95,7 +74,6 @@
     // Expand the size based on the number of columns, if available
     return base_padding + num_columns * column_bytes;
   }
->>>>>>> cfb1f6b6
 }
 
 /**
