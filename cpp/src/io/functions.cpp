--- conflicted
+++ resolved
@@ -179,7 +179,6 @@
 namespace detail_orc = cudf::io::detail::orc;
 
 // Freeform API wraps the detail reader class API
-<<<<<<< HEAD
 std::vector<std::string> read_orc_statistics(source_info const& src_info)
 {
   // Get source to read statistics from
@@ -235,10 +234,7 @@
 }
 
 // Freeform API wraps the detail reader class API
-table_with_metadata read_orc(read_orc_args const& args, rmm::mr::device_memory_resource* mr)
-=======
 table_with_metadata read_orc(orc_reader_options const& options, rmm::mr::device_memory_resource* mr)
->>>>>>> 17b0012a
 {
   CUDF_FUNC_RANGE();
   auto reader = make_reader<detail_orc::reader>(options.source(), options, mr);
