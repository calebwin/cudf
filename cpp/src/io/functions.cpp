/*
 * Copyright (c) 2019-2020, NVIDIA CORPORATION.
 *
 * Licensed under the Apache License, Version 2.0 (the "License");
 * you may not use this file except in compliance with the License.
 * You may obtain a copy of the License at
 *
 *     http://www.apache.org/licenses/LICENSE-2.0
 *
 * Unless required by applicable law or agreed to in writing, software
 * distributed under the License is distributed on an "AS IS" BASIS,
 * WITHOUT WARRANTIES OR CONDITIONS OF ANY KIND, either express or implied.
 * See the License for the specific language governing permissions and
 * limitations under the License.
 */

#include <cudf/detail/nvtx/ranges.hpp>
<<<<<<< HEAD
#include <cudf/io/detail/orc.hpp>
#include <cudf/io/functions.hpp>
#include <cudf/io/orc.hpp>
=======
#include <cudf/io/detail/parquet.hpp>
#include <cudf/io/functions.hpp>
#include <cudf/io/parquet.hpp>
>>>>>>> ac39e372
#include <cudf/io/readers.hpp>
#include <cudf/io/writers.hpp>
#include <cudf/table/table.hpp>
#include <cudf/utilities/error.hpp>

#include "orc/chunked_state.hpp"
#include "parquet/chunked_state.hpp"

namespace cudf {
namespace io {
<<<<<<< HEAD

// Returns builder for orc_reader_options
orc_reader_options_builder orc_reader_options::builder(source_info const& src)
{
  return orc_reader_options_builder{src};
}
// Returns builder for orc_writer_options
orc_writer_options_builder orc_writer_options::builder(sink_info const& sink,
                                                       table_view const& table)
{
  return orc_writer_options_builder{sink, table};
}
// Returns builder for chunked_orc_writer_options
chunked_orc_writer_options_builder chunked_orc_writer_options::builder(sink_info const& sink)
{
  return chunked_orc_writer_options_builder{sink};
=======
// Returns builder for parquet_reader_options
parquet_reader_options_builder parquet_reader_options::builder(source_info const& src)
{
  return parquet_reader_options_builder{src};
}

// Returns builder for parquet_writer_options
parquet_writer_options_builder parquet_writer_options::builder(sink_info const& sink,
                                                               table_view const& table)
{
  return parquet_writer_options_builder{sink, table};
}

// Returns builder for parquet_writer_options
parquet_writer_options_builder parquet_writer_options::builder()
{
  return parquet_writer_options_builder();
}

// Returns builder for chunked_parquet_writer_options
chunked_parquet_writer_options_builder chunked_parquet_writer_options::builder(
  sink_info const& sink)
{
  return chunked_parquet_writer_options_builder(sink);
>>>>>>> ac39e372
}

namespace {
template <typename reader, typename reader_options>
std::unique_ptr<reader> make_reader(source_info const& src_info,
                                    reader_options const& options,
                                    rmm::mr::device_memory_resource* mr)
{
  if (src_info.type == io_type::FILEPATH) {
    return std::make_unique<reader>(src_info.filepaths, options, mr);
  }

  std::vector<std::unique_ptr<datasource>> datasources;
  if (src_info.type == io_type::HOST_BUFFER) {
    datasources = cudf::io::datasource::create(src_info.buffers);
  } else if (src_info.type == io_type::USER_IMPLEMENTED) {
    datasources = cudf::io::datasource::create(src_info.user_sources);
  } else {
    CUDF_FAIL("Unsupported source type");
  }

  return std::make_unique<reader>(std::move(datasources), options, mr);
}

template <typename writer, typename writer_options>
std::unique_ptr<writer> make_writer(sink_info const& sink,
                                    writer_options const& options,
                                    rmm::mr::device_memory_resource* mr)
{
  if (sink.type == io_type::FILEPATH) {
    return std::make_unique<writer>(cudf::io::data_sink::create(sink.filepath), options, mr);
  }
  if (sink.type == io_type::HOST_BUFFER) {
    return std::make_unique<writer>(cudf::io::data_sink::create(sink.buffer), options, mr);
  }
  if (sink.type == io_type::VOID) {
    return std::make_unique<writer>(cudf::io::data_sink::create(), options, mr);
  }
  if (sink.type == io_type::USER_IMPLEMENTED) {
    return std::make_unique<writer>(cudf::io::data_sink::create(sink.user_sink), options, mr);
  }
  CUDF_FAIL("Unsupported sink type");
}

}  // namespace

// Freeform API wraps the detail reader class API
table_with_metadata read_avro(read_avro_args const& args, rmm::mr::device_memory_resource* mr)
{
  namespace avro = cudf::io::detail::avro;

  CUDF_FUNC_RANGE();
  avro::reader_options options{args.columns};
  auto reader = make_reader<avro::reader>(args.source, options, mr);

  if (args.skip_rows != -1 || args.num_rows != -1) {
    return reader->read_rows(args.skip_rows, args.num_rows);
  } else {
    return reader->read_all();
  }
}

// Freeform API wraps the detail reader class API
table_with_metadata read_json(read_json_args const& args, rmm::mr::device_memory_resource* mr)
{
  namespace json = cudf::io::detail::json;

  CUDF_FUNC_RANGE();
  json::reader_options options{args.lines, args.compression, args.dtype, args.dayfirst};
  auto reader = make_reader<json::reader>(args.source, options, mr);

  if (args.byte_range_offset != 0 || args.byte_range_size != 0) {
    return reader->read_byte_range(args.byte_range_offset, args.byte_range_size);
  } else {
    return reader->read_all();
  }
}

// Freeform API wraps the detail reader class API
table_with_metadata read_csv(read_csv_args const& args, rmm::mr::device_memory_resource* mr)
{
  namespace csv = cudf::io::detail::csv;

  CUDF_FUNC_RANGE();
  csv::reader_options options{};
  options.compression        = args.compression;
  options.lineterminator     = args.lineterminator;
  options.delimiter          = args.delimiter;
  options.decimal            = args.decimal;
  options.thousands          = args.thousands;
  options.comment            = args.comment;
  options.dayfirst           = args.dayfirst;
  options.delim_whitespace   = args.delim_whitespace;
  options.skipinitialspace   = args.skipinitialspace;
  options.skip_blank_lines   = args.skip_blank_lines;
  options.header             = args.header;
  options.infer_date_names   = args.infer_date_names;
  options.infer_date_indexes = args.infer_date_indexes;
  options.names              = args.names;
  options.dtype              = args.dtype;
  options.use_cols_indexes   = args.use_cols_indexes;
  options.use_cols_names     = args.use_cols_names;
  options.true_values.insert(
    options.true_values.end(), args.true_values.begin(), args.true_values.end());
  options.false_values.insert(
    options.false_values.end(), args.false_values.begin(), args.false_values.end());
  if (!args.na_filter) {
    options.na_values.clear();
  } else if (!args.keep_default_na) {
    options.na_values = args.na_values;
  } else {
    options.na_values.insert(options.na_values.end(), args.na_values.begin(), args.na_values.end());
  }
  options.prefix           = args.prefix;
  options.mangle_dupe_cols = args.mangle_dupe_cols;
  options.quotechar        = args.quotechar;
  options.quoting          = args.quoting;
  options.doublequote      = args.doublequote;
  options.timestamp_type   = args.timestamp_type;
  auto reader              = make_reader<csv::reader>(args.source, options, mr);

  if (args.byte_range_offset != 0 || args.byte_range_size != 0) {
    return reader->read_byte_range(args.byte_range_offset, args.byte_range_size);
  } else if (args.skiprows != -1 || args.skipfooter != -1 || args.nrows != -1) {
    return reader->read_rows(args.skiprows, args.skipfooter, args.nrows);
  } else {
    return reader->read_all();
  }
}

// Freeform API wraps the detail writer class API
void write_csv(write_csv_args const& args, rmm::mr::device_memory_resource* mr)
{
  using namespace cudf::io::detail;

  auto writer = make_writer<csv::writer>(args.sink(), args, mr);

  writer->write_all(args.table(), args.metadata());
}

namespace detail_orc = cudf::io::detail::orc;

// Freeform API wraps the detail reader class API
table_with_metadata read_orc(orc_reader_options const& options, rmm::mr::device_memory_resource* mr)
{
  CUDF_FUNC_RANGE();
  auto reader = make_reader<detail_orc::reader>(options.get_source(), options, mr);

  return reader->read(options);
}

// Freeform API wraps the detail writer class API
void write_orc(orc_writer_options const& options, rmm::mr::device_memory_resource* mr)
{
  CUDF_FUNC_RANGE();
  auto writer = make_writer<detail_orc::writer>(options.get_sink(), options, mr);

  writer->write(options.get_table(), options.get_metadata());
}

/**
 * @copydoc cudf::io::write_orc_chunked_begin
 *
 **/
std::shared_ptr<orc_chunked_state> write_orc_chunked_begin(chunked_orc_writer_options const& opts,
                                                           rmm::mr::device_memory_resource* mr)
{
  CUDF_FUNC_RANGE();
  orc_writer_options options;
  options.set_compression(opts.get_compression());
  options.enable_statistics(opts.enable_statistics());
  auto state = std::make_shared<orc_chunked_state>();
  state->wp  = make_writer<detail_orc::writer>(opts.get_sink(), options, mr);

  // have to make a copy of the metadata here since we can't really
  // guarantee the lifetime of the incoming pointer
  if (opts.get_metadata() != nullptr) {
    state->user_metadata_with_nullability = *opts.get_metadata();
    state->user_metadata                  = &state->user_metadata_with_nullability;
  }
  state->stream = 0;
  state->wp->write_chunked_begin(*state);
  return state;
}

/**
 * @copydoc cudf::io::write_orc_chunked
 *
 **/
void write_orc_chunked(table_view const& table, std::shared_ptr<orc_chunked_state> state)
{
  CUDF_FUNC_RANGE();
  state->wp->write_chunk(table, *state);
}

/**
 * @copydoc cudf::io::write_orc_chunked_end
 *
 **/
void write_orc_chunked_end(std::shared_ptr<orc_chunked_state>& state)
{
  CUDF_FUNC_RANGE();
  state->wp->write_chunked_end(*state);
  state.reset();
}

using namespace cudf::io::detail::parquet;
namespace detail_parquet = cudf::io::detail::parquet;

// Freeform API wraps the detail reader class API
table_with_metadata read_parquet(parquet_reader_options const& options,
                                 rmm::mr::device_memory_resource* mr)
{
  CUDF_FUNC_RANGE();
  auto reader = make_reader<detail_parquet::reader>(options.get_source(), options, mr);

  return reader->read(options);
}

// Freeform API wraps the detail writer class API
std::unique_ptr<std::vector<uint8_t>> write_parquet(parquet_writer_options const& options,
                                                    rmm::mr::device_memory_resource* mr)
{
  CUDF_FUNC_RANGE();
  auto writer = make_writer<detail_parquet::writer>(options.get_sink(), options, mr);

  return writer->write(options.get_table(),
                       options.get_metadata(),
                       options.is_enabled_return_filemetadata(),
                       options.get_column_chunks_file_path());
}

/**
 * @copydoc cudf::io::merge_rowgroup_metadata
 *
 **/
std::unique_ptr<std::vector<uint8_t>> merge_rowgroup_metadata(
  const std::vector<std::unique_ptr<std::vector<uint8_t>>>& metadata_list)
{
  CUDF_FUNC_RANGE();
  return detail_parquet::writer::merge_rowgroup_metadata(metadata_list);
}

/**
 * @copydoc cudf::io::write_parquet_chunked_begin
 *
 **/
std::shared_ptr<pq_chunked_state> write_parquet_chunked_begin(
  chunked_parquet_writer_options const& op, rmm::mr::device_memory_resource* mr)
{
  CUDF_FUNC_RANGE();
  parquet_writer_options options = parquet_writer_options::builder()
                                     .compression(op.get_compression())
                                     .stats_level(op.get_stats_level());

  auto state = std::make_shared<pq_chunked_state>();
  state->wp  = make_writer<detail_parquet::writer>(op.get_sink(), options, mr);

  // have to make a copy of the metadata here since we can't really
  // guarantee the lifetime of the incoming pointer
  if (op.get_nullable_metadata() != nullptr) {
    state->user_metadata_with_nullability = *op.get_nullable_metadata();
    state->user_metadata                  = &state->user_metadata_with_nullability;
  }
  state->stream = 0;
  state->wp->write_chunked_begin(*state);
  return state;
}

/**
 * @copydoc cudf::io::write_parquet_chunked
 *
 **/
void write_parquet_chunked(table_view const& table, std::shared_ptr<pq_chunked_state> state)
{
  CUDF_FUNC_RANGE();
  state->wp->write_chunk(table, *state);
}

/**
 * @copydoc cudf::io::write_parquet_chunked_end
 *
 **/
std::unique_ptr<std::vector<uint8_t>> write_parquet_chunked_end(
  std::shared_ptr<pq_chunked_state>& state,
  bool return_filemetadata,
  const std::string& column_chunks_file_path)
{
  CUDF_FUNC_RANGE();
  auto meta = state->wp->write_chunked_end(*state, return_filemetadata, column_chunks_file_path);
  state.reset();
  return meta;
}

}  // namespace io
}  // namespace cudf<|MERGE_RESOLUTION|>--- conflicted
+++ resolved
@@ -15,15 +15,11 @@
  */
 
 #include <cudf/detail/nvtx/ranges.hpp>
-<<<<<<< HEAD
 #include <cudf/io/detail/orc.hpp>
+#include <cudf/io/detail/parquet.hpp>
 #include <cudf/io/functions.hpp>
 #include <cudf/io/orc.hpp>
-=======
-#include <cudf/io/detail/parquet.hpp>
-#include <cudf/io/functions.hpp>
 #include <cudf/io/parquet.hpp>
->>>>>>> ac39e372
 #include <cudf/io/readers.hpp>
 #include <cudf/io/writers.hpp>
 #include <cudf/table/table.hpp>
@@ -34,24 +30,25 @@
 
 namespace cudf {
 namespace io {
-<<<<<<< HEAD
-
 // Returns builder for orc_reader_options
 orc_reader_options_builder orc_reader_options::builder(source_info const& src)
 {
   return orc_reader_options_builder{src};
 }
+
 // Returns builder for orc_writer_options
 orc_writer_options_builder orc_writer_options::builder(sink_info const& sink,
                                                        table_view const& table)
 {
   return orc_writer_options_builder{sink, table};
 }
+
 // Returns builder for chunked_orc_writer_options
 chunked_orc_writer_options_builder chunked_orc_writer_options::builder(sink_info const& sink)
 {
   return chunked_orc_writer_options_builder{sink};
-=======
+}
+
 // Returns builder for parquet_reader_options
 parquet_reader_options_builder parquet_reader_options::builder(source_info const& src)
 {
@@ -76,7 +73,6 @@
   sink_info const& sink)
 {
   return chunked_parquet_writer_options_builder(sink);
->>>>>>> ac39e372
 }
 
 namespace {
