--- conflicted
+++ resolved
@@ -36,8 +36,6 @@
 
 namespace cudf {
 namespace io {
-<<<<<<< HEAD
-=======
 // Returns builder for csv_reader_options
 csv_reader_options_builder csv_reader_options::builder(source_info const& src)
 {
@@ -50,7 +48,6 @@
 {
   return csv_writer_options_builder{sink, table};
 }
->>>>>>> feebee84
 
 // Returns builder for orc_reader_options
 orc_reader_options_builder orc_reader_options::builder(source_info const& src)
@@ -197,7 +194,6 @@
 namespace detail_orc = cudf::io::detail::orc;
 
 // Freeform API wraps the detail reader class API
-<<<<<<< HEAD
 std::vector<std::vector<std::string>> read_orc_statistics(source_info const& src_info)
 {
   // Get source to read statistics from
@@ -282,10 +278,6 @@
 // Freeform API wraps the detail reader class API
 table_with_metadata read_orc(orc_reader_options const& options, rmm::mr::device_memory_resource* mr)
 {
-=======
-table_with_metadata read_orc(orc_reader_options const& options, rmm::mr::device_memory_resource* mr)
-{
->>>>>>> feebee84
   CUDF_FUNC_RANGE();
   auto reader = make_reader<detail_orc::reader>(options.get_source(), options, mr);
 
