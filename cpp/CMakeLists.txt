--- conflicted
+++ resolved
@@ -492,18 +492,15 @@
             src/strings/char_types/char_types.cu
             src/strings/combine.cu
             src/strings/contains.cu
+            src/strings/convert/convert_booleans.cu
             src/strings/convert/convert_integers.cu
-            src/strings/convert/convert_booleans.cu
             src/strings/convert/convert_floats.cu
             src/strings/copying/copying.cu
             src/strings/filling/fill.cu
             src/strings/find.cu
-<<<<<<< HEAD
+            src/strings/padding.cu
             src/strings/regex/regcomp.cpp
             src/strings/regex/regexec.cu
-=======
-            src/strings/padding.cu
->>>>>>> 37223853
             src/strings/strings_column_factories.cu
             src/strings/strings_column_view.cu
             src/strings/strings_scalar_factories.cpp
