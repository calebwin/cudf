# cuDF 0.13.0 (Date TBD)

## New Features

- PR #3577 Add initial dictionary support to column classes
- PR #3777 Add support for dictionary column in gather
- PR #3693 add string support, skipna to scan operation
- PR #3662 Define and implement `shift`.
- PR #3861 Added Series.sum feature for String
- PR #4069 Added cast of numeric columns from/to String
- PR #3681 Add cudf::experimental::boolean_mask_scatter
- PR #4040 Add support for n-way merge of sorted tables
- PR #4053 Multi-column quantiles.
- PR #4100 Add set_keys function for dictionary columns
- PR #3894 Add remove_keys functions for dictionary columns
- PR #4107 Add groupby nunique aggregation
- PR #4235 Port nvtx.pyx to use non-legacy libcudf APIs
- PR #4153 Support Dask serialization protocol on cuDF objects
- PR #4127 Add python API for n-way sorted merge (merge_sorted)
- PR #4164 Add Buffer "constructor-kwargs" header
- PR #4172 Add groupby nth aggregation
- PR #4159 Add COUNT aggregation that includes null values
- PR #4190 Add libcudf++ transpose Cython implementation
- PR #4063 Define and implement string capitalize and title API
- PR #4217 Add libcudf++ quantiles Cython implementation
- PR #4216 Add cudf.Scalar Python type
- PR #4272 Add stable sorted order
- PR #4129 Add libcudf++ interleave_columns and tile Cython implementation
- PR #4262 Port unaryops.pyx to use libcudf++ APIs
- PR #4276 Port avro.pyx to libcudf++
- PR #4259 Ability to create Java host buffers from memory-mapped files
- PR #4240 Add groupby::groups()
- PR #4304 Add new NVTX infrastructure and add ranges to all top-level compute APIs.
- PR #4319 Add repartition_by_hash API to dask_cudf
- PR #4315 ShiftLeft, ShiftRight, ShiftRightUnsigned binops
- PR #4321 Expose Python Semi and Anti Joins
- PR #4291 Add Java callback support for RMM events
- PR #4298 Port orc.pyx to libcudf++
- PR #4352 Add factory function make_column_from_scalar
- PR #4381 Add Java support for copying buffers with asynchronous streams
- PR #4288 Add libcudf++ shift Cython implementation
- PR #4338 Add cudf::sequence() for generating an incrementing list of numeric values

## Improvements

<<<<<<< HEAD
=======
- PR #4140 Add cudf series examples and corr() method for dataframe in dataframe.py
- PR #4187 exposed getNativeView method in Java bindings
>>>>>>> 8de02da2
- PR #3525 build.sh option to disable nvtx
- PR #3748 Optimize hash_partition using shared memory
- PR #3808 Optimize hash_partition using shared memory and cub block scan
- PR #3698 Add count_(un)set_bits functions taking multiple ranges and updated slice to compute null counts at once.
- PR #3909 Move java backend to libcudf++
- PR #3971 Adding `as_table` to convert Column to Table in python
- PR #3910 Adding sinh, cosh, tanh, asinh, acosh, atanh cube root and rint unary support.
- PR #3972 Add Java bindings for left_semi_join and left_anti_join
- PR #3975 Simplify and generalize data handling in `Buffer`
- PR #3985 Update RMM include files and remove extraneously included header files.
- PR #3601 Port UDF functionality for rolling windows to libcudf++
- PR #3911 Adding null boolean handling for copy_if_else
- PR #4003 Drop old `to_device` utility wrapper function
- PR #4002 Adding to_frame and fix for categorical column issue
- PR #4009 build script update to enable cudf build without installing
- PR #3897 Port cuIO JSON reader to cudf::column types
- PR #4008 Eliminate extra copy in column constructor
- PR #4013 Add cython definition for io readers cudf/io/io_types.hpp
- PR #4028 Port json.pyx to use new libcudf APIs
- PR #4014 ORC/Parquet: add count parameter to stripe/rowgroup-based reader API
- PR #3880 Add aggregation infrastructure support for cudf::reduce
- PR #4059 Add aggregation infrastructure support for cudf::scan 
- PR #4021 Change quantiles signature for clarity.
- PR #4057 Handle offsets in cython Column class
- PR #4045 Reorganize `libxx` directory
- PR #4029 Port stream_compaction.pyx to use libcudf++ APIs
- PR #4031 Docs build scripts and instructions update
- PR #4062 Improve how java classifiers are produced
- PR #4038 JNI and Java support for is_nan and is_not_nan
- PR #3786 Adding string support to rolling_windows
- PR #4067 Removed unused `CATEGORY` type ID.
- PR #3891 Port NVStrings (r)split_record to contiguous_(r)split_record
- PR #4070 Port NVText normalize_spaces to use libcudf strings column
- PR #4072 Allow round_robin_partition to single partition
- PR #4064 Add cudaGetDeviceCount to JNI layer
- PR #4075 Port nvtext ngrams-tokenize to libcudf++
- PR #4087 Add support for writing large Parquet files in a chunked manner.
- PR #3716 Update cudf.to_parquet to use new GPU accelerated Parquet writer
- PR #4083 Use two partitions in test_groupby_multiindex_reset_index
- PR #4071 Add Java bindings for round robin partition
- PR #4079 Simply use `mask.size` to create the array view
- PR #4092 Keep mask on GPU for bit unpacking
- PR #4081 Copy from `Buffer`'s pointer directly to host
- PR #4105 Change threshold of using optimized hash partition code
- PR #4101 Redux serialize `Buffer` directly with `__cuda_array_interface__`
- PR #4098 Remove legacy calls from libcudf strings column code
- PR #4044 Port join.pyx to use libcudf++ APIs
- PR #4111 Use `Buffer`'s to serialize `StringColumn`
- PR #4113 Get `len` of `StringColumn`s without `nvstrings`
- PR #4147 Remove workaround for UNKNOWN_NULL_COUNT in contiguous_split.
- PR #4130 Renames in-place `cudf::experimental::fill` to `cudf::experimental::fill_in_place`
- PR #4136 Add `Index.names` property
- PR #4139 Port rolling.pyx to new libcudf APIs
- PR #4143 Renames in-place `cudf::experimental::copy_range` to `cudf::experimental::copy_range_in_place`
- PR #4144 Release GIL when calling libcudf++ functions
- PR #4082 Rework MultiColumns in cuDF
- PR #4149 Use "type-serialized" for pickled types like Dask
- PR #4174 Port hash groupby to libcudf++
- PR #4171 Split java host and device vectors to make a vector truly immutable
- PR #4167 Port `search` to libcudf++ (support multi-column searchsorted)
- PR #4163 Assert Dask CUDA serializers have `Buffer` frames
- PR #4165 List serializable classes once
- PR #4168 IO readers: do not create null mask for non-nullable columns
- PR #4177 Use `uint8` type for host array copy of `Buffer`
- PR #4183 Update Google Test Execution
- PR #4182 Rename cuDF serialize functions to be more generic
- PR #4176 Add option to parallelize setup.py's cythonize
- PR #4191 Porting sort.pyx to use new libcudf APIs
- PR #4196 reduce CHANGELOG.md merge conflicts
- PR #4197 Added notebook testing to gpuCI gpu build
- PR #4220 Port strings wrap functionality.
- PR #4204 Port nvtext create-ngrams function
- PR #4219 Port dlpack.pyx to use new libcudf APIs
- PR #4225 Remove stale notebooks
- PR #4233 Porting replace.pyx to use new libcudf APIs
- PR #4223 Fix a few of the Cython warnings
- PR #4234 Add BUILD_LEGACY_TESTS cmake option
- PR #4251 Add class to docs in `dask-cudf` `derived_from`
- PR #4261 libxx Cython reorganization
- PR #4274 Support negative position values in slice_strings
- PR #4282 Porting nvstrings conversion functions from new libcudf++ to Python/Cython
- PR #4299 Convert cudf::shift to column-based api
- PR #4301 Add support for writing large ORC files in a chunked manner
- PR #4306 Use libcudf++ `unary.pyx` cast instead of legacy cast
- PR #4295 Port reduce.pyx to libcudf++ API
- PR #4305 Move gpuarrow.pyx and related libarrow_cuda files into `_libxx`
- PR #4244 Port nvstrings Substring Gather/Scatter functions to cuDF Python/Cython
- PR #4280 Port nvstrings Numeric Handling functions to cuDF Python/Cython
- PR #4328 Add memory threshold callbacks for Java RMM event handler
- PR #4336 Move a bunch of internal nvstrings code to use native StringColumns
- PR #4166 Port `is_sorted.pyx` to use libcudf++ APIs
- PR #4351 Remove a bunch of internal usage of Numba; set rmm as cupy allocator
- PR #4333 nvstrings case/capitalization cython bindings
- PR #4345 Removed an undesirable backwards include from /include to /src in cuIO writers.hpp
- PR #4367 Port copying.pyx to use new libcudf
- PR #4362 Move pq_chunked_state struct into it's own header to match how orc writer is doing it.
- PR #4339 Port libcudf strings `wrap` api to cython/python
- PR #4236 Update dask_cudf.io.to_parquet to use cudf to_parquet
- PR #4311 Port nvstrings String Manipulations functions to cuDF Python/Cython
- PR #4373 Port nvstrings Regular Expressions functions to cuDF Python/Cython
- PR #4407 Enable `.str.slice` & `.str.get` and `.str.zfill` unit-tests
- PR #4412 Require Dask + Distributed 2.12.0+
- PR #4377 Support loading avro files that contain nested arrays
- PR #4405 Port nvstrings (Sub)string Comparisons functions to cuDF Python/Cython

## Bug Fixes

- PR #3888 Drop `ptr=None` from `DeviceBuffer` call
- PR #3976 Fix string serialization and memory_usage method to be consistent
- PR #3902 Fix conversion of large size GPU array to dataframe
- PR #3953 Fix overflow in column_buffer when computing the device buffer size
- PR #3959 Add missing hash-dispatch function for cudf.Series
- PR #3970 Fix for Series Pickle
- PR #3964 Restore legacy NVStrings and NVCategory dependencies in Java jar
- PR #3982 Fix java unary op enum and add missing ops
- PR #3999 Fix issue serializing empty string columns (java)
- PR #3979 Add `name` to Series serialize and deserialize
- PR #4005 Fix null mask allocation bug in gather_bitmask
- PR #4000 Fix dask_cudf sort_values performance for single partitions
- PR #4007 Fix for copy_bitmask issue with uninitialized device_buffer
- PR #4037 Fix JNI quantile compile issue
- PR #4054 Fixed JNI to deal with reduction API changes
- PR #4052 Fix for round-robin when num_partitions divides nrows.
- PR #4061 Add NDEBUG guard on `constexpr_assert`.
- PR #4049 Fix `cudf::split` issue returning one less than expected column vectors
- PR #4065 Parquet writer: fix for out-of-range dictionary indices
- PR #4066 Fixed mismatch with dtype enums
- PR #4078 Fix joins for when column_in_common input parameter is empty
- PR #4080 Fix multi-index dask test with sort issue
- PR #4084 Update Java for removal of CATEGORY type
- PR #4086 ORC reader: fix potentially incorrect timestamp decoding in the last rowgroup
- PR #4089 Fix dask groupby mutliindex test case issues in join
- PR #4097 Fix strings concatenate logic with column offsets
- PR #4076 All null string entries should have null data buffer
- PR #4109 Use rmm::device_vector instead of thrust::device_vector
- PR #4113 Use `.nvstrings` in `StringColumn.sum(...)`
- PR #4116 Fix a bug in contiguous_split() where tables with mixed column types could corrupt string output
- PR #4125 Fix type enum to account for added Dictionary type in `types.hpp`
- PR #4132 Fix `hash_partition` null mask allocation
- PR #4137 Update Java for mutating fill and rolling window changes
- PR #4184 Add missing except+ to Cython bindings
- PR #4141 Fix NVStrings test_convert failure in 10.2 build
- PR #4158 Fix merge issue with empty table return if one of the two tables are empty
- PR #4162 Properly handle no index metadata generation for to_parquet
- PR #4175 Fix `__sizeof__` calculation in `StringColumn`
- PR #4155 Update groupby group_offsets size and fix unnecessary device dispatch.
- PR #4186 Fix from_timestamps 12-hour specifiers support
- PR #4198 Fix constructing `RangeIndex` from `range`
- PR #4192 Parquet writer: fix OOB read when computing string hash
- PR #4201 Fix java window tests
- PR #4199 Fix potential race condition in memcpy_block
- PR #4221 Fix series dict alignment to not drop index name
- PR #4218 Fix `get_aggregation` definition with `except *`
- PR #4215 Fix performance regression in strings::detail::concatenate
- PR #4214 Alter ValueError exception for GPU accelerated Parquet writer to properly report `categorical` columns are not supported.
- PR #4232 Fix handling empty tuples of children in string columns
- PR #4222 Fix no-return compile error in binop-null-test
- PR #4242 Fix for rolling tests CI failure
- PR #4245 Fix race condition in parquet reader
- PR #4253 Fix dictionary decode and set_keys with column offset
- PR #4258 Fix dask-cudf losing index name in `reset_index`
- PR #4268 Fix java build for hash aggregate
- PR #4275 Fix bug in searching nullable values in non-nullable search space in `upper_bound`
- PR #4273 Fix losing `StringIndex` name in dask `_meta_nonempty`
- PR #4279 Fix converting `np.float64` to Scalar
- PR #4285 Add init files for cython pkgs and fix `setup.py`
- PR #4287 Parquet reader: fix empty string potentially read as null
- PR #4310 Fix empty values case in groupby 
- PR #4297 Fix specification of package_data in setup.py
- PR #4302 Fix `_is_local_filesystem` check
- PR #4303 Parquet reader: fix empty columns missing from table
- PR #4324 Fix slice_strings for out-of-range start position value
- PR #4115 Serialize an empty column table with non zero rows
- PR #4327 Preemptive dispatch fix for changes in dask#5973
- PR #4379 Correct regex reclass count variable to number of pairs instead of the number of literals
- PR #4364 Fix libcudf zfill strings to ignore '+/-' chars
- PR #4358 Fix strings::concat where narep is an empty string
- PR #4369 Fix race condition in gpuinflate
- PR #4390 Disable ScatterValid and ScatterNull legacy tests
- PR #4406 Fix sorted merge issue with null values and ascending=False
- PR #4423 Tighten up Dask serialization checks
- PR #4434 Fix join_strings logic with all-null strings and non-null narep


# cuDF 0.12.0 (04 Feb 2020)

## New Features

- PR #3759 Updated 10 Minutes with clarification on how `dask_cudf` uses `cudf` API
- PR #3224 Define and implement new join APIs.
- PR #3284 Add gpu-accelerated parquet writer
- PR #3254 Python redesign for libcudf++
- PR #3336 Add `from_dlpack` and `to_dlpack`
- PR #3555 Add column names support to libcudf++ io readers and writers
- PR #3527 Add string functionality for merge API
- PR #3610 Add memory_usage to DataFrame and Series APIs
- PR #3557 Add contiguous_split() function. 
- PR #3619 Support CuPy 7
- PR #3604 Add nvtext ngrams-tokenize function
- PR #3403 Define and implement new stack + tile APIs
- PR #3627 Adding cudf::sort and cudf::sort_by_key
- PR #3597 Implement new sort based groupby
- PR #3776 Add column equivalence comparator (using epsilon for float equality)
- PR #3667 Define and implement round-robin partition API.
- PR #3690 Add bools_to_mask
- PR #3761 Introduce a Frame class and make Index, DataFrame and Series subclasses
- PR #3538 Define and implement left semi join and left anti join
- PR #3683 Added support for multiple delimiters in `nvtext.token_count()`
- PR #3792 Adding is_nan and is_notnan
- PR #3594 Adding clamp support to libcudf++

## Improvements

- PR #3124 Add support for grand-children in cudf column classes
- PR #3292 Port NVStrings regex contains function
- PR #3409 Port NVStrings regex replace function
- PR #3417 Port NVStrings regex findall function
- PR #3351 Add warning when filepath resolves to multiple files in cudf readers
- PR #3370 Port NVStrings strip functions
- PR #3453 Port NVStrings IPv4 convert functions to cudf strings column
- PR #3441 Port NVStrings url encode/decode to cudf strings column
- PR #3364 Port NVStrings split functions
- PR #3463 Port NVStrings partition/rpartition to cudf strings column
- PR #3502 ORC reader: add option to read DECIMALs as INT64
- PR #3461 Add a new overload to allocate_like() that takes explicit type and size params.
- PR #3590 Specialize hash functions for floating point
- PR #3569 Use `np.asarray` in `StringColumn.deserialize`
- PR #3553 Support Python NoneType in numeric binops
- PR #3511 Support DataFrame / Series mixed arithmetic
- PR #3567 Include `strides` in `__cuda_array_interface__`
- PR #3608 Update OPS codeowner group name
- PR #3431 Port NVStrings translate to cudf strings column
- PR #3507 Define and implement new binary operation APIs
- PR #3620 Add stream parameter to unary ops detail API
- PR #3593 Adding begin/end for mutable_column_device_view
- PR #3587 Merge CHECK_STREAM & CUDA_CHECK_LAST to CHECK_CUDA
- PR #3733 Rework `hash_partition` API
- PR #3655 Use move with make_pair to avoid copy construction
- PR #3402 Define and implement new quantiles APIs
- PR #3612 Add ability to customize the JIT kernel cache path
- PR #3647 Remove PatchedNumbaDeviceArray with CuPy 6.6.0
- PR #3641 Remove duplicate definitions of CUDA_DEVICE_CALLABLE
- PR #3640 Enable memory_usage in dask_cudf (also adds pd.Index from_pandas)
- PR #3654 Update Jitify submodule ref to include gcc-8 fix
- PR #3639 Define and implement `nans_to_nulls`
- PR #3561 Rework contains implementation in search
- PR #3616 Add aggregation infrastructure for argmax/argmin.
- PR #3673 Parquet reader: improve rounding of timestamp conversion to seconds
- PR #3699 Stringify libcudacxx headers for binary op JIT
- PR #3697 Improve column insert performance for wide frames
- PR #3653 Make `gather_bitmask_kernel` more reusable.
- PR #3710 Remove multiple CMake configuration steps from root build script
- PR #3657 Define and implement compiled binops for string column comparisons
- PR #3520 Change read_parquet defaults and add warnings
- PR #3780 Java APIs for selecting a GPU
- PR #3796 Improve on round-robin with the case when number partitions greater than number of rows.
- PR #3805 Avoid CuPy 7.1.0 for now
- PR #3758 detail::scatter variant with map iterator support
- PR #3882 Fail loudly when creating a StringColumn from nvstrings with > MAX_VAL(int32) bytes
- PR #3823 Add header file for detail search functions
- PR #2438 Build GBench Benchmarks in CI
- PR #3713 Adding aggregation support to rolling_window
- PR #3875 Add abstract sink for IO writers, used by ORC and Parquet writers for now
- PR #3916 Refactor gather bindings

## Bug Fixes

- PR #3618 Update 10 minutes to cudf and cupy to hide warning that were being shown in the docs
- PR #3550 Update Java package to 0.12
- PR #3549 Fix index name issue with iloc with RangeIndex
- PR #3562 Fix 4GB limit for gzipped-compressed csv files
- PR #2981 enable build.sh to build all targets without installation
- PR #3563 Use `__cuda_array_interface__` for serialization
- PR #3564 Fix cuda memory access error in gather_bitmask_kernel
- PR #3548 Replaced CUDA_RT_CALL with CUDA_TRY
- PR #3486 Pandas > 0.25 compatability
- PR #3622 Fix new warnings and errors when building with gcc-8
- PR #3588 Remove avro reader column order reversal
- PR #3629 Fix hash map test failure
- PR #3637 Fix sorted set_index operations in dask_cudf
- PR #3663 Fix libcudf++ ORC reader microseconds and milliseconds conversion
- PR #3668 Fixing CHECK_CUDA debug build issue
- PR #3684 Fix ends_with logic for matching string case
- PR #3691 Fix create_offsets to handle offset correctly
- PR #3687 Fixed bug while passing input GPU memory pointer in `nvtext.scatter_count()`
- PR #3701 Fix hash_partition hashing all columns instead of columns_to_hash
- PR #3694 Allow for null columns parameter in `csv_writer`
- PR #3706 Removed extra type-dispatcher call from merge
- PR #3704 Changed the default delimiter to `whitespace` for nvtext methods.
- PR #3741 Construct DataFrame from dict-of-Series with alignment
- PR #3724 Update rmm version to match release
- PR #3743 Fix for `None` data in `__array_interface__`
- PR #3731 Fix performance of zero sized dataframe slice
- PR #3709 Fix inner_join incorrect result issue
- PR #3734 Update numba to 0.46 in conda files
- PR #3738 Update libxx cython types.hpp path
- PR #3672 Fix to_host issue with column_view having offset
- PR #3730 CSV reader: Set invalid float values to NaN/null
- PR #3670 Floor when casting between timestamps of different precisions
- PR #3728 Fix apply_boolean_mask issue with non-null string column
- PR #3769 Don't look for a `name` attribute in column
- PR #3783 Bind cuDF operators to Dask Dataframe
- PR #3775 Fix segfault when reading compressed CSV files larger than 4GB
- PR #3799 Align indices of Series inputs when adding as columns to DataFrame
- PR #3803 Keep name when unpickling Index objects
- PR #3804 Fix cuda crash in AVRO reader
- PR #3766 Remove references to cudf::type_id::CATEGORY from IO code
- PR #3817 Don't always deepcopy an index
- PR #3821 Fix OOB read in gpuinflate prefetcher
- PR #3829 Parquet writer: fix empty dataframe causing cuda launch errors
- PR #3835 Fix memory leak in Cython when dealing with nulls in string columns
- PR #3866 Remove unnecessary if check in NVStrings.create_offsets
- PR #3858 Fixes the broken debug build after #3728
- PR #3850 Fix merge typecast scope issue and resulting memory leak
- PR #3855 Fix MultiColumn recreation with reset_index
- PR #3869 Fixed size calculation in NVStrings::byte_count()
- PR #3868 Fix apply_grouped moving average example
- PR #3900 Properly link `NVStrings` and `NVCategory` into tests
- PR #3868 Fix apply_grouped moving average example
- PR #3871 Fix `split_out` error
- PR #3886 Fix string column materialization from column view
- PR #3893 Parquet reader: fix segfault reading empty parquet file
- PR #3931 Dask-cudf groupby `.agg` multicolumn handling fix
- PR #4017 Fix memory leaks in `GDF_STRING` cython handling and `nans_to_nulls` cython


# cuDF 0.11.0 (11 Dec 2019)

## New Features

- PR #2905 Added `Series.median()` and null support for `Series.quantile()`
- PR #2930 JSON Reader: Support ARROW_RANDOM_FILE input
- PR #2956 Add `cudf::stack` and `cudf::tile`
- PR #2980 Added nvtext is_vowel/is_consonant functions
- PR #2987 Add `inplace` arg to `DataFrame.reset_index` and `Series`
- PR #3011 Added libcudf++ transition guide
- PR #3129 Add strings column factory from `std::vector`s
- PR #3054 Add parquet reader support for decimal data types
- PR #3022 adds DataFrame.astype for cuDF dataframes
- PR #2962 Add isnull(), notnull() and related functions
- PR #3025 Move search files to legacy
- PR #3068 Add `scalar` class
- PR #3094 Adding `any` and `all` support from libcudf
- PR #3130 Define and implement new `column_wrapper`
- PR #3143 Define and implement new copying APIs `slice` and `split`
- PR #3161 Move merge files to legacy
- PR #3079 Added support to write ORC files given a local path
- PR #3192 Add dtype param to cast `DataFrame` on init
- PR #3213 Port cuIO to libcudf++
- PR #3222 Add nvtext character tokenizer
- PR #3223 Java expose underlying buffers
- PR #3300 Add `DataFrame.insert`
- PR #3263 Define and implement new `valid_if`
- PR #3278 Add `to_host` utility to copy `column_view` to host
- PR #3087 Add new cudf::experimental bool8 wrapper
- PR #3219 Construct column from column_view
- PR #3250 Define and implement new merge APIs
- PR #3144 Define and implement new hashing APIs `hash` and `hash_partition`
- PR #3229 Define and implement new search APIs
- PR #3308 java add API for memory usage callbacks
- PR #2691 Row-wise reduction and scan operations via CuPy
- PR #3291 Add normalize_nans_and_zeros
- PR #3187 Define and implement new replace APIs
- PR #3356 Add vertical concatenation for table/columns
- PR #3344 java split API
- PR #2791 Add `groupby.std()`
- PR #3368 Enable dropna argument in dask_cudf groupby
- PR #3298 add null replacement iterator for column_device_view
- PR #3297 Define and implement new groupby API.
- PR #3396 Update device_atomics with new bool8 and timestamp specializations
- PR #3411 Java host memory management API
- PR #3393 Implement df.cov and enable covariance/correlation in dask_cudf
- PR #3401 Add dask_cudf ORC writer (to_orc)
- PR #3331 Add copy_if_else
- PR #3427 Define and Implement new multi-search API
- PR #3442 Add Bool-index + Multi column + DataFrame support for set-item
- PR #3172 Define and implement new fill/repeat/copy_range APIs
- PR #3490 Add pair iterators for columns
- PR #3497 Add DataFrame.drop(..., inplace=False) argument
- PR #3469 Add string functionality for replace API
- PR #3273 Define and implement new reduction APIs

## Improvements

- PR #2904 Move gpu decompressors to cudf::io namespace
- PR #2977 Moved old C++ test utilities to legacy directory.
- PR #2965 Fix slow orc reader perf with large uncompressed blocks
- PR #2995 Move JIT type utilities to legacy directory
- PR #2927 Add ``Table`` and ``TableView`` extension classes that wrap legacy cudf::table
- PR #3005 Renames `cudf::exp` namespace to `cudf::experimental`
- PR #3008 Make safe versions of `is_null` and `is_valid` in `column_device_view`
- PR #3026 Move fill and repeat files to legacy
- PR #3027 Move copying.hpp and related source to legacy folder
- PR #3014 Snappy decompression optimizations
- PR #3032 Use `asarray` to coerce indices to a NumPy array
- PR #2996 IO Readers: Replace `cuio::device_buffer` with `rmm::device_buffer`
- PR #3051 Specialized hash function for strings column
- PR #3065 Select and Concat for cudf::experimental::table
- PR #3080 Move `valid_if.cuh` to `legacy/`
- PR #3052 Moved replace.hpp functionality to legacy
- PR #3091 Move join files to legacy
- PR #3092 Implicitly init RMM if Java allocates before init
- PR #3029 Update gdf_ numeric types with stdint and move to cudf namespace
- PR #3052 Moved replace.hpp functionality to legacy
- PR #2955 Add cmake option to only build for present GPU architecture
- PR #3070 Move functions.h and related source to legacy
- PR #2951 Allow set_index to handle a list of column names
- PR #3093 Move groupby files to legacy
- PR #2988 Removing GIS functionality (now part of cuSpatial library)
- PR #3067 Java method to return size of device memory buffer
- PR #3083 Improved some binary operation tests to include null testing.
- PR #3084 Update to arrow-cpp and pyarrow 0.15.0
- PR #3071 Move cuIO to legacy
- PR #3126 Round 2 of snappy decompression optimizations
- PR #3046 Define and implement new copying APIs `empty_like` and `allocate_like`
- PR #3128 Support MultiIndex in DataFrame.join
- PR #2971 Added initial gather and scatter methods for strings_column_view
- PR #3133 Port NVStrings to cudf column: count_characters and count_bytes
- PR #2991 Added strings column functions concatenate and join_strings
- PR #3028 Define and implement new `gather` APIs.
- PR #3135 Add nvtx utilities to cudf::nvtx namespace
- PR #3021 Java host side concat of serialized buffers
- PR #3138 Move unary files to legacy
- PR #3170 Port NVStrings substring functions to cudf strings column
- PR #3159 Port NVStrings is-chars-types function to cudf strings column
- PR #3154 Make `table_view_base.column()` const and add `mutable_table_view.column()`
- PR #3175 Set cmake cuda version variables
- PR #3171 Move deprecated error macros to legacy
- PR #3191 Port NVStrings integer convert ops to cudf column
- PR #3189 Port NVStrings find ops to cudf column
- PR #3352 Port NVStrings convert float functions to cudf strings column
- PR #3193 Add cuPy as a formal dependency
- PR #3195 Support for zero columned `table_view`
- PR #3165 Java device memory size for string category
- PR #3205 Move transform files to legacy
- PR #3202 Rename and move error.hpp to public headers
- PR #2878 Use upstream merge code in dask_cudf
- PR #3217 Port NVStrings upper and lower case conversion functions
- PR #3350 Port NVStrings booleans convert functions
- PR #3231 Add `column::release()` to give up ownership of contents.
- PR #3157 Use enum class rather than enum for mask_allocation_policy
- PR #3232 Port NVStrings datetime conversion to cudf strings column
- PR #3136 Define and implement new transpose API
- PR #3237 Define and implement new transform APIs
- PR #3245 Move binaryop files to legacy
- PR #3241 Move stream_compaction files to legacy
- PR #3166 Move reductions to legacy
- PR #3261 Small cleanup: remove `== true`
- PR #3271 Update rmm API based on `rmm.reinitialize(...)` change
- PR #3266 Remove optional checks for CuPy
- PR #3268 Adding null ordering per column feature when sorting
- PR #3239 Adding floating point specialization to comparators for NaNs
- PR #3270 Move predicates files to legacy
- PR #3281 Add to_host specialization for strings in column test utilities
- PR #3282 Add `num_bitmask_words`
- PR #3252 Add new factory methods to include passing an existing null mask
- PR #3288 Make `bit.cuh` utilities usable from host code.
- PR #3287 Move rolling windows files to legacy
- PR #3182 Define and implement new unary APIs `is_null` and `is_not_null`
- PR #3314 Drop `cython` from run requirements
- PR #3301 Add tests for empty column wrapper.
- PR #3294 Update to arrow-cpp and pyarrow 0.15.1
- PR #3310 Add `row_hasher` and `element_hasher` utilities
- PR #3272 Support non-default streams when creating/destroying hash maps
- PR #3286 Clean up the starter code on README
- PR #3332 Port NVStrings replace to cudf strings column
- PR #3354 Define and implement new `scatter` APIs
- PR #3322 Port NVStrings pad operations to cudf strings column
- PR #3345 Add cache member for number of characters in string_view class
- PR #3299 Define and implement new `is_sorted` APIs
- PR #3328 Partition by stripes in dask_cudf ORC reader
- PR #3243 Use upstream join code in dask_cudf
- PR #3371 Add `select` method to `table_view`
- PR #3309 Add java and JNI bindings for search bounds
- PR #3305 Define and implement new rolling window APIs
- PR #3380 Concatenate columns of strings
- PR #3382 Add fill function for strings column
- PR #3391 Move device_atomics_tests.cu files to legacy
- PR #3303 Define and implement new stream compaction APIs `copy_if`, `drop_nulls`,
           `apply_boolean_mask`, `drop_duplicate` and `unique_count`.
- PR #3387 Strings column gather function
- PR #3440 Strings column scatter function
- PR #3389 Move quantiles.hpp + group_quantiles.hpp files to legacy
- PR #3397 Port unary cast to libcudf++
- PR #3398 Move reshape.hpp files to legacy
- PR #3395 Port NVStrings regex extract to cudf strings column
- PR #3423 Port NVStrings htoi to cudf strings column
- PR #3425 Strings column copy_if_else implementation
- PR #3422 Move utilities to legacy
- PR #3201 Define and implement new datetime_ops APIs
- PR #3421 Port NVStrings find_multiple to cudf strings column
- PR #3448 Port scatter_to_tables to libcudf++
- PR #3458 Update strings sections in the transition guide
- PR #3462 Add `make_empty_column` and update `empty_like`.
- PR #3465 Port `aggregation` traits and utilities.
- PR #3214 Define and implement new unary operations APIs
- PR #3475 Add `bitmask_to_host` column utility
- PR #3487 Add is_boolean trait and random timestamp generator for testing
- PR #3492 Small cleanup (remove std::abs) and comment
- PR #3407 Allow multiple row-groups per task in dask_cudf read_parquet
- PR #3512 Remove unused CUDA conda labels
- PR #3500 cudf::fill()/cudf::repeat() support for strings columns.
- PR #3438 Update scalar and scalar_device_view to better support strings
- PR #3414 Add copy_range function for strings column
- PR #3685 Add string support to contiguous_split.
- PR #3471 Add scalar/column, column/scalar and scalar/scalar overloads to copy_if_else.
- PR #3451 Add support for implicit typecasting of join columns

## Bug Fixes

- PR #2895 Fixed dask_cudf group_split behavior to handle upstream rearrange_by_divisions
- PR #3048 Support for zero columned tables
- PR #3030 Fix snappy decoding regression in PR #3014
- PR #3041 Fixed exp to experimental namespace name change issue
- PR #3056 Add additional cmake hint for finding local build of RMM files
- PR #3060 Move copying.hpp includes to legacy
- PR #3139 Fixed java RMM auto initalization
- PR #3141 Java fix for relocated IO headers
- PR #3149 Rename column_wrapper.cuh to column_wrapper.hpp
- PR #3168 Fix mutable_column_device_view head const_cast
- PR #3199 Update JNI includes for legacy moves
- PR #3204 ORC writer: Fix ByteRLE encoding of NULLs
- PR #2994 Fix split_out-support but with hash_object_dispatch
- PR #3212 Fix string to date casting when format is not specified
- PR #3218 Fixes `row_lexicographic_comparator` issue with handling two tables
- PR #3228 Default initialize RMM when Java native dependencies are loaded
- PR #3012 replacing instances of `to_gpu_array` with `mem`
- PR #3236 Fix Numba 0.46+/CuPy 6.3 interface compatibility
- PR #3276 Update JNI includes for legacy moves
- PR #3256 Fix orc writer crash with multiple string columns
- PR #3211 Fix breaking change caused by rapidsai/rmm#167
- PR #3265 Fix dangling pointer in `is_sorted`
- PR #3267 ORC writer: fix incorrect ByteRLE encoding of long literal runs
- PR #3277 Fix invalid reference to deleted temporary in `is_sorted`.
- PR #3274 ORC writer: fix integer RLEv2 mode2 unsigned base value encoding
- PR #3279 Fix shutdown hang issues with pinned memory pool init executor
- PR #3280 Invalid children check in mutable_column_device_view
- PR #3289 fix java memory usage API for empty columns
- PR #3293 Fix loading of csv files zipped on MacOS (disabled zip min version check)
- PR #3295 Fix storing storing invalid RMM exec policies.
- PR #3307 Add pd.RangeIndex to from_pandas to fix dask_cudf meta_nonempty bug
- PR #3313 Fix public headers including non-public headers
- PR #3318 Revert arrow to 0.15.0 temporarily to unblock downstream projects CI
- PR #3317 Fix index-argument bug in dask_cudf parquet reader
- PR #3323 Fix `insert` non-assert test case
- PR #3341 Fix `Series` constructor converting NoneType to "None"
- PR #3326 Fix and test for detail::gather map iterator type inference
- PR #3334 Remove zero-size exception check from make_strings_column factories
- PR #3333 Fix compilation issues with `constexpr` functions not marked `__device__`
- PR #3340 Make all benchmarks use cudf base fixture to initialize RMM pool
- PR #3337 Fix Java to pad validity buffers to 64-byte boundary
- PR #3362 Fix `find_and_replace` upcasting series for python scalars and lists
- PR #3357 Disabling `column_view` iterators for non fixed-width types
- PR #3383 Fix : properly compute null counts for rolling_window.
- PR #3386 Removing external includes from `column_view.hpp`
- PR #3369 Add write_partition to dask_cudf to fix to_parquet bug
- PR #3388 Support getitem with bools when DataFrame has a MultiIndex
- PR #3408 Fix String and Column (De-)Serialization
- PR #3372 Fix dask-distributed scatter_by_map bug
- PR #3419 Fix a bug in parse_into_parts (incomplete input causing walking past the end of string).
- PR #3413 Fix dask_cudf read_csv file-list bug
- PR #3416 Fix memory leak in ColumnVector when pulling strings off the GPU
- PR #3424 Fix benchmark build by adding libcudacxx to benchmark's CMakeLists.txt
- PR #3435 Fix diff and shift for empty series
- PR #3439 Fix index-name bug in StringColumn concat
- PR #3445 Fix ORC Writer default stripe size
- PR #3459 Fix printing of invalid entries
- PR #3466 Fix gather null mask allocation for invalid index
- PR #3468 Fix memory leak issue in `drop_duplicates`
- PR #3474 Fix small doc error in capitalize Docs
- PR #3491 Fix more doc errors in NVStrings
- PR #3478 Fix as_index deep copy via Index.rename inplace arg
- PR #3476 Fix ORC reader timezone conversion
- PR #3188 Repr slices up large DataFrames
- PR #3519 Fix strings column concatenate handling zero-sized columns
- PR #3530 Fix copy_if_else test case fail issue
- PR #3523 Fix lgenfe issue with debug build
- PR #3532 Fix potential use-after-free in cudf parquet reader
- PR #3540 Fix unary_op null_mask bug and add missing test cases
- PR #3559 Use HighLevelGraph api in DataFrame constructor (Fix upstream compatibility)
- PR #3572 Fix CI Issue with hypothesis tests that are flaky


# cuDF 0.10.0 (16 Oct 2019)

## New Features

- PR #2423 Added `groupby.quantile()`
- PR #2522 Add Java bindings for NVStrings backed upper and lower case mutators
- PR #2605 Added Sort based groupby in libcudf
- PR #2607 Add Java bindings for parsing JSON
- PR #2629 Add dropna= parameter to groupby
- PR #2585 ORC & Parquet Readers: Remove millisecond timestamp restriction
- PR #2507 Add GPU-accelerated ORC Writer
- PR #2559 Add Series.tolist()
- PR #2653 Add Java bindings for rolling window operations
- PR #2480 Merge `custreamz` codebase into `cudf` repo
- PR #2674 Add __contains__ for Index/Series/Column
- PR #2635 Add support to read from remote and cloud sources like s3, gcs, hdfs
- PR #2722 Add Java bindings for NVTX ranges
- PR #2702 Add make_bool to dataset generation functions
- PR #2394 Move `rapidsai/custrings` into `cudf`
- PR #2734 Final sync of custrings source into cudf
- PR #2724 Add libcudf support for __contains__
- PR #2777 Add python bindings for porter stemmer measure functionality
- PR #2781 Add issorted to is_monotonic
- PR #2685 Add cudf::scatter_to_tables and cython binding
- PR #2743 Add Java bindings for NVStrings timestamp2long as part of String ColumnVector casting
- PR #2785 Add nvstrings Python docs
- PR #2786 Add benchmarks option to root build.sh
- PR #2802 Add `cudf::repeat()` and `cudf.Series.repeat()`
- PR #2773 Add Fisher's unbiased kurtosis and skew for Series/DataFrame
- PR #2748 Parquet Reader: Add option to specify loading of PANDAS index
- PR #2807 Add scatter_by_map to DataFrame python API
- PR #2836 Add nvstrings.code_points method
- PR #2844 Add Series/DataFrame notnull
- PR #2858 Add GTest type list utilities
- PR #2870 Add support for grouping by Series of arbitrary length
- PR #2719 Series covariance and Pearson correlation
- PR #2207 Beginning of libcudf overhaul: introduce new column and table types
- PR #2869 Add `cudf.CategoricalDtype`
- PR #2838 CSV Reader: Support ARROW_RANDOM_FILE input
- PR #2655 CuPy-based Series and Dataframe .values property
- PR #2803 Added `edit_distance_matrix()` function to calculate pairwise edit distance for each string on a given nvstrings object.
- PR #2811 Start of cudf strings column work based on 2207
- PR #2872 Add Java pinned memory pool allocator
- PR #2969 Add findAndReplaceAll to ColumnVector
- PR #2814 Add Datetimeindex.weekday
- PR #2999 Add timestamp conversion support for string categories
- PR #2918 Add cudf::column timestamp wrapper types

## Improvements

- PR #2578 Update legacy_groupby to use libcudf group_by_without_aggregation
- PR #2581 Removed `managed` allocator from hash map classes.
- PR #2571 Remove unnecessary managed memory from gdf_column_concat
- PR #2648 Cython/Python reorg
- PR #2588 Update Series.append documentation
- PR #2632 Replace dask-cudf set_index code with upstream
- PR #2682 Add cudf.set_allocator() function for easier allocator init
- PR #2642 Improve null printing and testing
- PR #2747 Add missing Cython headers / cudftestutil lib to conda package for cuspatial build
- PR #2706 Compute CSV format in device code to speedup performance
- PR #2673 Add support for np.longlong type
- PR #2703 move dask serialization dispatch into cudf
- PR #2728 Add YYMMDD to version tag for nightly conda packages
- PR #2729 Handle file-handle input in to_csv
- PR #2741 CSV Reader: Move kernel functions into its own file
- PR #2766 Improve nvstrings python cmake flexibility
- PR #2756 Add out_time_unit option to csv reader, support timestamp resolutions
- PR #2771 Stopgap alias for to_gpu_matrix()
- PR #2783 Support mapping input columns to function arguments in apply kernels
- PR #2645 libcudf unique_count for Series.nunique
- PR #2817 Dask-cudf: `read_parquet` support for remote filesystems
- PR #2823 improve java data movement debugging
- PR #2806 CSV Reader: Clean-up row offset operations
- PR #2640 Add dask wait/persist exmaple to 10 minute guide
- PR #2828 Optimizations of kernel launch configuration for `DataFrame.apply_rows` and `DataFrame.apply_chunks`
- PR #2831 Add `column` argument to `DataFrame.drop`
- PR #2775 Various optimizations to improve __getitem__ and __setitem__ performance
- PR #2810 cudf::allocate_like can optionally always allocate a mask.
- PR #2833 Parquet reader: align page data allocation sizes to 4-bytes to satisfy cuda-memcheck
- PR #2832 Using the new Python bindings for UCX
- PR #2856 Update group_split_cudf to use scatter_by_map
- PR #2890 Optionally keep serialized table data on the host.
- PR #2778 Doc: Updated and fixed some docstrings that were formatted incorrectly.
- PR #2830 Use YYMMDD tag in custreamz nightly build
- PR #2875 Java: Remove synchronized from register methods in MemoryCleaner
- PR #2887 Minor snappy decompression optimization
- PR #2899 Use new RMM API based on Cython
- PR #2788 Guide to Python UDFs
- PR #2919 Change java API to use operators in groupby namespace
- PR #2909 CSV Reader: Avoid row offsets host vector default init
- PR #2834 DataFrame supports setting columns via attribute syntax `df.x = col`
- PR #3147 DataFrame can be initialized from rows via list of tuples
- PR #3539 Restrict CuPy to 6

## Bug Fixes

- PR #2584 ORC Reader: fix parsing of `DECIMAL` index positions
- PR #2619 Fix groupby serialization/deserialization
- PR #2614 Update Java version to match
- PR #2601 Fixes nlargest(1) issue in Series and Dataframe
- PR #2610 Fix a bug in index serialization (properly pass DeviceNDArray)
- PR #2621 Fixes the floordiv issue of not promoting float type when rhs is 0
- PR #2611 Types Test: fix static casting from negative int to string
- PR #2618 IO Readers: Fix datasource memory map failure for multiple reads
- PR #2628 groupby_without_aggregation non-nullable input table produces non-nullable output
- PR #2615 fix string category partitioning in java API
- PR #2641 fix string category and timeunit concat in the java API
- PR #2649 Fix groupby issue resulting from column_empty bug
- PR #2658 Fix astype() for null categorical columns
- PR #2660 fix column string category and timeunit concat in the java API
- PR #2664 ORC reader: fix `skip_rows` larger than first stripe
- PR #2654 Allow Java gdfOrderBy to work with string categories
- PR #2669 AVRO reader: fix non-deterministic output
- PR #2668 Update Java bindings to specify timestamp units for ORC and Parquet readers
- PR #2679 AVRO reader: fix cuda errors when decoding compressed streams
- PR #2692 Add concatenation for data-frame with different headers (empty and non-empty)
- PR #2651 Remove nvidia driver installation from ci/cpu/build.sh
- PR #2697 Ensure csv reader sets datetime column time units
- PR #2698 Return RangeIndex from contiguous slice of RangeIndex
- PR #2672 Fix null and integer handling in round
- PR #2704 Parquet Reader: Fix crash when loading string column with nulls
- PR #2725 Fix Jitify issue with running on Turing using CUDA version < 10
- PR #2731 Fix building of benchmarks
- PR #2738 Fix java to find new NVStrings locations
- PR #2736 Pin Jitify branch to v0.10 version
- PR #2742 IO Readers: Fix possible silent failures when creating `NvStrings` instance
- PR #2753 Fix java quantile API calls
- PR #2762 Fix validity processing for time in java
- PR #2796 Fix handling string slicing and other nvstrings delegated methods with dask
- PR #2769 Fix link to API docs in README.md
- PR #2772 Handle multiindex pandas Series #2772
- PR #2749 Fix apply_rows/apply_chunks pessimistic null mask to use in_cols null masks only
- PR #2752 CSV Reader: Fix exception when there's no rows to process
- PR #2716 Added Exception for `StringMethods` in string methods
- PR #2787 Fix Broadcasting `None` to `cudf-series`
- PR #2794 Fix async race in NVCategory::get_value and get_value_bounds
- PR #2795 Fix java build/cast error
- PR #2496 Fix improper merge of two dataframes when names differ
- PR #2824 Fix issue with incorrect result when Numeric Series replace is called several times
- PR #2751 Replace value with null
- PR #2765 Fix Java inequality comparisons for string category
- PR #2818 Fix java join API to use new C++ join API
- PR #2841 Fix nvstrings.slice and slice_from for range (0,0)
- PR #2837 Fix join benchmark
- PR #2809 Add hash_df and group_split dispatch functions for dask
- PR #2843 Parquet reader: fix skip_rows when not aligned with page or row_group boundaries
- PR #2851 Deleted existing dask-cudf/record.txt
- PR #2854 Fix column creation from ephemeral objects exposing __cuda_array_interface__
- PR #2860 Fix boolean indexing when the result is a single row
- PR #2859 Fix tail method issue for string columns
- PR #2852 Fixed `cumsum()` and `cumprod()` on boolean series.
- PR #2865 DaskIO: Fix `read_csv` and `read_orc` when input is list of files
- PR #2750 Fixed casting values to cudf::bool8 so non-zero values always cast to true
- PR #2873 Fixed dask_cudf read_partition bug by generating ParquetDatasetPiece
- PR #2850 Fixes dask_cudf.read_parquet on partitioned datasets
- PR #2896 Properly handle `axis` string keywords in `concat`
- PR #2926 Update rounding algorithm to avoid using fmod
- PR #2968 Fix Java dependency loading when using NVTX
- PR #2963 Fix ORC writer uncompressed block indexing
- PR #2928 CSV Reader: Fix using `byte_range` for large datasets
- PR #2983 Fix sm_70+ race condition in gpu_unsnap
- PR #2964 ORC Writer: Segfault when writing mixed numeric and string columns
- PR #3007 Java: Remove unit test that frees RMM invalid pointer
- PR #3009 Fix orc reader RLEv2 patch position regression from PR #2507
- PR #3002 Fix CUDA invalid configuration errors reported after loading an ORC file without data
- PR #3035 Update update-version.sh for new docs locations
- PR #3038 Fix uninitialized stream parameter in device_table deleter
- PR #3064 Fixes groupby performance issue
- PR #3061 Add rmmInitialize to nvstrings gtests
- PR #3058 Fix UDF doc markdown formatting
- PR #3059 Add nvstrings python build instructions to contributing.md


# cuDF 0.9.0 (21 Aug 2019)

## New Features

- PR #1993 Add CUDA-accelerated series aggregations: mean, var, std
- PR #2111 IO Readers: Support memory buffer, file-like object, and URL inputs
- PR #2012 Add `reindex()` to DataFrame and Series
- PR #2097 Add GPU-accelerated AVRO reader
- PR #2098 Support binary ops on DFs and Series with mismatched indices
- PR #2160 Merge `dask-cudf` codebase into `cudf` repo
- PR #2149 CSV Reader: Add `hex` dtype for explicit hexadecimal parsing
- PR #2156 Add `upper_bound()` and `lower_bound()` for libcudf tables and `searchsorted()` for cuDF Series
- PR #2158 CSV Reader: Support single, non-list/dict argument for `dtype`
- PR #2177 CSV Reader: Add `parse_dates` parameter for explicit date inference
- PR #1744 cudf::apply_boolean_mask and cudf::drop_nulls support for cudf::table inputs (multi-column)
- PR #2196 Add `DataFrame.dropna()`
- PR #2197 CSV Writer: add `chunksize` parameter for `to_csv`
- PR #2215 `type_dispatcher` benchmark
- PR #2179 Add Java quantiles
- PR #2157 Add __array_function__ to DataFrame and Series
- PR #2212 Java support for ORC reader
- PR #2224 Add DataFrame isna, isnull, notna functions
- PR #2236 Add Series.drop_duplicates
- PR #2105 Add hash-based join benchmark
- PR #2316 Add unique, nunique, and value_counts for datetime columns
- PR #2337 Add Java support for slicing a ColumnVector
- PR #2049 Add cudf::merge (sorted merge)
- PR #2368 Full cudf+dask Parquet Support
- PR #2380 New cudf::is_sorted checks whether cudf::table is sorted
- PR #2356 Java column vector standard deviation support
- PR #2221 MultiIndex full indexing - Support iloc and wildcards for loc
- PR #2429 Java support for getting length of strings in a ColumnVector
- PR #2415 Add `value_counts` for series of any type
- PR #2446 Add __array_function__ for index
- PR #2437 ORC reader: Add 'use_np_dtypes' option
- PR #2382 Add CategoricalAccessor add, remove, rename, and ordering methods
- PR #2464 Native implement `__cuda_array_interface__` for Series/Index/Column objects
- PR #2425 Rolling window now accepts array-based user-defined functions
- PR #2442 Add __setitem__
- PR #2449 Java support for getting byte count of strings in a ColumnVector
- PR #2492 Add groupby.size() method
- PR #2358 Add cudf::nans_to_nulls: convert floating point column into bitmask
- PR #2489 Add drop argument to set_index
- PR #2491 Add Java bindings for ORC reader 'use_np_dtypes' option
- PR #2213 Support s/ms/us/ns DatetimeColumn time unit resolutions
- PR #2536 Add _constructor properties to Series and DataFrame

## Improvements

- PR #2103 Move old `column` and `bitmask` files into `legacy/` directory
- PR #2109 added name to Python column classes
- PR #1947 Cleanup serialization code
- PR #2125 More aggregate in java API
- PR #2127 Add in java Scalar tests
- PR #2088 Refactor of Python groupby code
- PR #2130 Java serialization and deserialization of tables.
- PR #2131 Chunk rows logic added to csv_writer
- PR #2129 Add functions in the Java API to support nullable column filtering
- PR #2165 made changes to get_dummies api for it to be available in MethodCache
- PR #2171 Add CodeCov integration, fix doc version, make --skip-tests work when invoking with source
- PR #2184 handle remote orc files for dask-cudf
- PR #2186 Add `getitem` and `getattr` style access to Rolling objects
- PR #2168 Use cudf.Column for CategoricalColumn's categories instead of a tuple
- PR #2193 DOC: cudf::type_dispatcher documentation for specializing dispatched functors
- PR #2199 Better java support for appending strings
- PR #2176 Added column dtype support for datetime, int8, int16 to csv_writer
- PR #2209 Matching `get_dummies` & `select_dtypes` behavior to pandas
- PR #2217 Updated Java bindings to use the new groupby API
- PR #2214 DOC: Update doc instructions to build/install `cudf` and `dask-cudf`
- PR #2220 Update Java bindings for reduction rename
- PR #2232 Move CodeCov upload from build script to Jenkins
- PR #2225 refactor to use libcudf for gathering columns in dataframes
- PR #2293 Improve join performance (faster compute_join_output_size)
- PR #2300 Create separate dask codeowners for dask-cudf codebase
- PR #2304 gdf_group_by_without_aggregations returns gdf_column
- PR #2309 Java readers: remove redundant copy of result pointers
- PR #2307 Add `black` and `isort` to style checker script
- PR #2345 Restore removal of old groupby implementation
- PR #2342 Improve `astype()` to operate all ways
- PR #2329 using libcudf cudf::copy for column deep copy
- PR #2344 DOC: docs on code formatting for contributors
- PR #2376 Add inoperative axis= and win_type= arguments to Rolling()
- PR #2378 remove dask for (de-)serialization of cudf objects
- PR #2353 Bump Arrow and Dask versions
- PR #2377 Replace `standard_python_slice` with just `slice.indices()`
- PR #2373 cudf.DataFrame enchancements & Series.values support
- PR #2392 Remove dlpack submodule; make cuDF's Cython API externally accessible
- PR #2430 Updated Java bindings to use the new unary API
- PR #2406 Moved all existing `table` related files to a `legacy/` directory
- PR #2350 Performance related changes to get_dummies
- PR #2420 Remove `cudautils.astype` and replace with `typecast.apply_cast`
- PR #2456 Small improvement to typecast utility
- PR #2458 Fix handling of thirdparty packages in `isort` config
- PR #2459 IO Readers: Consolidate all readers to use `datasource` class
- PR #2475 Exposed type_dispatcher.hpp, nvcategory_util.hpp and wrapper_types.hpp in the include folder
- PR #2484 Enabled building libcudf as a static library
- PR #2453 Streamline CUDA_REL environment variable
- PR #2483 Bundle Boost filesystem dependency in the Java jar
- PR #2486 Java API hash functions
- PR #2481 Adds the ignore_null_keys option to the java api
- PR #2490 Java api: support multiple aggregates for the same column
- PR #2510 Java api: uses table based apply_boolean_mask
- PR #2432 Use pandas formatting for console, html, and latex output
- PR #2573 Bump numba version to 0.45.1
- PR #2606 Fix references to notebooks-contrib

## Bug Fixes

- PR #2086 Fixed quantile api behavior mismatch in series & dataframe
- PR #2128 Add offset param to host buffer readers in java API.
- PR #2145 Work around binops validity checks for java
- PR #2146 Work around unary_math validity checks for java
- PR #2151 Fixes bug in cudf::copy_range where null_count was invalid
- PR #2139 matching to pandas describe behavior & fixing nan values issue
- PR #2161 Implicitly convert unsigned to signed integer types in binops
- PR #2154 CSV Reader: Fix bools misdetected as strings dtype
- PR #2178 Fix bug in rolling bindings where a view of an ephemeral column was being taken
- PR #2180 Fix issue with isort reordering `importorskip` below imports depending on them
- PR #2187 fix to honor dtype when numpy arrays are passed to columnops.as_column
- PR #2190 Fix issue in astype conversion of string column to 'str'
- PR #2208 Fix issue with calling `head()` on one row dataframe
- PR #2229 Propagate exceptions from Cython cdef functions
- PR #2234 Fix issue with local build script not properly building
- PR #2223 Fix CUDA invalid configuration errors reported after loading small compressed ORC files
- PR #2162 Setting is_unique and is_monotonic-related attributes
- PR #2244 Fix ORC RLEv2 delta mode decoding with nonzero residual delta width
- PR #2297 Work around `var/std` unsupported only at debug build
- PR #2302 Fixed java serialization corner case
- PR #2355 Handle float16 in binary operations
- PR #2311 Fix copy behaviour for GenericIndex
- PR #2349 Fix issues with String filter in java API
- PR #2323 Fix groupby on categoricals
- PR #2328 Ensure order is preserved in CategoricalAccessor._set_categories
- PR #2202 Fix issue with unary ops mishandling empty input
- PR #2326 Fix for bug in DLPack when reading multiple columns
- PR #2324 Fix cudf Docker build
- PR #2325 Fix ORC RLEv2 patched base mode decoding with nonzero patch width
- PR #2235 Fix get_dummies to be compatible with dask
- PR #2332 Zero initialize gdf_dtype_extra_info
- PR #2355 Handle float16 in binary operations
- PR #2360 Fix missing dtype handling in cudf.Series & columnops.as_column
- PR #2364 Fix quantile api and other trivial issues around it
- PR #2361 Fixed issue with `codes` of CategoricalIndex
- PR #2357 Fixed inconsistent type of index created with from_pandas vs direct construction
- PR #2389 Fixed Rolling __getattr__ and __getitem__ for offset based windows
- PR #2402 Fixed bug in valid mask computation in cudf::copy_if (apply_boolean_mask)
- PR #2401 Fix to a scalar datetime(of type Days) issue
- PR #2386 Correctly allocate output valids in groupby
- PR #2411 Fixed failures on binary op on single element string column
- PR #2422 Fix Pandas logical binary operation incompatibilites
- PR #2447 Fix CodeCov posting build statuses temporarily
- PR #2450 Fix erroneous null handling in `cudf.DataFrame`'s `apply_rows`
- PR #2470 Fix issues with empty strings and string categories (Java)
- PR #2471 Fix String Column Validity.
- PR #2481 Fix java validity buffer serialization
- PR #2485 Updated bytes calculation to use size_t to avoid overflow in column concat
- PR #2461 Fix groupby multiple aggregations same column
- PR #2514 Fix cudf::drop_nulls threshold handling in Cython
- PR #2516 Fix utilities include paths and meta.yaml header paths
- PR #2517 Fix device memory leak in to_dlpack tensor deleter
- PR #2431 Fix local build generated file ownerships
- PR #2511 Added import of orc, refactored exception handlers to not squash fatal exceptions
- PR #2527 Fix index and column input handling in dask_cudf read_parquet
- PR #2466 Fix `dataframe.query` returning null rows erroneously
- PR #2548 Orc reader: fix non-deterministic data decoding at chunk boundaries
- PR #2557 fix cudautils import in string.py
- PR #2521 Fix casting datetimes from/to the same resolution
- PR #2545 Fix MultiIndexes with datetime levels
- PR #2560 Remove duplicate `dlpack` definition in conda recipe
- PR #2567 Fix ColumnVector.fromScalar issues while dealing with null scalars
- PR #2565 Orc reader: fix incorrect data decoding of int64 data types
- PR #2577 Fix search benchmark compilation error by adding necessary header
- PR #2604 Fix a bug in copying.pyx:_normalize_types that upcasted int32 to int64


# cuDF 0.8.0 (27 June 2019)

## New Features

- PR #1524 Add GPU-accelerated JSON Lines parser with limited feature set
- PR #1569 Add support for Json objects to the JSON Lines reader
- PR #1622 Add Series.loc
- PR #1654 Add cudf::apply_boolean_mask: faster replacement for gdf_apply_stencil
- PR #1487 cython gather/scatter
- PR #1310 Implemented the slice/split functionality.
- PR #1630 Add Python layer to the GPU-accelerated JSON reader
- PR #1745 Add rounding of numeric columns via Numba
- PR #1772 JSON reader: add support for BytesIO and StringIO input
- PR #1527 Support GDF_BOOL8 in readers and writers
- PR #1819 Logical operators (AND, OR, NOT) for libcudf and cuDF
- PR #1813 ORC Reader: Add support for stripe selection
- PR #1828 JSON Reader: add suport for bool8 columns
- PR #1833 Add column iterator with/without nulls
- PR #1665 Add the point-in-polygon GIS function
- PR #1863 Series and Dataframe methods for all and any
- PR #1908 cudf::copy_range and cudf::fill for copying/assigning an index or range to a constant
- PR #1921 Add additional formats for typecasting to/from strings
- PR #1807 Add Series.dropna()
- PR #1987 Allow user defined functions in the form of ptx code to be passed to binops
- PR #1948 Add operator functions like `Series.add()` to DataFrame and Series
- PR #1954 Add skip test argument to GPU build script
- PR #2018 Add bindings for new groupby C++ API
- PR #1984 Add rolling window operations Series.rolling() and DataFrame.rolling()
- PR #1542 Python method and bindings for to_csv
- PR #1995 Add Java API
- PR #1998 Add google benchmark to cudf
- PR #1845 Add cudf::drop_duplicates, DataFrame.drop_duplicates
- PR #1652 Added `Series.where()` feature
- PR #2074 Java Aggregates, logical ops, and better RMM support
- PR #2140 Add a `cudf::transform` function
- PR #2068 Concatenation of different typed columns

## Improvements

- PR #1538 Replacing LesserRTTI with inequality_comparator
- PR #1703 C++: Added non-aggregating `insert` to `concurrent_unordered_map` with specializations to store pairs with a single atomicCAS when possible.
- PR #1422 C++: Added a RAII wrapper for CUDA streams
- PR #1701 Added `unique` method for stringColumns
- PR #1713 Add documentation for Dask-XGBoost
- PR #1666 CSV Reader: Improve performance for files with large number of columns
- PR #1725 Enable the ability to use a single column groupby as its own index
- PR #1759 Add an example showing simultaneous rolling averages to `apply_grouped` documentation
- PR #1746 C++: Remove unused code: `windowed_ops.cu`, `sorting.cu`, `hash_ops.cu`
- PR #1748 C++: Add `bool` nullability flag to `device_table` row operators
- PR #1764 Improve Numerical column: `mean_var` and `mean`
- PR #1767 Speed up Python unit tests
- PR #1770 Added build.sh script, updated CI scripts and documentation
- PR #1739 ORC Reader: Add more pytest coverage
- PR #1696 Added null support in `Series.replace()`.
- PR #1390 Added some basic utility functions for `gdf_column`'s
- PR #1791 Added general column comparison code for testing
- PR #1795 Add printing of git submodule info to `print_env.sh`
- PR #1796 Removing old sort based group by code and gdf_filter
- PR #1811 Added funtions for copying/allocating `cudf::table`s
- PR #1838 Improve columnops.column_empty so that it returns typed columns instead of a generic Column
- PR #1890 Add utils.get_dummies- a pandas-like wrapper around one_hot-encoding
- PR #1823 CSV Reader: default the column type to string for empty dataframes
- PR #1827 Create bindings for scalar-vector binops, and update one_hot_encoding to use them
- PR #1817 Operators now support different sized dataframes as long as they don't share different sized columns
- PR #1855 Transition replace_nulls to new C++ API and update corresponding Cython/Python code
- PR #1858 Add `std::initializer_list` constructor to `column_wrapper`
- PR #1846 C++ type-erased gdf_equal_columns test util; fix gdf_equal_columns logic error
- PR #1390 Added some basic utility functions for `gdf_column`s
- PR #1391 Tidy up bit-resolution-operation and bitmask class code
- PR #1882 Add iloc functionality to MultiIndex dataframes
- PR #1884 Rolling windows: general enhancements and better coverage for unit tests
- PR #1886 support GDF_STRING_CATEGORY columns in apply_boolean_mask, drop_nulls and other libcudf functions
- PR #1896 Improve performance of groupby with levels specified in dask-cudf
- PR #1915 Improve iloc performance for non-contiguous row selection
- PR #1859 Convert read_json into a C++ API
- PR #1919 Rename libcudf namespace gdf to namespace cudf
- PR #1850 Support left_on and right_on for DataFrame merge operator
- PR #1930 Specialize constructor for `cudf::bool8` to cast argument to `bool`
- PR #1938 Add default constructor for `column_wrapper`
- PR #1930 Specialize constructor for `cudf::bool8` to cast argument to `bool`
- PR #1952 consolidate libcudf public API headers in include/cudf
- PR #1949 Improved selection with boolmask using libcudf `apply_boolean_mask`
- PR #1956 Add support for nulls in `query()`
- PR #1973 Update `std::tuple` to `std::pair` in top-most libcudf APIs and C++ transition guide
- PR #1981 Convert read_csv into a C++ API
- PR #1868 ORC Reader: Support row index for speed up on small/medium datasets
- PR #1964 Added support for list-like types in Series.str.cat
- PR #2005 Use HTML5 details tag in bug report issue template
- PR #2003 Removed few redundant unit-tests from test_string.py::test_string_cat
- PR #1944 Groupby design improvements
- PR #2017 Convert `read_orc()` into a C++ API
- PR #2011 Convert `read_parquet()` into a C++ API
- PR #1756 Add documentation "10 Minutes to cuDF and dask_cuDF"
- PR #2034 Adding support for string columns concatenation using "add" binary operator
- PR #2042 Replace old "10 Minutes" guide with new guide for docs build process
- PR #2036 Make library of common test utils to speed up tests compilation
- PR #2022 Facilitating get_dummies to be a high level api too
- PR #2050 Namespace IO readers and add back free-form `read_xxx` functions
- PR #2104 Add a functional ``sort=`` keyword argument to groupby
- PR #2108 Add `find_and_replace` for StringColumn for replacing single values
- PR #1803 cuDF/CuPy interoperability documentation

## Bug Fixes

- PR #1465 Fix for test_orc.py and test_sparse_df.py test failures
- PR #1583 Fix underlying issue in `as_index()` that was causing `Series.quantile()` to fail
- PR #1680 Add errors= keyword to drop() to fix cudf-dask bug
- PR #1651 Fix `query` function on empty dataframe
- PR #1616 Fix CategoricalColumn to access categories by index instead of iteration
- PR #1660 Fix bug in `loc` when indexing with a column name (a string)
- PR #1683 ORC reader: fix timestamp conversion to UTC
- PR #1613 Improve CategoricalColumn.fillna(-1) performance
- PR #1642 Fix failure of CSV_TEST gdf_csv_test.SkiprowsNrows on multiuser systems
- PR #1709 Fix handling of `datetime64[ms]` in `dataframe.select_dtypes`
- PR #1704 CSV Reader: Add support for the plus sign in number fields
- PR #1687 CSV reader: return an empty dataframe for zero size input
- PR #1757 Concatenating columns with null columns
- PR #1755 Add col_level keyword argument to melt
- PR #1758 Fix df.set_index() when setting index from an empty column
- PR #1749 ORC reader: fix long strings of NULL values resulting in incorrect data
- PR #1742 Parquet Reader: Fix index column name to match PANDAS compat
- PR #1782 Update libcudf doc version
- PR #1783 Update conda dependencies
- PR #1786 Maintain the original series name in series.unique output
- PR #1760 CSV Reader: fix segfault when dtype list only includes columns from usecols list
- PR #1831 build.sh: Assuming python is in PATH instead of using PYTHON env var
- PR #1839 Raise an error instead of segfaulting when transposing a DataFrame with StringColumns
- PR #1840 Retain index correctly during merge left_on right_on
- PR #1825 cuDF: Multiaggregation Groupby Failures
- PR #1789 CSV Reader: Fix missing support for specifying `int8` and `int16` dtypes
- PR #1857 Cython Bindings: Handle `bool` columns while calling `column_view_from_NDArrays`
- PR #1849 Allow DataFrame support methods to pass arguments to the methods
- PR #1847 Fixed #1375 by moving the nvstring check into the wrapper function
- PR #1864 Fixing cudf reduction for POWER platform
- PR #1869 Parquet reader: fix Dask timestamps not matching with Pandas (convert to milliseconds)
- PR #1876 add dtype=bool for `any`, `all` to treat integer column correctly
- PR #1875 CSV reader: take NaN values into account in dtype detection
- PR #1873 Add column dtype checking for the all/any methods
- PR #1902 Bug with string iteration in _apply_basic_agg
- PR #1887 Fix for initialization issue in pq_read_arg,orc_read_arg
- PR #1867 JSON reader: add support for null/empty fields, including the 'null' literal
- PR #1891 Fix bug #1750 in string column comparison
- PR #1909 Support of `to_pandas()` of boolean series with null values
- PR #1923 Use prefix removal when two aggs are called on a SeriesGroupBy
- PR #1914 Zero initialize gdf_column local variables
- PR #1959 Add support for comparing boolean Series to scalar
- PR #1966 Ignore index fix in series append
- PR #1967 Compute index __sizeof__ only once for DataFrame __sizeof__
- PR #1977 Support CUDA installation in default system directories
- PR #1982 Fixes incorrect index name after join operation
- PR #1985 Implement `GDF_PYMOD`, a special modulo that follows python's sign rules
- PR #1991 Parquet reader: fix decoding of NULLs
- PR #1990 Fixes a rendering bug in the `apply_grouped` documentation
- PR #1978 Fix for values being filled in an empty dataframe
- PR #2001 Correctly create MultiColumn from Pandas MultiColumn
- PR #2006 Handle empty dataframe groupby construction for dask
- PR #1965 Parquet Reader: Fix duplicate index column when it's already in `use_cols`
- PR #2033 Add pip to conda environment files to fix warning
- PR #2028 CSV Reader: Fix reading of uncompressed files without a recognized file extension
- PR #2073 Fix an issue when gathering columns with NVCategory and nulls
- PR #2053 cudf::apply_boolean_mask return empty column for empty boolean mask
- PR #2066 exclude `IteratorTest.mean_var_output` test from debug build
- PR #2069 Fix JNI code to use read_csv and read_parquet APIs
- PR #2071 Fix bug with unfound transitive dependencies for GTests in Ubuntu 18.04
- PR #2089 Configure Sphinx to render params correctly
- PR #2091 Fix another bug with unfound transitive dependencies for `cudftestutils` in Ubuntu 18.04
- PR #2115 Just apply `--disable-new-dtags` instead of trying to define all the transitive dependencies
- PR #2106 Fix errors in JitCache tests caused by sharing of device memory between processes
- PR #2120 Fix errors in JitCache tests caused by running multiple threads on the same data
- PR #2102 Fix memory leak in groupby
- PR #2113 fixed typo in to_csv code example


# cudf 0.7.2 (16 May 2019)

## New Features

- PR #1735 Added overload for atomicAdd on int64. Streamlined implementation of custom atomic overloads.
- PR #1741 Add MultiIndex concatenation

## Bug Fixes

- PR #1718 Fix issue with SeriesGroupBy MultiIndex in dask-cudf
- PR #1734 Python: fix performance regression for groupby count() aggregations
- PR #1768 Cython: fix handling read only schema buffers in gpuarrow reader


# cudf 0.7.1 (11 May 2019)

## New Features

- PR #1702 Lazy load MultiIndex to return groupby performance to near optimal.

## Bug Fixes

- PR #1708 Fix handling of `datetime64[ms]` in `dataframe.select_dtypes`


# cuDF 0.7.0 (10 May 2019)

## New Features

- PR #982 Implement gdf_group_by_without_aggregations and gdf_unique_indices functions
- PR #1142 Add `GDF_BOOL` column type
- PR #1194 Implement overloads for CUDA atomic operations
- PR #1292 Implemented Bitwise binary ops AND, OR, XOR (&, |, ^)
- PR #1235 Add GPU-accelerated Parquet Reader
- PR #1335 Added local_dict arg in `DataFrame.query()`.
- PR #1282 Add Series and DataFrame.describe()
- PR #1356 Rolling windows
- PR #1381 Add DataFrame._get_numeric_data
- PR #1388 Add CODEOWNERS file to auto-request reviews based on where changes are made
- PR #1396 Add DataFrame.drop method
- PR #1413 Add DataFrame.melt method
- PR #1412 Add DataFrame.pop()
- PR #1419 Initial CSV writer function
- PR #1441 Add Series level cumulative ops (cumsum, cummin, cummax, cumprod)
- PR #1420 Add script to build and test on a local gpuCI image
- PR #1440 Add DatetimeColumn.min(), DatetimeColumn.max()
- PR #1455 Add Series.Shift via Numba kernel
- PR #1441 Add Series level cumulative ops (cumsum, cummin, cummax, cumprod)
- PR #1461 Add Python coverage test to gpu build
- PR #1445 Parquet Reader: Add selective reading of rows and row group
- PR #1532 Parquet Reader: Add support for INT96 timestamps
- PR #1516 Add Series and DataFrame.ndim
- PR #1556 Add libcudf C++ transition guide
- PR #1466 Add GPU-accelerated ORC Reader
- PR #1565 Add build script for nightly doc builds
- PR #1508 Add Series isna, isnull, and notna
- PR #1456 Add Series.diff() via Numba kernel
- PR #1588 Add Index `astype` typecasting
- PR #1301 MultiIndex support
- PR #1599 Level keyword supported in groupby
- PR #929 Add support operations to dataframe
- PR #1609 Groupby accept list of Series
- PR #1658 Support `group_keys=True` keyword in groupby method

## Improvements

- PR #1531 Refactor closures as private functions in gpuarrow
- PR #1404 Parquet reader page data decoding speedup
- PR #1076 Use `type_dispatcher` in join, quantiles, filter, segmented sort, radix sort and hash_groupby
- PR #1202 Simplify README.md
- PR #1149 CSV Reader: Change convertStrToValue() functions to `__device__` only
- PR #1238 Improve performance of the CUDA trie used in the CSV reader
- PR #1245 Use file cache for JIT kernels
- PR #1278 Update CONTRIBUTING for new conda environment yml naming conventions
- PR #1163 Refactored UnaryOps. Reduced API to two functions: `gdf_unary_math` and `gdf_cast`. Added `abs`, `-`, and `~` ops. Changed bindings to Cython
- PR #1284 Update docs version
- PR #1287 add exclude argument to cudf.select_dtype function
- PR #1286 Refactor some of the CSV Reader kernels into generic utility functions
- PR #1291 fillna in `Series.to_gpu_array()` and `Series.to_array()` can accept the scalar too now.
- PR #1005 generic `reduction` and `scan` support
- PR #1349 Replace modernGPU sort join with thrust.
- PR #1363 Add a dataframe.mean(...) that raises NotImplementedError to satisfy `dask.dataframe.utils.is_dataframe_like`
- PR #1319 CSV Reader: Use column wrapper for gdf_column output alloc/dealloc
- PR #1376 Change series quantile default to linear
- PR #1399 Replace CFFI bindings for NVTX functions with Cython bindings
- PR #1389 Refactored `set_null_count()`
- PR #1386 Added macros `GDF_TRY()`, `CUDF_TRY()` and `ASSERT_CUDF_SUCCEEDED()`
- PR #1435 Rework CMake and conda recipes to depend on installed libraries
- PR #1391 Tidy up bit-resolution-operation and bitmask class code
- PR #1439 Add cmake variable to enable compiling CUDA code with -lineinfo
- PR #1462 Add ability to read parquet files from arrow::io::RandomAccessFile
- PR #1453 Convert CSV Reader CFFI to Cython
- PR #1479 Convert Parquet Reader CFFI to Cython
- PR #1397 Add a utility function for producing an overflow-safe kernel launch grid configuration
- PR #1382 Add GPU parsing of nested brackets to cuIO parsing utilities
- PR #1481 Add cudf::table constructor to allocate a set of `gdf_column`s
- PR #1484 Convert GroupBy CFFI to Cython
- PR #1463 Allow and default melt keyword argument var_name to be None
- PR #1486 Parquet Reader: Use device_buffer rather than device_ptr
- PR #1525 Add cudatoolkit conda dependency
- PR #1520 Renamed `src/dataframe` to `src/table` and moved `table.hpp`. Made `types.hpp` to be type declarations only.
- PR #1492 Convert transpose CFFI to Cython
- PR #1495 Convert binary and unary ops CFFI to Cython
- PR #1503 Convert sorting and hashing ops CFFI to Cython
- PR #1522 Use latest release version in update-version CI script
- PR #1533 Remove stale join CFFI, fix memory leaks in join Cython
- PR #1521 Added `row_bitmask` to compute bitmask for rows of a table. Merged `valids_ops.cu` and `bitmask_ops.cu`
- PR #1553 Overload `hash_row` to avoid using intial hash values. Updated `gdf_hash` to select between overloads
- PR #1585 Updated `cudf::table` to maintain own copy of wrapped `gdf_column*`s
- PR #1559 Add `except +` to all Cython function definitions to catch C++ exceptions properly
- PR #1617 `has_nulls` and `column_dtypes` for `cudf::table`
- PR #1590 Remove CFFI from the build / install process entirely
- PR #1536 Convert gpuarrow CFFI to Cython
- PR #1655 Add `Column._pointer` as a way to access underlying `gdf_column*` of a `Column`
- PR #1655 Update readme conda install instructions for cudf version 0.6 and 0.7


## Bug Fixes

- PR #1233 Fix dtypes issue while adding the column to `str` dataframe.
- PR #1254 CSV Reader: fix data type detection for floating-point numbers in scientific notation
- PR #1289 Fix looping over each value instead of each category in concatenation
- PR #1293 Fix Inaccurate error message in join.pyx
- PR #1308 Add atomicCAS overload for `int8_t`, `int16_t`
- PR #1317 Fix catch polymorphic exception by reference in ipc.cu
- PR #1325 Fix dtype of null bitmasks to int8
- PR #1326 Update build documentation to use -DCMAKE_CXX11_ABI=ON
- PR #1334 Add "na_position" argument to CategoricalColumn sort_by_values
- PR #1321 Fix out of bounds warning when checking Bzip2 header
- PR #1359 Add atomicAnd/Or/Xor for integers
- PR #1354 Fix `fillna()` behaviour when replacing values with different dtypes
- PR #1347 Fixed core dump issue while passing dict_dtypes without column names in `cudf.read_csv()`
- PR #1379 Fixed build failure caused due to error: 'col_dtype' may be used uninitialized
- PR #1392 Update cudf Dockerfile and package_versions.sh
- PR #1385 Added INT8 type to `_schema_to_dtype` for use in GpuArrowReader
- PR #1393 Fixed a bug in `gdf_count_nonzero_mask()` for the case of 0 bits to count
- PR #1395 Update CONTRIBUTING to use the environment variable CUDF_HOME
- PR #1416 Fix bug at gdf_quantile_exact and gdf_quantile_appox
- PR #1421 Fix remove creation of series multiple times during `add_column()`
- PR #1405 CSV Reader: Fix memory leaks on read_csv() failure
- PR #1328 Fix CategoricalColumn to_arrow() null mask
- PR #1433 Fix NVStrings/categories includes
- PR #1432 Update NVStrings to 0.7.* to coincide with 0.7 development
- PR #1483 Modify CSV reader to avoid cropping blank quoted characters in non-string fields
- PR #1446 Merge 1275 hotfix from master into branch-0.7
- PR #1447 Fix legacy groupby apply docstring
- PR #1451 Fix hash join estimated result size is not correct
- PR #1454 Fix local build script improperly change directory permissions
- PR #1490 Require Dask 1.1.0+ for `is_dataframe_like` test or skip otherwise.
- PR #1491 Use more specific directories & groups in CODEOWNERS
- PR #1497 Fix Thrust issue on CentOS caused by missing default constructor of host_vector elements
- PR #1498 Add missing include guard to device_atomics.cuh and separated DEVICE_ATOMICS_TEST
- PR #1506 Fix csv-write call to updated NVStrings method
- PR #1510 Added nvstrings `fillna()` function
- PR #1507 Parquet Reader: Default string data to GDF_STRING
- PR #1535 Fix doc issue to ensure correct labelling of cudf.series
- PR #1537 Fix `undefined reference` link error in HashPartitionTest
- PR #1548 Fix ci/local/build.sh README from using an incorrect image example
- PR #1551 CSV Reader: Fix integer column name indexing
- PR #1586 Fix broken `scalar_wrapper::operator==`
- PR #1591 ORC/Parquet Reader: Fix missing import for FileNotFoundError exception
- PR #1573 Parquet Reader: Fix crash due to clash with ORC reader datasource
- PR #1607 Revert change of `column.to_dense_buffer` always return by copy for performance concerns
- PR #1618 ORC reader: fix assert & data output when nrows/skiprows isn't aligned to stripe boundaries
- PR #1631 Fix failure of TYPES_TEST on some gcc-7 based systems.
- PR #1641 CSV Reader: Fix skip_blank_lines behavior with Windows line terminators (\r\n)
- PR #1648 ORC reader: fix non-deterministic output when skiprows is non-zero
- PR #1676 Fix groupby `as_index` behaviour with `MultiIndex`
- PR #1659 Fix bug caused by empty groupbys and multiindex slicing throwing exceptions
- PR #1656 Correct Groupby failure in dask when un-aggregable columns are left in dataframe.
- PR #1689 Fix groupby performance regression
- PR #1694 Add Cython as a runtime dependency since it's required in `setup.py`


# cuDF 0.6.1 (25 Mar 2019)

## Bug Fixes

- PR #1275 Fix CentOS exception in DataFrame.hash_partition from using value "returned" by a void function


# cuDF 0.6.0 (22 Mar 2019)

## New Features

- PR #760 Raise `FileNotFoundError` instead of `GDF_FILE_ERROR` in `read_csv` if the file does not exist
- PR #539 Add Python bindings for replace function
- PR #823 Add Doxygen configuration to enable building HTML documentation for libcudf C/C++ API
- PR #807 CSV Reader: Add byte_range parameter to specify the range in the input file to be read
- PR #857 Add Tail method for Series/DataFrame and update Head method to use iloc
- PR #858 Add series feature hashing support
- PR #871 CSV Reader: Add support for NA values, including user specified strings
- PR #893 Adds PyArrow based parquet readers / writers to Python, fix category dtype handling, fix arrow ingest buffer size issues
- PR #867 CSV Reader: Add support for ignoring blank lines and comment lines
- PR #887 Add Series digitize method
- PR #895 Add Series groupby
- PR #898 Add DataFrame.groupby(level=0) support
- PR #920 Add feather, JSON, HDF5 readers / writers from PyArrow / Pandas
- PR #888 CSV Reader: Add prefix parameter for column names, used when parsing without a header
- PR #913 Add DLPack support: convert between cuDF DataFrame and DLTensor
- PR #939 Add ORC reader from PyArrow
- PR #918 Add Series.groupby(level=0) support
- PR #906 Add binary and comparison ops to DataFrame
- PR #958 Support unary and binary ops on indexes
- PR #964 Add `rename` method to `DataFrame`, `Series`, and `Index`
- PR #985 Add `Series.to_frame` method
- PR #985 Add `drop=` keyword to reset_index method
- PR #994 Remove references to pygdf
- PR #990 Add external series groupby support
- PR #988 Add top-level merge function to cuDF
- PR #992 Add comparison binaryops to DateTime columns
- PR #996 Replace relative path imports with absolute paths in tests
- PR #995 CSV Reader: Add index_col parameter to specify the column name or index to be used as row labels
- PR #1004 Add `from_gpu_matrix` method to DataFrame
- PR #997 Add property index setter
- PR #1007 Replace relative path imports with absolute paths in cudf
- PR #1013 select columns with df.columns
- PR #1016 Rename Series.unique_count() to nunique() to match pandas API
- PR #947 Prefixsum to handle nulls and float types
- PR #1029 Remove rest of relative path imports
- PR #1021 Add filtered selection with assignment for Dataframes
- PR #872 Adding NVCategory support to cudf apis
- PR #1052 Add left/right_index and left/right_on keywords to merge
- PR #1091 Add `indicator=` and `suffixes=` keywords to merge
- PR #1107 Add unsupported keywords to Series.fillna
- PR #1032 Add string support to cuDF python
- PR #1136 Removed `gdf_concat`
- PR #1153 Added function for getting the padded allocation size for valid bitmask
- PR #1148 Add cudf.sqrt for dataframes and Series
- PR #1159 Add Python bindings for libcudf dlpack functions
- PR #1155 Add __array_ufunc__ for DataFrame and Series for sqrt
- PR #1168 to_frame for series accepts a name argument


## Improvements

- PR #1218 Add dask-cudf page to API docs
- PR #892 Add support for heterogeneous types in binary ops with JIT
- PR #730 Improve performance of `gdf_table` constructor
- PR #561 Add Doxygen style comments to Join CUDA functions
- PR #813 unified libcudf API functions by replacing gpu_ with gdf_
- PR #822 Add support for `__cuda_array_interface__` for ingest
- PR #756 Consolidate common helper functions from unordered map and multimap
- PR #753 Improve performance of groupby sum and average, especially for cases with few groups.
- PR #836 Add ingest support for arrow chunked arrays in Column, Series, DataFrame creation
- PR #763 Format doxygen comments for csv_read_arg struct
- PR #532 CSV Reader: Use type dispatcher instead of switch block
- PR #694 Unit test utilities improvements
- PR #878 Add better indexing to Groupby
- PR #554 Add `empty` method and `is_monotonic` attribute to `Index`
- PR #1040 Fixed up Doxygen comment tags
- PR #909 CSV Reader: Avoid host->device->host copy for header row data
- PR #916 Improved unit testing and error checking for `gdf_column_concat`
- PR #941 Replace `numpy` call in `Series.hash_encode` with `numba`
- PR #942 Added increment/decrement operators for wrapper types
- PR #943 Updated `count_nonzero_mask` to return `num_rows` when the mask is null
- PR #952 Added trait to map C++ type to `gdf_dtype`
- PR #966 Updated RMM submodule.
- PR #998 Add IO reader/writer modules to API docs, fix for missing cudf.Series docs
- PR #1017 concatenate along columns for Series and DataFrames
- PR #1002 Support indexing a dataframe with another boolean dataframe
- PR #1018 Better concatenation for Series and Dataframes
- PR #1036 Use Numpydoc style docstrings
- PR #1047 Adding gdf_dtype_extra_info to gdf_column_view_augmented
- PR #1054 Added default ctor to SerialTrieNode to overcome Thrust issue in CentOS7 + CUDA10
- PR #1024 CSV Reader: Add support for hexadecimal integers in integral-type columns
- PR #1033 Update `fillna()` to use libcudf function `gdf_replace_nulls`
- PR #1066 Added inplace assignment for columns and select_dtypes for dataframes
- PR #1026 CSV Reader: Change the meaning and type of the quoting parameter to match Pandas
- PR #1100 Adds `CUDF_EXPECTS` error-checking macro
- PR #1092 Fix select_dtype docstring
- PR #1111 Added cudf::table
- PR #1108 Sorting for datetime columns
- PR #1120 Return a `Series` (not a `Column`) from `Series.cat.set_categories()`
- PR #1128 CSV Reader: The last data row does not need to be line terminated
- PR #1183 Bump Arrow version to 0.12.1
- PR #1208 Default to CXX11_ABI=ON
- PR #1252 Fix NVStrings dependencies for cuda 9.2 and 10.0
- PR #2037 Optimize the existing `gather` and `scatter` routines in `libcudf`

## Bug Fixes

- PR #821 Fix flake8 issues revealed by flake8 update
- PR #808 Resolved renamed `d_columns_valids` variable name
- PR #820 CSV Reader: fix the issue where reader adds additional rows when file uses \r\n as a line terminator
- PR #780 CSV Reader: Fix scientific notation parsing and null values for empty quotes
- PR #815 CSV Reader: Fix data parsing when tabs are present in the input CSV file
- PR #850 Fix bug where left joins where the left df has 0 rows causes a crash
- PR #861 Fix memory leak by preserving the boolean mask index
- PR #875 Handle unnamed indexes in to/from arrow functions
- PR #877 Fix ingest of 1 row arrow tables in from arrow function
- PR #876 Added missing `<type_traits>` include
- PR #889 Deleted test_rmm.py which has now moved to RMM repo
- PR #866 Merge v0.5.1 numpy ABI hotfix into 0.6
- PR #917 value_counts return int type on empty columns
- PR #611 Renamed `gdf_reduce_optimal_output_size()` -> `gdf_reduction_get_intermediate_output_size()`
- PR #923 fix index for negative slicing for cudf dataframe and series
- PR #927 CSV Reader: Fix category GDF_CATEGORY hashes not being computed properly
- PR #921 CSV Reader: Fix parsing errors with delim_whitespace, quotations in the header row, unnamed columns
- PR #933 Fix handling objects of all nulls in series creation
- PR #940 CSV Reader: Fix an issue where the last data row is missing when using byte_range
- PR #945 CSV Reader: Fix incorrect datetime64 when milliseconds or space separator are used
- PR #959 Groupby: Problem with column name lookup
- PR #950 Converting dataframe/recarry with non-contiguous arrays
- PR #963 CSV Reader: Fix another issue with missing data rows when using byte_range
- PR #999 Fix 0 sized kernel launches and empty sort_index exception
- PR #993 Fix dtype in selecting 0 rows from objects
- PR #1009 Fix performance regression in `to_pandas` method on DataFrame
- PR #1008 Remove custom dask communication approach
- PR #1001 CSV Reader: Fix a memory access error when reading a large (>2GB) file with date columns
- PR #1019 Binary Ops: Fix error when one input column has null mask but other doesn't
- PR #1014 CSV Reader: Fix false positives in bool value detection
- PR #1034 CSV Reader: Fix parsing floating point precision and leading zero exponents
- PR #1044 CSV Reader: Fix a segfault when byte range aligns with a page
- PR #1058 Added support for `DataFrame.loc[scalar]`
- PR #1060 Fix column creation with all valid nan values
- PR #1073 CSV Reader: Fix an issue where a column name includes the return character
- PR #1090 Updating Doxygen Comments
- PR #1080 Fix dtypes returned from loc / iloc because of lists
- PR #1102 CSV Reader: Minor fixes and memory usage improvements
- PR #1174: Fix release script typo
- PR #1137 Add prebuild script for CI
- PR #1118 Enhanced the `DataFrame.from_records()` feature
- PR #1129 Fix join performance with index parameter from using numpy array
- PR #1145 Issue with .agg call on multi-column dataframes
- PR #908 Some testing code cleanup
- PR #1167 Fix issue with null_count not being set after inplace fillna()
- PR #1184 Fix iloc performance regression
- PR #1185 Support left_on/right_on and also on=str in merge
- PR #1200 Fix allocating bitmasks with numba instead of rmm in allocate_mask function
- PR #1213 Fix bug with csv reader requesting subset of columns using wrong datatype
- PR #1223 gpuCI: Fix label on rapidsai channel on gpu build scripts
- PR #1242 Add explicit Thrust exec policy to fix NVCATEGORY_TEST segfault on some platforms
- PR #1246 Fix categorical tests that failed due to bad implicit type conversion
- PR #1255 Fix overwriting conda package main label uploads
- PR #1259 Add dlpack includes to pip build


# cuDF 0.5.1 (05 Feb 2019)

## Bug Fixes

- PR #842 Avoid using numpy via cimport to prevent ABI issues in Cython compilation


# cuDF 0.5.0 (28 Jan 2019)

## New Features

- PR #722 Add bzip2 decompression support to `read_csv()`
- PR #693 add ZLIB-based GZIP/ZIP support to `read_csv_strings()`
- PR #411 added null support to gdf_order_by (new API) and cudf_table::sort
- PR #525 Added GitHub Issue templates for bugs, documentation, new features, and questions
- PR #501 CSV Reader: Add support for user-specified decimal point and thousands separator to read_csv_strings()
- PR #455 CSV Reader: Add support for user-specified decimal point and thousands separator to read_csv()
- PR #439 add `DataFrame.drop` method similar to pandas
- PR #356 add `DataFrame.transpose` method and `DataFrame.T` property similar to pandas
- PR #505 CSV Reader: Add support for user-specified boolean values
- PR #350 Implemented Series replace function
- PR #490 Added print_env.sh script to gather relevant environment details when reporting cuDF issues
- PR #474 add ZLIB-based GZIP/ZIP support to `read_csv()`
- PR #547 Added melt similar to `pandas.melt()`
- PR #491 Add CI test script to check for updates to CHANGELOG.md in PRs
- PR #550 Add CI test script to check for style issues in PRs
- PR #558 Add CI scripts for cpu-based conda and gpu-based test builds
- PR #524 Add Boolean Indexing
- PR #564 Update python `sort_values` method to use updated libcudf `gdf_order_by` API
- PR #509 CSV Reader: Input CSV file can now be passed in as a text or a binary buffer
- PR #607 Add `__iter__` and iteritems to DataFrame class
- PR #643 added a new api gdf_replace_nulls that allows a user to replace nulls in a column

## Improvements

- PR #426 Removed sort-based groupby and refactored existing groupby APIs. Also improves C++/CUDA compile time.
- PR #461 Add `CUDF_HOME` variable in README.md to replace relative pathing.
- PR #472 RMM: Created centralized rmm::device_vector alias and rmm::exec_policy
- PR #500 Improved the concurrent hash map class to support partitioned (multi-pass) hash table building.
- PR #454 Improve CSV reader docs and examples
- PR #465 Added templated C++ API for RMM to avoid explicit cast to `void**`
- PR #513 `.gitignore` tweaks
- PR #521 Add `assert_eq` function for testing
- PR #502 Simplify Dockerfile for local dev, eliminate old conda/pip envs
- PR #549 Adds `-rdynamic` compiler flag to nvcc for Debug builds
- PR #472 RMM: Created centralized rmm::device_vector alias and rmm::exec_policy
- PR #577 Added external C++ API for scatter/gather functions
- PR #500 Improved the concurrent hash map class to support partitioned (multi-pass) hash table building
- PR #583 Updated `gdf_size_type` to `int`
- PR #500 Improved the concurrent hash map class to support partitioned (multi-pass) hash table building
- PR #617 Added .dockerignore file. Prevents adding stale cmake cache files to the docker container
- PR #658 Reduced `JOIN_TEST` time by isolating overflow test of hash table size computation
- PR #664 Added Debuging instructions to README
- PR #651 Remove noqa marks in `__init__.py` files
- PR #671 CSV Reader: uncompressed buffer input can be parsed without explicitly specifying compression as None
- PR #684 Make RMM a submodule
- PR #718 Ensure sum, product, min, max methods pandas compatibility on empty datasets
- PR #720 Refactored Index classes to make them more Pandas-like, added CategoricalIndex
- PR #749 Improve to_arrow and from_arrow Pandas compatibility
- PR #766 Remove TravisCI references, remove unused variables from CMake, fix ARROW_VERSION in Cmake
- PR #773 Add build-args back to Dockerfile and handle dependencies based on environment yml file
- PR #781 Move thirdparty submodules to root and symlink in /cpp
- PR #843 Fix broken cudf/python API examples, add new methods to the API index

## Bug Fixes

- PR #569 CSV Reader: Fix days being off-by-one when parsing some dates
- PR #531 CSV Reader: Fix incorrect parsing of quoted numbers
- PR #465 Added templated C++ API for RMM to avoid explicit cast to `void**`
- PR #473 Added missing <random> include
- PR #478 CSV Reader: Add api support for auto column detection, header, mangle_dupe_cols, usecols
- PR #495 Updated README to correct where cffi pytest should be executed
- PR #501 Fix the intermittent segfault caused by the `thousands` and `compression` parameters in the csv reader
- PR #502 Simplify Dockerfile for local dev, eliminate old conda/pip envs
- PR #512 fix bug for `on` parameter in `DataFrame.merge` to allow for None or single column name
- PR #511 Updated python/cudf/bindings/join.pyx to fix cudf merge printing out dtypes
- PR #513 `.gitignore` tweaks
- PR #521 Add `assert_eq` function for testing
- PR #537 Fix CMAKE_CUDA_STANDARD_REQURIED typo in CMakeLists.txt
- PR #447 Fix silent failure in initializing DataFrame from generator
- PR #545 Temporarily disable csv reader thousands test to prevent segfault (test re-enabled in PR #501)
- PR #559 Fix Assertion error while using `applymap` to change the output dtype
- PR #575 Update `print_env.sh` script to better handle missing commands
- PR #612 Prevent an exception from occuring with true division on integer series.
- PR #630 Fix deprecation warning for `pd.core.common.is_categorical_dtype`
- PR #622 Fix Series.append() behaviour when appending values with different numeric dtype
- PR #603 Fix error while creating an empty column using None.
- PR #673 Fix array of strings not being caught in from_pandas
- PR #644 Fix return type and column support of dataframe.quantile()
- PR #634 Fix create `DataFrame.from_pandas()` with numeric column names
- PR #654 Add resolution check for GDF_TIMESTAMP in Join
- PR #648 Enforce one-to-one copy required when using `numba>=0.42.0`
- PR #645 Fix cmake build type handling not setting debug options when CMAKE_BUILD_TYPE=="Debug"
- PR #669 Fix GIL deadlock when launching multiple python threads that make Cython calls
- PR #665 Reworked the hash map to add a way to report the destination partition for a key
- PR #670 CMAKE: Fix env include path taking precedence over libcudf source headers
- PR #674 Check for gdf supported column types
- PR #677 Fix 'gdf_csv_test_Dates' gtest failure due to missing nrows parameter
- PR #604 Fix the parsing errors while reading a csv file using `sep` instead of `delimiter`.
- PR #686 Fix converting nulls to NaT values when converting Series to Pandas/Numpy
- PR #689 CSV Reader: Fix behavior with skiprows+header to match pandas implementation
- PR #691 Fixes Join on empty input DFs
- PR #706 CSV Reader: Fix broken dtype inference when whitespace is in data
- PR #717 CSV reader: fix behavior when parsing a csv file with no data rows
- PR #724 CSV Reader: fix build issue due to parameter type mismatch in a std::max call
- PR #734 Prevents reading undefined memory in gpu_expand_mask_bits numba kernel
- PR #747 CSV Reader: fix an issue where CUDA allocations fail with some large input files
- PR #750 Fix race condition for handling NVStrings in CMake
- PR #719 Fix merge column ordering
- PR #770 Fix issue where RMM submodule pointed to wrong branch and pin other to correct branches
- PR #778 Fix hard coded ABI off setting
- PR #784 Update RMM submodule commit-ish and pip paths
- PR #794 Update `rmm::exec_policy` usage to fix segmentation faults when used as temprory allocator.
- PR #800 Point git submodules to branches of forks instead of exact commits


# cuDF 0.4.0 (05 Dec 2018)

## New Features

- PR #398 add pandas-compatible `DataFrame.shape()` and `Series.shape()`
- PR #394 New documentation feature "10 Minutes to cuDF"
- PR #361 CSV Reader: Add support for strings with delimiters

## Improvements

 - PR #436 Improvements for type_dispatcher and wrapper structs
 - PR #429 Add CHANGELOG.md (this file)
 - PR #266 use faster CUDA-accelerated DataFrame column/Series concatenation.
 - PR #379 new C++ `type_dispatcher` reduces code complexity in supporting many data types.
 - PR #349 Improve performance for creating columns from memoryview objects
 - PR #445 Update reductions to use type_dispatcher. Adds integer types support to sum_of_squares.
 - PR #448 Improve installation instructions in README.md
 - PR #456 Change default CMake build to Release, and added option for disabling compilation of tests

## Bug Fixes

 - PR #444 Fix csv_test CUDA too many resources requested fail.
 - PR #396 added missing output buffer in validity tests for groupbys.
 - PR #408 Dockerfile updates for source reorganization
 - PR #437 Add cffi to Dockerfile conda env, fixes "cannot import name 'librmm'"
 - PR #417 Fix `map_test` failure with CUDA 10
 - PR #414 Fix CMake installation include file paths
 - PR #418 Properly cast string dtypes to programmatic dtypes when instantiating columns
 - PR #427 Fix and tests for Concatenation illegal memory access with nulls


# cuDF 0.3.0 (23 Nov 2018)

## New Features

 - PR #336 CSV Reader string support

## Improvements

 - PR #354 source code refactored for better organization. CMake build system overhaul. Beginning of transition to Cython bindings.
 - PR #290 Add support for typecasting to/from datetime dtype
 - PR #323 Add handling pyarrow boolean arrays in input/out, add tests
 - PR #325 GDF_VALIDITY_UNSUPPORTED now returned for algorithms that don't support non-empty valid bitmasks
 - PR #381 Faster InputTooLarge Join test completes in ms rather than minutes.
 - PR #373 .gitignore improvements
 - PR #367 Doc cleanup & examples for DataFrame methods
 - PR #333 Add Rapids Memory Manager documentation
 - PR #321 Rapids Memory Manager adds file/line location logging and convenience macros
 - PR #334 Implement DataFrame `__copy__` and `__deepcopy__`
 - PR #271 Add NVTX ranges to pygdf
 - PR #311 Document system requirements for conda install

## Bug Fixes

 - PR #337 Retain index on `scale()` function
 - PR #344 Fix test failure due to PyArrow 0.11 Boolean handling
 - PR #364 Remove noexcept from managed_allocator;  CMakeLists fix for NVstrings
 - PR #357 Fix bug that made all series be considered booleans for indexing
 - PR #351 replace conda env configuration for developers
 - PRs #346 #360 Fix CSV reading of negative numbers
 - PR #342 Fix CMake to use conda-installed nvstrings
 - PR #341 Preserve categorical dtype after groupby aggregations
 - PR #315 ReadTheDocs build update to fix missing libcuda.so
 - PR #320 FIX out-of-bounds access error in reductions.cu
 - PR #319 Fix out-of-bounds memory access in libcudf count_valid_bits
 - PR #303 Fix printing empty dataframe


# cuDF 0.2.0 and cuDF 0.1.0

These were initial releases of cuDF based on previously separate pyGDF and libGDF libraries.<|MERGE_RESOLUTION|>--- conflicted
+++ resolved
@@ -43,11 +43,8 @@
 
 ## Improvements
 
-<<<<<<< HEAD
-=======
 - PR #4140 Add cudf series examples and corr() method for dataframe in dataframe.py
 - PR #4187 exposed getNativeView method in Java bindings
->>>>>>> 8de02da2
 - PR #3525 build.sh option to disable nvtx
 - PR #3748 Optimize hash_partition using shared memory
 - PR #3808 Optimize hash_partition using shared memory and cub block scan
