# cuDF 0.8.0 (Date TBD)

## New Features

- PR #1524 Add GPU-accelerated JSON Lines parser with limited feature set
- PR #1569 Add support for JSON objects to the JSON Lines reader
- PR #1654 Add cudf::apply_boolean_mask: faster replacement for gdf_apply_stencil
- PR #1487 cython gather/scatter
- PR #1310 Implemented the slice/split functionality.
- PR #1630 Add Python layer to the GPU-accelerated JSON reader
- PR #1745 Add rounding of numeric columns via Numba

## Improvements

- PR #1422 C++: Added a RAII wrapper for CUDA streams
- PR #1701 Added `unique` method for stringColumns
- PR #1713 Add documentation for Dask-XGBoost
- PR #1666 CSV Reader: Improve performance for files with large number of columns
- PR #1725 Enable the ability to use a single column groupby as its own index
- PR #1767 Speed up unit tests

## Bug Fixes

- PR #1465 Fix for test_orc.py and test_sparse_df.py test failures
- PR #1583 Fix underlying issue in `as_index()` that was causing `Series.quantile()` to fail
- PR #1680 Add errors= keyword to drop() to fix cudf-dask bug
- PR #1651 Fix `query` function on empty dataframe
- PR #1616 Fix CategoricalColumn to access categories by index instead of iteration
- PR #1660 Fix bug in `loc` when indexing with a column name (a string)
- PR #1683 ORC reader: fix timestamp conversion to UTC
- PR #1613 Improve CategoricalColumn.fillna(-1) performance
- PR #1642 Fix failure of CSV_TEST gdf_csv_test.SkiprowsNrows on multiuser systems
- PR #1709 Fix handling of `datetime64[ms]` in `dataframe.select_dtypes`
- PR #1704 CSV Reader: Add support for the plus sign in number fields
- PR #1687 CSV reader: return an empty dataframe for zero size input
<<<<<<< HEAD
- PR #1742 Parquet Reader: Fix index column name to match PANDAS compat
=======
- PR #1758 Fix df.set_index() when setting index from an empty column
>>>>>>> 3ec27377
- PR #1749 ORC reader: fix long strings of NULL values resulting in incorrect data


# cuDF 0.7.1 (11 May 2019)

## New Features

- PR #1702 Lazy load MultiIndex to return groupby performance to near optimal.

## Bug Fixes

- PR #1708 Fix handling of `datetime64[ms]` in `dataframe.select_dtypes`


# cuDF 0.7.0 (10 May 2019)

## New Features

- PR #982 Implement gdf_group_by_without_aggregations and gdf_unique_indices functions
- PR #1142 Add `GDF_BOOL` column type
- PR #1194 Implement overloads for CUDA atomic operations
- PR #1292 Implemented Bitwise binary ops AND, OR, XOR (&, |, ^)
- PR #1235 Add GPU-accelerated Parquet Reader
- PR #1335 Added local_dict arg in `DataFrame.query()`.
- PR #1282 Add Series and DataFrame.describe()
- PR #1356 Rolling windows
- PR #1381 Add DataFrame._get_numeric_data
- PR #1388 Add CODEOWNERS file to auto-request reviews based on where changes are made
- PR #1396 Add DataFrame.drop method
- PR #1413 Add DataFrame.melt method
- PR #1412 Add DataFrame.pop()
- PR #1419 Initial CSV writer function
- PR #1441 Add Series level cumulative ops (cumsum, cummin, cummax, cumprod)
- PR #1420 Add script to build and test on a local gpuCI image
- PR #1440 Add DatetimeColumn.min(), DatetimeColumn.max()
- PR #1455 Add Series.Shift via Numba kernel
- PR #1441 Add Series level cumulative ops (cumsum, cummin, cummax, cumprod)
- PR #1461 Add Python coverage test to gpu build
- PR #1445 Parquet Reader: Add selective reading of rows and row group
- PR #1532 Parquet Reader: Add support for INT96 timestamps
- PR #1516 Add Series and DataFrame.ndim
- PR #1556 Add libcudf C++ transition guide
- PR #1466 Add GPU-accelerated ORC Reader
- PR #1565 Add build script for nightly doc builds
- PR #1508 Add Series isna, isnull, and notna
- PR #1456 Add Series.diff() via Numba kernel
- PR #1588 Add Index `astype` typecasting
- PR #1301 MultiIndex support
- PR #1599 Level keyword supported in groupby
- PR #929 Add support operations to dataframe
- PR #1609 Groupby accept list of Series
- PR #1658 Support `group_keys=True` keyword in groupby method

## Improvements

- PR #1531 Refactor closures as private functions in gpuarrow
- PR #1404 Parquet reader page data decoding speedup
- PR #1076 Use `type_dispatcher` in join, quantiles, filter, segmented sort, radix sort and hash_groupby
- PR #1202 Simplify README.md
- PR #1149 CSV Reader: Change convertStrToValue() functions to `__device__` only
- PR #1238 Improve performance of the CUDA trie used in the CSV reader
- PR #1278 Update CONTRIBUTING for new conda environment yml naming conventions
- PR #1163 Refactored UnaryOps. Reduced API to two functions: `gdf_unary_math` and `gdf_cast`. Added `abs`, `-`, and `~` ops. Changed bindings to Cython
- PR #1284 Update docs version
- PR #1287 add exclude argument to cudf.select_dtype function
- PR #1286 Refactor some of the CSV Reader kernels into generic utility functions
- PR #1291 fillna in `Series.to_gpu_array()` and `Series.to_array()` can accept the scalar too now.
- PR #1005 generic `reduction` and `scan` support
- PR #1349 Replace modernGPU sort join with thrust.
- PR #1363 Add a dataframe.mean(...) that raises NotImplementedError to satisfy `dask.dataframe.utils.is_dataframe_like`
- PR #1319 CSV Reader: Use column wrapper for gdf_column output alloc/dealloc
- PR #1376 Change series quantile default to linear
- PR #1399 Replace CFFI bindings for NVTX functions with Cython bindings
- PR #1407 Rename and cleanup of `gdf_table` to `device_table`
- PR #1389 Refactored `set_null_count()`
- PR #1386 Added macros `GDF_TRY()`, `CUDF_TRY()` and `ASSERT_CUDF_SUCCEEDED()`
- PR #1435 Rework CMake and conda recipes to depend on installed libraries
- PR #1391 Tidy up bit-resolution-operation and bitmask class code
- PR #1439 Add cmake variable to enable compiling CUDA code with -lineinfo
- PR #1462 Add ability to read parquet files from arrow::io::RandomAccessFile
- PR #1453 Convert CSV Reader CFFI to Cython
- PR #1479 Convert Parquet Reader CFFI to Cython
- PR #1397 Add a utility function for producing an overflow-safe kernel launch grid configuration
- PR #1382 Add GPU parsing of nested brackets to cuIO parsing utilities
- PR #1481 Add cudf::table constructor to allocate a set of `gdf_column`s
- PR #1484 Convert GroupBy CFFI to Cython
- PR #1463 Allow and default melt keyword argument var_name to be None
- PR #1486 Parquet Reader: Use device_buffer rather than device_ptr
- PR #1525 Add cudatoolkit conda dependency
- PR #1520 Renamed `src/dataframe` to `src/table` and moved `table.hpp`. Made `types.hpp` to be type declarations only.
- PR #1492 Convert transpose CFFI to Cython
- PR #1495 Convert binary and unary ops CFFI to Cython
- PR #1503 Convert sorting and hashing ops CFFI to Cython
- PR #1522 Use latest release version in update-version CI script
- PR #1533 Remove stale join CFFI, fix memory leaks in join Cython
- PR #1521 Added `row_bitmask` to compute bitmask for rows of a table. Merged `valids_ops.cu` and `bitmask_ops.cu`
- PR #1553 Overload `hash_row` to avoid using intial hash values. Updated `gdf_hash` to select between overloads
- PR #1585 Updated `cudf::table` to maintain own copy of wrapped `gdf_column*`s
- PR #1559 Add `except +` to all Cython function definitions to catch C++ exceptions properly
- PR #1617 `has_nulls` and `column_dtypes` for `cudf::table`
- PR #1590 Remove CFFI from the build / install process entirely
- PR #1536 Convert gpuarrow CFFI to Cython
- PR #1655 Add `Column._pointer` as a way to access underlying `gdf_column*` of a `Column`
- PR #1655 Update readme conda install instructions for cudf version 0.6 and 0.7


## Bug Fixes

- PR #1233 Fix dtypes issue while adding the column to `str` dataframe.
- PR #1254 CSV Reader: fix data type detection for floating-point numbers in scientific notation
- PR #1289 Fix looping over each value instead of each category in concatenation
- PR #1293 Fix Inaccurate error message in join.pyx
- PR #1308 Add atomicCAS overload for `int8_t`, `int16_t`
- PR #1317 Fix catch polymorphic exception by reference in ipc.cu
- PR #1325 Fix dtype of null bitmasks to int8
- PR #1326 Update build documentation to use -DCMAKE_CXX11_ABI=ON
- PR #1334 Add "na_position" argument to CategoricalColumn sort_by_values
- PR #1321 Fix out of bounds warning when checking Bzip2 header
- PR #1359 Add atomicAnd/Or/Xor for integers
- PR #1354 Fix `fillna()` behaviour when replacing values with different dtypes
- PR #1347 Fixed core dump issue while passing dict_dtypes without column names in `cudf.read_csv()`
- PR #1379 Fixed build failure caused due to error: 'col_dtype' may be used uninitialized
- PR #1392 Update cudf Dockerfile and package_versions.sh
- PR #1385 Added INT8 type to `_schema_to_dtype` for use in GpuArrowReader
- PR #1393 Fixed a bug in `gdf_count_nonzero_mask()` for the case of 0 bits to count
- PR #1395 Update CONTRIBUTING to use the environment variable CUDF_HOME
- PR #1416 Fix bug at gdf_quantile_exact and gdf_quantile_appox
- PR #1421 Fix remove creation of series multiple times during `add_column()`
- PR #1405 CSV Reader: Fix memory leaks on read_csv() failure
- PR #1328 Fix CategoricalColumn to_arrow() null mask
- PR #1433 Fix NVStrings/categories includes
- PR #1432 Update NVStrings to 0.7.* to coincide with 0.7 development
- PR #1483 Modify CSV reader to avoid cropping blank quoted characters in non-string fields
- PR #1446 Merge 1275 hotfix from master into branch-0.7
- PR #1447 Fix legacy groupby apply docstring
- PR #1451 Fix hash join estimated result size is not correct
- PR #1454 Fix local build script improperly change directory permissions
- PR #1490 Require Dask 1.1.0+ for `is_dataframe_like` test or skip otherwise.
- PR #1491 Use more specific directories & groups in CODEOWNERS
- PR #1497 Fix Thrust issue on CentOS caused by missing default constructor of host_vector elements
- PR #1498 Add missing include guard to device_atomics.cuh and separated DEVICE_ATOMICS_TEST
- PR #1506 Fix csv-write call to updated NVStrings method
- PR #1510 Added nvstrings `fillna()` function
- PR #1507 Parquet Reader: Default string data to GDF_STRING
- PR #1535 Fix doc issue to ensure correct labelling of cudf.series
- PR #1537 Fix `undefined reference` link error in HashPartitionTest
- PR #1548 Fix ci/local/build.sh README from using an incorrect image example
- PR #1551 CSV Reader: Fix integer column name indexing
- PR #1586 Fix broken `scalar_wrapper::operator==`
- PR #1591 ORC/Parquet Reader: Fix missing import for FileNotFoundError exception
- PR #1573 Parquet Reader: Fix crash due to clash with ORC reader datasource
- PR #1607 Revert change of `column.to_dense_buffer` always return by copy for performance concerns
- PR #1618 ORC reader: fix assert & data output when nrows/skiprows isn't aligned to stripe boundaries
- PR #1631 Fix failure of TYPES_TEST on some gcc-7 based systems.
- PR #1641 CSV Reader: Fix skip_blank_lines behavior with Windows line terminators (\r\n)
- PR #1648 ORC reader: fix non-deterministic output when skiprows is non-zero
- PR #1676 Fix groupby `as_index` behaviour with `MultiIndex`
- PR #1659 Fix bug caused by empty groupbys and multiindex slicing throwing exceptions
- PR #1656 Correct Groupby failure in dask when un-aggregable columns are left in dataframe.
- PR #1689 Fix groupby performance regression
- PR #1694 Add Cython as a runtime dependency since it's required in `setup.py`


# cuDF 0.6.1 (25 Mar 2019)

## Bug Fixes

- PR #1275 Fix CentOS exception in DataFrame.hash_partition from using value "returned" by a void function


# cuDF 0.6.0 (22 Mar 2019)

## New Features

- PR #760 Raise `FileNotFoundError` instead of `GDF_FILE_ERROR` in `read_csv` if the file does not exist
- PR #539 Add Python bindings for replace function
- PR #823 Add Doxygen configuration to enable building HTML documentation for libcudf C/C++ API
- PR #807 CSV Reader: Add byte_range parameter to specify the range in the input file to be read
- PR #857 Add Tail method for Series/DataFrame and update Head method to use iloc
- PR #858 Add series feature hashing support
- PR #871 CSV Reader: Add support for NA values, including user specified strings
- PR #893 Adds PyArrow based parquet readers / writers to Python, fix category dtype handling, fix arrow ingest buffer size issues
- PR #867 CSV Reader: Add support for ignoring blank lines and comment lines
- PR #887 Add Series digitize method
- PR #895 Add Series groupby
- PR #898 Add DataFrame.groupby(level=0) support
- PR #920 Add feather, JSON, HDF5 readers / writers from PyArrow / Pandas
- PR #888 CSV Reader: Add prefix parameter for column names, used when parsing without a header
- PR #913 Add DLPack support: convert between cuDF DataFrame and DLTensor
- PR #939 Add ORC reader from PyArrow
- PR #918 Add Series.groupby(level=0) support
- PR #906 Add binary and comparison ops to DataFrame
- PR #958 Support unary and binary ops on indexes
- PR #964 Add `rename` method to `DataFrame`, `Series`, and `Index`
- PR #985 Add `Series.to_frame` method
- PR #985 Add `drop=` keyword to reset_index method
- PR #994 Remove references to pygdf
- PR #990 Add external series groupby support
- PR #988 Add top-level merge function to cuDF
- PR #992 Add comparison binaryops to DateTime columns
- PR #996 Replace relative path imports with absolute paths in tests
- PR #995 CSV Reader: Add index_col parameter to specify the column name or index to be used as row labels
- PR #1004 Add `from_gpu_matrix` method to DataFrame
- PR #997 Add property index setter
- PR #1007 Replace relative path imports with absolute paths in cudf
- PR #1013 select columns with df.columns
- PR #1016 Rename Series.unique_count() to nunique() to match pandas API
- PR #947 Prefixsum to handle nulls and float types
- PR #1029 Remove rest of relative path imports
- PR #1021 Add filtered selection with assignment for Dataframes
- PR #872 Adding NVCategory support to cudf apis
- PR #1052 Add left/right_index and left/right_on keywords to merge
- PR #1091 Add `indicator=` and `suffixes=` keywords to merge
- PR #1107 Add unsupported keywords to Series.fillna
- PR #1032 Add string support to cuDF python
- PR #1136 Removed `gdf_concat`
- PR #1153 Added function for getting the padded allocation size for valid bitmask
- PR #1148 Add cudf.sqrt for dataframes and Series
- PR #1159 Add Python bindings for libcudf dlpack functions
- PR #1155 Add __array_ufunc__ for DataFrame and Series for sqrt
- PR #1168 to_frame for series accepts a name argument


## Improvements

- PR #1218 Add dask-cudf page to API docs
- PR #892 Add support for heterogeneous types in binary ops with JIT
- PR #730 Improve performance of `gdf_table` constructor
- PR #561 Add Doxygen style comments to Join CUDA functions
- PR #813 unified libcudf API functions by replacing gpu_ with gdf_
- PR #822 Add support for `__cuda_array_interface__` for ingest
- PR #756 Consolidate common helper functions from unordered map and multimap
- PR #753 Improve performance of groupby sum and average, especially for cases with few groups.
- PR #836 Add ingest support for arrow chunked arrays in Column, Series, DataFrame creation
- PR #763 Format doxygen comments for csv_read_arg struct
- PR #532 CSV Reader: Use type dispatcher instead of switch block
- PR #694 Unit test utilities improvements
- PR #878 Add better indexing to Groupby
- PR #554 Add `empty` method and `is_monotonic` attribute to `Index`
- PR #1040 Fixed up Doxygen comment tags
- PR #909 CSV Reader: Avoid host->device->host copy for header row data
- PR #916 Improved unit testing and error checking for `gdf_column_concat`
- PR #941 Replace `numpy` call in `Series.hash_encode` with `numba`
- PR #942 Added increment/decrement operators for wrapper types
- PR #943 Updated `count_nonzero_mask` to return `num_rows` when the mask is null
- PR #952 Added trait to map C++ type to `gdf_dtype`
- PR #966 Updated RMM submodule.
- PR #998 Add IO reader/writer modules to API docs, fix for missing cudf.Series docs
- PR #1017 concatenate along columns for Series and DataFrames
- PR #1002 Support indexing a dataframe with another boolean dataframe
- PR #1018 Better concatenation for Series and Dataframes
- PR #1036 Use Numpydoc style docstrings
- PR #1047 Adding gdf_dtype_extra_info to gdf_column_view_augmented
- PR #1054 Added default ctor to SerialTrieNode to overcome Thrust issue in CentOS7 + CUDA10
- PR #1024 CSV Reader: Add support for hexadecimal integers in integral-type columns
- PR #1033 Update `fillna()` to use libcudf function `gdf_replace_nulls`
- PR #1066 Added inplace assignment for columns and select_dtypes for dataframes
- PR #1026 CSV Reader: Change the meaning and type of the quoting parameter to match Pandas
- PR #1100 Adds `CUDF_EXPECTS` error-checking macro
- PR #1092 Fix select_dtype docstring
- PR #1111 Added cudf::table
- PR #1108 Sorting for datetime columns
- PR #1120 Return a `Series` (not a `Column`) from `Series.cat.set_categories()`
- PR #1128 CSV Reader: The last data row does not need to be line terminated
- PR #1183 Bump Arrow version to 0.12.1
- PR #1208 Default to CXX11_ABI=ON
- PR #1252 Fix NVStrings dependencies for cuda 9.2 and 10.0

## Bug Fixes

- PR #821 Fix flake8 issues revealed by flake8 update
- PR #808 Resolved renamed `d_columns_valids` variable name
- PR #820 CSV Reader: fix the issue where reader adds additional rows when file uses \r\n as a line terminator
- PR #780 CSV Reader: Fix scientific notation parsing and null values for empty quotes
- PR #815 CSV Reader: Fix data parsing when tabs are present in the input CSV file
- PR #850 Fix bug where left joins where the left df has 0 rows causes a crash
- PR #861 Fix memory leak by preserving the boolean mask index
- PR #875 Handle unnamed indexes in to/from arrow functions
- PR #877 Fix ingest of 1 row arrow tables in from arrow function
- PR #876 Added missing `<type_traits>` include
- PR #889 Deleted test_rmm.py which has now moved to RMM repo
- PR #866 Merge v0.5.1 numpy ABI hotfix into 0.6
- PR #917 value_counts return int type on empty columns
- PR #611 Renamed `gdf_reduce_optimal_output_size()` -> `gdf_reduction_get_intermediate_output_size()`
- PR #923 fix index for negative slicing for cudf dataframe and series
- PR #927 CSV Reader: Fix category GDF_CATEGORY hashes not being computed properly
- PR #921 CSV Reader: Fix parsing errors with delim_whitespace, quotations in the header row, unnamed columns
- PR #933 Fix handling objects of all nulls in series creation
- PR #940 CSV Reader: Fix an issue where the last data row is missing when using byte_range
- PR #945 CSV Reader: Fix incorrect datetime64 when milliseconds or space separator are used
- PR #959 Groupby: Problem with column name lookup
- PR #950 Converting dataframe/recarry with non-contiguous arrays
- PR #963 CSV Reader: Fix another issue with missing data rows when using byte_range
- PR #999 Fix 0 sized kernel launches and empty sort_index exception
- PR #993 Fix dtype in selecting 0 rows from objects
- PR #1009 Fix performance regression in `to_pandas` method on DataFrame
- PR #1008 Remove custom dask communication approach
- PR #1001 CSV Reader: Fix a memory access error when reading a large (>2GB) file with date columns
- PR #1019 Binary Ops: Fix error when one input column has null mask but other doesn't
- PR #1014 CSV Reader: Fix false positives in bool value detection
- PR #1034 CSV Reader: Fix parsing floating point precision and leading zero exponents
- PR #1044 CSV Reader: Fix a segfault when byte range aligns with a page
- PR #1058 Added support for `DataFrame.loc[scalar]`
- PR #1060 Fix column creation with all valid nan values
- PR #1073 CSV Reader: Fix an issue where a column name includes the return character
- PR #1090 Updating Doxygen Comments
- PR #1080 Fix dtypes returned from loc / iloc because of lists
- PR #1102 CSV Reader: Minor fixes and memory usage improvements
- PR #1174: Fix release script typo
- PR #1137 Add prebuild script for CI
- PR #1118 Enhanced the `DataFrame.from_records()` feature
- PR #1129 Fix join performance with index parameter from using numpy array
- PR #1145 Issue with .agg call on multi-column dataframes
- PR #908 Some testing code cleanup
- PR #1167 Fix issue with null_count not being set after inplace fillna()
- PR #1184 Fix iloc performance regression
- PR #1185 Support left_on/right_on and also on=str in merge
- PR #1200 Fix allocating bitmasks with numba instead of rmm in allocate_mask function
- PR #1213 Fix bug with csv reader requesting subset of columns using wrong datatype
- PR #1223 gpuCI: Fix label on rapidsai channel on gpu build scripts
- PR #1242 Add explicit Thrust exec policy to fix NVCATEGORY_TEST segfault on some platforms
- PR #1246 Fix categorical tests that failed due to bad implicit type conversion
- PR #1255 Fix overwriting conda package main label uploads
- PR #1259 Add dlpack includes to pip build


# cuDF 0.5.1 (05 Feb 2019)

## Bug Fixes

- PR #842 Avoid using numpy via cimport to prevent ABI issues in Cython compilation


# cuDF 0.5.0 (28 Jan 2019)

## New Features

- PR #722 Add bzip2 decompression support to `read_csv()`
- PR #693 add ZLIB-based GZIP/ZIP support to `read_csv_strings()`
- PR #411 added null support to gdf_order_by (new API) and cudf_table::sort
- PR #525 Added GitHub Issue templates for bugs, documentation, new features, and questions
- PR #501 CSV Reader: Add support for user-specified decimal point and thousands separator to read_csv_strings()
- PR #455 CSV Reader: Add support for user-specified decimal point and thousands separator to read_csv()
- PR #439 add `DataFrame.drop` method similar to pandas
- PR #356 add `DataFrame.transpose` method and `DataFrame.T` property similar to pandas
- PR #505 CSV Reader: Add support for user-specified boolean values
- PR #350 Implemented Series replace function
- PR #490 Added print_env.sh script to gather relevant environment details when reporting cuDF issues
- PR #474 add ZLIB-based GZIP/ZIP support to `read_csv()`
- PR #547 Added melt similar to `pandas.melt()`
- PR #491 Add CI test script to check for updates to CHANGELOG.md in PRs
- PR #550 Add CI test script to check for style issues in PRs
- PR #558 Add CI scripts for cpu-based conda and gpu-based test builds
- PR #524 Add Boolean Indexing
- PR #564 Update python `sort_values` method to use updated libcudf `gdf_order_by` API
- PR #509 CSV Reader: Input CSV file can now be passed in as a text or a binary buffer
- PR #607 Add `__iter__` and iteritems to DataFrame class
- PR #643 added a new api gdf_replace_nulls that allows a user to replace nulls in a column

## Improvements

- PR #426 Removed sort-based groupby and refactored existing groupby APIs. Also improves C++/CUDA compile time.
- PR #461 Add `CUDF_HOME` variable in README.md to replace relative pathing.
- PR #472 RMM: Created centralized rmm::device_vector alias and rmm::exec_policy
- PR #500 Improved the concurrent hash map class to support partitioned (multi-pass) hash table building.
- PR #454 Improve CSV reader docs and examples
- PR #465 Added templated C++ API for RMM to avoid explicit cast to `void**`
- PR #513 `.gitignore` tweaks
- PR #521 Add `assert_eq` function for testing
- PR #502 Simplify Dockerfile for local dev, eliminate old conda/pip envs
- PR #549 Adds `-rdynamic` compiler flag to nvcc for Debug builds
- PR #472 RMM: Created centralized rmm::device_vector alias and rmm::exec_policy
- PR #577 Added external C++ API for scatter/gather functions
- PR #500 Improved the concurrent hash map class to support partitioned (multi-pass) hash table building
- PR #583 Updated `gdf_size_type` to `int`
- PR #500 Improved the concurrent hash map class to support partitioned (multi-pass) hash table building
- PR #617 Added .dockerignore file. Prevents adding stale cmake cache files to the docker container
- PR #658 Reduced `JOIN_TEST` time by isolating overflow test of hash table size computation
- PR #664 Added Debuging instructions to README
- PR #651 Remove noqa marks in `__init__.py` files
- PR #671 CSV Reader: uncompressed buffer input can be parsed without explicitly specifying compression as None
- PR #684 Make RMM a submodule
- PR #718 Ensure sum, product, min, max methods pandas compatibility on empty datasets
- PR #720 Refactored Index classes to make them more Pandas-like, added CategoricalIndex
- PR #749 Improve to_arrow and from_arrow Pandas compatibility
- PR #766 Remove TravisCI references, remove unused variables from CMake, fix ARROW_VERSION in Cmake
- PR #773 Add build-args back to Dockerfile and handle dependencies based on environment yml file
- PR #781 Move thirdparty submodules to root and symlink in /cpp
- PR #843 Fix broken cudf/python API examples, add new methods to the API index

## Bug Fixes

- PR #569 CSV Reader: Fix days being off-by-one when parsing some dates
- PR #531 CSV Reader: Fix incorrect parsing of quoted numbers
- PR #465 Added templated C++ API for RMM to avoid explicit cast to `void**`
- PR #473 Added missing <random> include
- PR #478 CSV Reader: Add api support for auto column detection, header, mangle_dupe_cols, usecols
- PR #495 Updated README to correct where cffi pytest should be executed
- PR #501 Fix the intermittent segfault caused by the `thousands` and `compression` parameters in the csv reader
- PR #502 Simplify Dockerfile for local dev, eliminate old conda/pip envs
- PR #512 fix bug for `on` parameter in `DataFrame.merge` to allow for None or single column name
- PR #511 Updated python/cudf/bindings/join.pyx to fix cudf merge printing out dtypes
- PR #513 `.gitignore` tweaks
- PR #521 Add `assert_eq` function for testing
- PR #537 Fix CMAKE_CUDA_STANDARD_REQURIED typo in CMakeLists.txt
- PR #447 Fix silent failure in initializing DataFrame from generator
- PR #545 Temporarily disable csv reader thousands test to prevent segfault (test re-enabled in PR #501)
- PR #559 Fix Assertion error while using `applymap` to change the output dtype
- PR #575 Update `print_env.sh` script to better handle missing commands
- PR #612 Prevent an exception from occuring with true division on integer series.
- PR #630 Fix deprecation warning for `pd.core.common.is_categorical_dtype`
- PR #622 Fix Series.append() behaviour when appending values with different numeric dtype
- PR #603 Fix error while creating an empty column using None.
- PR #673 Fix array of strings not being caught in from_pandas
- PR #644 Fix return type and column support of dataframe.quantile()
- PR #634 Fix create `DataFrame.from_pandas()` with numeric column names
- PR #654 Add resolution check for GDF_TIMESTAMP in Join
- PR #648 Enforce one-to-one copy required when using `numba>=0.42.0`
- PR #645 Fix cmake build type handling not setting debug options when CMAKE_BUILD_TYPE=="Debug"
- PR #669 Fix GIL deadlock when launching multiple python threads that make Cython calls
- PR #665 Reworked the hash map to add a way to report the destination partition for a key
- PR #670 CMAKE: Fix env include path taking precedence over libcudf source headers
- PR #674 Check for gdf supported column types
- PR #677 Fix 'gdf_csv_test_Dates' gtest failure due to missing nrows parameter
- PR #604 Fix the parsing errors while reading a csv file using `sep` instead of `delimiter`.
- PR #686 Fix converting nulls to NaT values when converting Series to Pandas/Numpy
- PR #689 CSV Reader: Fix behavior with skiprows+header to match pandas implementation
- PR #691 Fixes Join on empty input DFs
- PR #706 CSV Reader: Fix broken dtype inference when whitespace is in data
- PR #717 CSV reader: fix behavior when parsing a csv file with no data rows
- PR #724 CSV Reader: fix build issue due to parameter type mismatch in a std::max call
- PR #734 Prevents reading undefined memory in gpu_expand_mask_bits numba kernel
- PR #747 CSV Reader: fix an issue where CUDA allocations fail with some large input files
- PR #750 Fix race condition for handling NVStrings in CMake
- PR #719 Fix merge column ordering
- PR #770 Fix issue where RMM submodule pointed to wrong branch and pin other to correct branches
- PR #778 Fix hard coded ABI off setting
- PR #784 Update RMM submodule commit-ish and pip paths
- PR #794 Update `rmm::exec_policy` usage to fix segmentation faults when used as temprory allocator.
- PR #800 Point git submodules to branches of forks instead of exact commits


# cuDF 0.4.0 (05 Dec 2018)

## New Features

- PR #398 add pandas-compatible `DataFrame.shape()` and `Series.shape()`
- PR #394 New documentation feature "10 Minutes to cuDF"
- PR #361 CSV Reader: Add support for strings with delimiters

## Improvements

 - PR #436 Improvements for type_dispatcher and wrapper structs
 - PR #429 Add CHANGELOG.md (this file)
 - PR #266 use faster CUDA-accelerated DataFrame column/Series concatenation.
 - PR #379 new C++ `type_dispatcher` reduces code complexity in supporting many data types.
 - PR #349 Improve performance for creating columns from memoryview objects
 - PR #445 Update reductions to use type_dispatcher. Adds integer types support to sum_of_squares.
 - PR #448 Improve installation instructions in README.md
 - PR #456 Change default CMake build to Release, and added option for disabling compilation of tests

## Bug Fixes

 - PR #444 Fix csv_test CUDA too many resources requested fail.
 - PR #396 added missing output buffer in validity tests for groupbys.
 - PR #408 Dockerfile updates for source reorganization
 - PR #437 Add cffi to Dockerfile conda env, fixes "cannot import name 'librmm'"
 - PR #417 Fix `map_test` failure with CUDA 10
 - PR #414 Fix CMake installation include file paths
 - PR #418 Properly cast string dtypes to programmatic dtypes when instantiating columns
 - PR #427 Fix and tests for Concatenation illegal memory access with nulls


# cuDF 0.3.0 (23 Nov 2018)

## New Features

 - PR #336 CSV Reader string support

## Improvements

 - PR #354 source code refactored for better organization. CMake build system overhaul. Beginning of transition to Cython bindings.
 - PR #290 Add support for typecasting to/from datetime dtype
 - PR #323 Add handling pyarrow boolean arrays in input/out, add tests
 - PR #325 GDF_VALIDITY_UNSUPPORTED now returned for algorithms that don't support non-empty valid bitmasks
 - PR #381 Faster InputTooLarge Join test completes in ms rather than minutes.
 - PR #373 .gitignore improvements
 - PR #367 Doc cleanup & examples for DataFrame methods
 - PR #333 Add Rapids Memory Manager documentation
 - PR #321 Rapids Memory Manager adds file/line location logging and convenience macros
 - PR #334 Implement DataFrame `__copy__` and `__deepcopy__`
 - PR #271 Add NVTX ranges to pygdf
 - PR #311 Document system requirements for conda install

## Bug Fixes

 - PR #337 Retain index on `scale()` function
 - PR #344 Fix test failure due to PyArrow 0.11 Boolean handling
 - PR #364 Remove noexcept from managed_allocator;  CMakeLists fix for NVstrings
 - PR #357 Fix bug that made all series be considered booleans for indexing
 - PR #351 replace conda env configuration for developers
 - PRs #346 #360 Fix CSV reading of negative numbers
 - PR #342 Fix CMake to use conda-installed nvstrings
 - PR #341 Preserve categorical dtype after groupby aggregations
 - PR #315 ReadTheDocs build update to fix missing libcuda.so
 - PR #320 FIX out-of-bounds access error in reductions.cu
 - PR #319 Fix out-of-bounds memory access in libcudf count_valid_bits
 - PR #303 Fix printing empty dataframe


# cuDF 0.2.0 and cuDF 0.1.0

These were initial releases of cuDF based on previously separate pyGDF and libGDF libraries.<|MERGE_RESOLUTION|>--- conflicted
+++ resolved
@@ -33,12 +33,9 @@
 - PR #1709 Fix handling of `datetime64[ms]` in `dataframe.select_dtypes`
 - PR #1704 CSV Reader: Add support for the plus sign in number fields
 - PR #1687 CSV reader: return an empty dataframe for zero size input
-<<<<<<< HEAD
+- PR #1758 Fix df.set_index() when setting index from an empty column
+- PR #1749 ORC reader: fix long strings of NULL values resulting in incorrect data
 - PR #1742 Parquet Reader: Fix index column name to match PANDAS compat
-=======
-- PR #1758 Fix df.set_index() when setting index from an empty column
->>>>>>> 3ec27377
-- PR #1749 ORC reader: fix long strings of NULL values resulting in incorrect data
 
 
 # cuDF 0.7.1 (11 May 2019)
