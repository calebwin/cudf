# cuDF 0.11.0 (Date TBD)

## New Features

- PR #2930 JSON Reader: Support ARROW_RANDOM_FILE input
- PR #2987 Add `inplace` arg to `DataFrame.reset_index` and `Series`
- PR #3129 Add strings column factory from `std::vector`s
- PR #3054 Add parquet reader support for decimal data types
- PR #3025 Move search files to legacy
- PR #3094 Adding `any` and `all` support from libcudf


## Improvements

- PR #2904 Move gpu decompressors to cudf::io namespace
- PR #2977 Moved old C++ test utilities to legacy directory.
- PR #2965 Fix slow orc reader perf with large uncompressed blocks
- PR #2995 Move JIT type utilities to legacy directory
- PR #2927 Add ``Table`` and ``TableView`` extension classes that wrap legacy cudf::table
- PR #3005 Renames `cudf::exp` namespace to `cudf::experimental`
- PR #3008 Make safe versions of `is_null` and `is_valid` in `column_device_view`
- PR #3027 Move copying.hpp and related source to legacy folder
- PR #3014 Snappy decompression optimizations
- PR #3032 Use `asarray` to coerce indices to a NumPy array
- PR #2996 IO Readers: Replace `cuio::device_buffer` with `rmm::device_buffer`
- PR #3092 Implicitly init RMM if Java allocates before init
- PR #3029 Update gdf_ numeric types with stdint and move to cudf namespace
- PR #3070 Move functions.h and related source to legacy
- PR #2951 Allow set_index to handle a list of column names
<<<<<<< HEAD
- PR #3093 Move groupby files to legacy
=======
- PR #3067 Java method to return size of device memory buffer
- PR #3083 Improved some binary operation tests to include null testing.
- PR #3071 Move cuIO to legacy
- PR #3126 Round 2 of snappy decompression optimizations
- PR #3128 Support MultiIndex in DataFrame.join
>>>>>>> f611a9df

## Bug Fixes

- PR #3048 Support for zero columned tables
- PR #3030 Fix snappy decoding regression in PR #3014
- PR #3041 Fixed exp to experimental namespace name change issue
- PR #3060 Move copying.hpp includes to legacy


# cuDF 0.10.0 (Date TBD)

## New Features

- PR #2423 Added `groupby.quantile()`
- PR #2522 Add Java bindings for NVStrings backed upper and lower case mutators
- PR #2605 Added Sort based groupby in libcudf
- PR #2607 Add Java bindings for parsing JSON
- PR #2629 Add dropna= parameter to groupby
- PR #2585 ORC & Parquet Readers: Remove millisecond timestamp restriction
- PR #2507 Add GPU-accelerated ORC Writer
- PR #2559 Add Series.tolist()
- PR #2653 Add Java bindings for rolling window operations
- PR #2480 Merge `custreamz` codebase into `cudf` repo
- PR #2674 Add __contains__ for Index/Series/Column
- PR #2635 Add support to read from remote and cloud sources like s3, gcs, hdfs
- PR #2722 Add Java bindings for NVTX ranges
- PR #2702 Add make_bool to dataset generation functions
- PR #2394 Move `rapidsai/custrings` into `cudf`
- PR #2734 Final sync of custrings source into cudf
- PR #2724 Add libcudf support for __contains__
- PR #2777 Add python bindings for porter stemmer measure functionality
- PR #2781 Add issorted to is_monotonic
- PR #2685 Add cudf::scatter_to_tables and cython binding
- PR #2743 Add Java bindings for NVStrings timestamp2long as part of String ColumnVector casting
- PR #2785 Add nvstrings Python docs
- PR #2786 Add benchmarks option to root build.sh
- PR #2802 Add `cudf::repeat()` and `cudf.Series.repeat()`
- PR #2773 Add Fisher's unbiased kurtosis and skew for Series/DataFrame
- PR #2748 Parquet Reader: Add option to specify loading of PANDAS index
- PR #2807 Add scatter_by_map to DataFrame python API
- PR #2836 Add nvstrings.code_points method
- PR #2844 Add Series/DataFrame notnull
- PR #2858 Add GTest type list utilities
- PR #2870 Add support for grouping by Series of arbitrary length
- PR #2719 Series covariance and Pearson correlation
- PR #2207 Beginning of libcudf overhaul: introduce new column and table types
- PR #2869 Add `cudf.CategoricalDtype`
- PR #2838 CSV Reader: Support ARROW_RANDOM_FILE input
- PR #2655 CuPy-based Series and Dataframe .values property
- PR #2803 Added `edit_distance_matrix()` function to calculate pairwise edit distance for each string on a given nvstrings object.
- PR #2811 Start of cudf strings column work based on 2207
- PR #2872 Add Java pinned memory pool allocator
- PR #2969 Add findAndReplaceAll to ColumnVector
- PR #2814 Add Datetimeindex.weekday
- PR #2999 Add timestamp conversion support for string categories
- PR #2918 Add cudf::column timestamp wrapper types

## Improvements

- PR #2578 Update legacy_groupby to use libcudf group_by_without_aggregation
- PR #2581 Removed `managed` allocator from hash map classes.
- PR #2571 Remove unnecessary managed memory from gdf_column_concat
- PR #2648 Cython/Python reorg
- PR #2588 Update Series.append documentation
- PR #2632 Replace dask-cudf set_index code with upstream
- PR #2682 Add cudf.set_allocator() function for easier allocator init
- PR #2642 Improve null printing and testing
- PR #2747 Add missing Cython headers / cudftestutil lib to conda package for cuspatial build
- PR #2706 Compute CSV format in device code to speedup performance
- PR #2673 Add support for np.longlong type
- PR #2703 move dask serialization dispatch into cudf
- PR #2728 Add YYMMDD to version tag for nightly conda packages
- PR #2729 Handle file-handle input in to_csv
- PR #2741 CSV Reader: Move kernel functions into its own file
- PR #2766 Improve nvstrings python cmake flexibility
- PR #2756 Add out_time_unit option to csv reader, support timestamp resolutions
- PR #2771 Stopgap alias for to_gpu_matrix()
- PR #2783 Support mapping input columns to function arguments in apply kernels
- PR #2645 libcudf unique_count for Series.nunique
- PR #2817 Dask-cudf: `read_parquet` support for remote filesystems
- PR #2823 improve java data movement debugging
- PR #2806 CSV Reader: Clean-up row offset operations
- PR #2640 Add dask wait/persist exmaple to 10 minute guide
- PR #2828 Optimizations of kernel launch configuration for `DataFrame.apply_rows` and `DataFrame.apply_chunks`
- PR #2831 Add `column` argument to `DataFrame.drop`
- PR #2775 Various optimizations to improve __getitem__ and __setitem__ performance
- PR #2810 cudf::allocate_like can optionally always allocate a mask.
- PR #2833 Parquet reader: align page data allocation sizes to 4-bytes to satisfy cuda-memcheck
- PR #2832 Using the new Python bindings for UCX
- PR #2856 Update group_split_cudf to use scatter_by_map
- PR #2890 Optionally keep serialized table data on the host.
- PR #2778 Doc: Updated and fixed some docstrings that were formatted incorrectly.
- PR #2830 Use YYMMDD tag in custreamz nightly build
- PR #2875 Java: Remove synchronized from register methods in MemoryCleaner
- PR #2887 Minor snappy decompression optimization
- PR #2899 Use new RMM API based on Cython
- PR #2788 Guide to Python UDFs
- PR #2919 Change java API to use operators in groupby namespace
- PR #2909 CSV Reader: Avoid row offsets host vector default init

## Bug Fixes

- PR #2584 ORC Reader: fix parsing of `DECIMAL` index positions
- PR #2619 Fix groupby serialization/deserialization
- PR #2614 Update Java version to match
- PR #2601 Fixes nlargest(1) issue in Series and Dataframe
- PR #2610 Fix a bug in index serialization (properly pass DeviceNDArray)
- PR #2621 Fixes the floordiv issue of not promoting float type when rhs is 0
- PR #2611 Types Test: fix static casting from negative int to string
- PR #2618 IO Readers: Fix datasource memory map failure for multiple reads
- PR #2628 groupby_without_aggregation non-nullable input table produces non-nullable output
- PR #2615 fix string category partitioning in java API
- PR #2641 fix string category and timeunit concat in the java API
- PR #2649 Fix groupby issue resulting from column_empty bug
- PR #2658 Fix astype() for null categorical columns
- PR #2660 fix column string category and timeunit concat in the java API
- PR #2664 ORC reader: fix `skip_rows` larger than first stripe
- PR #2654 Allow Java gdfOrderBy to work with string categories
- PR #2669 AVRO reader: fix non-deterministic output
- PR #2668 Update Java bindings to specify timestamp units for ORC and Parquet readers
- PR #2679 AVRO reader: fix cuda errors when decoding compressed streams
- PR #2692 Add concatenation for data-frame with different headers (empty and non-empty)
- PR #2651 Remove nvidia driver installation from ci/cpu/build.sh
- PR #2697 Ensure csv reader sets datetime column time units
- PR #2698 Return RangeIndex from contiguous slice of RangeIndex
- PR #2672 Fix null and integer handling in round
- PR #2704 Parquet Reader: Fix crash when loading string column with nulls
- PR #2725 Fix Jitify issue with running on Turing using CUDA version < 10
- PR #2731 Fix building of benchmarks
- PR #2738 Fix java to find new NVStrings locations
- PR #2736 Pin Jitify branch to v0.10 version
- PR #2742 IO Readers: Fix possible silent failures when creating `NvStrings` instance
- PR #2753 Fix java quantile API calls
- PR #2762 Fix validity processing for time in java
- PR #2796 Fix handling string slicing and other nvstrings delegated methods with dask
- PR #2769 Fix link to API docs in README.md
- PR #2772 Handle multiindex pandas Series #2772
- PR #2749 Fix apply_rows/apply_chunks pessimistic null mask to use in_cols null masks only
- PR #2752 CSV Reader: Fix exception when there's no rows to process
- PR #2716 Added Exception for `StringMethods` in string methods
- PR #2787 Fix Broadcasting `None` to `cudf-series`
- PR #2794 Fix async race in NVCategory::get_value and get_value_bounds
- PR #2795 Fix java build/cast error
- PR #2496 Fix improper merge of two dataframes when names differ
- PR #2824 Fix issue with incorrect result when Numeric Series replace is called several times
- PR #2751 Replace value with null
- PR #2765 Fix Java inequality comparisons for string category
- PR #2818 Fix java join API to use new C++ join API
- PR #2841 Fix nvstrings.slice and slice_from for range (0,0)
- PR #2837 Fix join benchmark
- PR #2809 Add hash_df and group_split dispatch functions for dask
- PR #2843 Parquet reader: fix skip_rows when not aligned with page or row_group boundaries
- PR #2851 Deleted existing dask-cudf/record.txt
- PR #2854 Fix column creation from ephemeral objects exposing __cuda_array_interface__
- PR #2860 Fix boolean indexing when the result is a single row
- PR #2859 Fix tail method issue for string columns
- PR #2852 Fixed `cumsum()` and `cumprod()` on boolean series.
- PR #2865 DaskIO: Fix `read_csv` and `read_orc` when input is list of files
- PR #2750 Fixed casting values to cudf::bool8 so non-zero values always cast to true
- PR #2873 Fixed dask_cudf read_partition bug by generating ParquetDatasetPiece
- PR #2850 Fixes dask_cudf.read_parquet on partitioned datasets
- PR #2896 Properly handle `axis` string keywords in `concat`
- PR #2926 Update rounding algorithm to avoid using fmod
- PR #2968 Fix Java dependency loading when using NVTX
- PR #2963 Fix ORC writer uncompressed block indexing
- PR #2928 CSV Reader: Fix using `byte_range` for large datasets
- PR #2983 Fix sm_70+ race condition in gpu_unsnap
- PR #2964 ORC Writer: Segfault when writing mixed numeric and string columns
- PR #3007 Java: Remove unit test that frees RMM invalid pointer
- PR #3009 Fix orc reader RLEv2 patch position regression from PR #2507
- PR #3002 Fix CUDA invalid configuration errors reported after loading an ORC file without data
- PR #3035 Update update-version.sh for new docs locations
- PR #3038 Fix uninitialized stream parameter in device_table deleter
- PR #3064 Fixes groupby performance issue
- PR #3061 Add rmmInitialize to nvstrings gtests
- PR #3058 Fix UDF doc markdown formatting
- PR #3059 Add nvstrings python build instructions to contributing.md


# cuDF 0.9.0 (21 Aug 2019)

## New Features

- PR #1993 Add CUDA-accelerated series aggregations: mean, var, std
- PR #2111 IO Readers: Support memory buffer, file-like object, and URL inputs
- PR #2012 Add `reindex()` to DataFrame and Series
- PR #2097 Add GPU-accelerated AVRO reader
- PR #2098 Support binary ops on DFs and Series with mismatched indices
- PR #2160 Merge `dask-cudf` codebase into `cudf` repo
- PR #2149 CSV Reader: Add `hex` dtype for explicit hexadecimal parsing
- PR #2156 Add `upper_bound()` and `lower_bound()` for libcudf tables and `searchsorted()` for cuDF Series
- PR #2158 CSV Reader: Support single, non-list/dict argument for `dtype`
- PR #2177 CSV Reader: Add `parse_dates` parameter for explicit date inference
- PR #1744 cudf::apply_boolean_mask and cudf::drop_nulls support for cudf::table inputs (multi-column)
- PR #2196 Add `DataFrame.dropna()`
- PR #2197 CSV Writer: add `chunksize` parameter for `to_csv`
- PR #2215 `type_dispatcher` benchmark
- PR #2179 Add Java quantiles
- PR #2157 Add __array_function__ to DataFrame and Series
- PR #2212 Java support for ORC reader
- PR #2224 Add DataFrame isna, isnull, notna functions
- PR #2236 Add Series.drop_duplicates
- PR #2105 Add hash-based join benchmark
- PR #2316 Add unique, nunique, and value_counts for datetime columns
- PR #2337 Add Java support for slicing a ColumnVector
- PR #2049 Add cudf::merge (sorted merge)
- PR #2368 Full cudf+dask Parquet Support
- PR #2380 New cudf::is_sorted checks whether cudf::table is sorted
- PR #2356 Java column vector standard deviation support
- PR #2221 MultiIndex full indexing - Support iloc and wildcards for loc
- PR #2429 Java support for getting length of strings in a ColumnVector
- PR #2415 Add `value_counts` for series of any type
- PR #2446 Add __array_function__ for index
- PR #2437 ORC reader: Add 'use_np_dtypes' option
- PR #2382 Add CategoricalAccessor add, remove, rename, and ordering methods
- PR #2464 Native implement `__cuda_array_interface__` for Series/Index/Column objects
- PR #2425 Rolling window now accepts array-based user-defined functions
- PR #2442 Add __setitem__
- PR #2449 Java support for getting byte count of strings in a ColumnVector
- PR #2492 Add groupby.size() method
- PR #2358 Add cudf::nans_to_nulls: convert floating point column into bitmask
- PR #2489 Add drop argument to set_index
- PR #2491 Add Java bindings for ORC reader 'use_np_dtypes' option
- PR #2213 Support s/ms/us/ns DatetimeColumn time unit resolutions
- PR #2536 Add _constructor properties to Series and DataFrame

## Improvements

- PR #2103 Move old `column` and `bitmask` files into `legacy/` directory
- PR #2109 added name to Python column classes
- PR #1947 Cleanup serialization code
- PR #2125 More aggregate in java API
- PR #2127 Add in java Scalar tests
- PR #2088 Refactor of Python groupby code
- PR #2130 Java serialization and deserialization of tables.
- PR #2131 Chunk rows logic added to csv_writer
- PR #2129 Add functions in the Java API to support nullable column filtering
- PR #2165 made changes to get_dummies api for it to be available in MethodCache
- PR #2171 Add CodeCov integration, fix doc version, make --skip-tests work when invoking with source
- PR #2184 handle remote orc files for dask-cudf
- PR #2186 Add `getitem` and `getattr` style access to Rolling objects
- PR #2168 Use cudf.Column for CategoricalColumn's categories instead of a tuple
- PR #2193 DOC: cudf::type_dispatcher documentation for specializing dispatched functors
- PR #2199 Better java support for appending strings
- PR #2176 Added column dtype support for datetime, int8, int16 to csv_writer
- PR #2209 Matching `get_dummies` & `select_dtypes` behavior to pandas
- PR #2217 Updated Java bindings to use the new groupby API
- PR #2214 DOC: Update doc instructions to build/install `cudf` and `dask-cudf`
- PR #2220 Update Java bindings for reduction rename
- PR #2232 Move CodeCov upload from build script to Jenkins
- PR #2225 refactor to use libcudf for gathering columns in dataframes
- PR #2293 Improve join performance (faster compute_join_output_size)
- PR #2300 Create separate dask codeowners for dask-cudf codebase
- PR #2304 gdf_group_by_without_aggregations returns gdf_column
- PR #2309 Java readers: remove redundant copy of result pointers
- PR #2307 Add `black` and `isort` to style checker script
- PR #2345 Restore removal of old groupby implementation
- PR #2342 Improve `astype()` to operate all ways
- PR #2329 using libcudf cudf::copy for column deep copy
- PR #2344 DOC: docs on code formatting for contributors
- PR #2376 Add inoperative axis= and win_type= arguments to Rolling()
- PR #2378 remove dask for (de-)serialization of cudf objects
- PR #2353 Bump Arrow and Dask versions
- PR #2377 Replace `standard_python_slice` with just `slice.indices()`
- PR #2373 cudf.DataFrame enchancements & Series.values support
- PR #2392 Remove dlpack submodule; make cuDF's Cython API externally accessible
- PR #2430 Updated Java bindings to use the new unary API
- PR #2406 Moved all existing `table` related files to a `legacy/` directory
- PR #2350 Performance related changes to get_dummies
- PR #2420 Remove `cudautils.astype` and replace with `typecast.apply_cast`
- PR #2456 Small improvement to typecast utility
- PR #2458 Fix handling of thirdparty packages in `isort` config
- PR #2459 IO Readers: Consolidate all readers to use `datasource` class
- PR #2475 Exposed type_dispatcher.hpp, nvcategory_util.hpp and wrapper_types.hpp in the include folder
- PR #2484 Enabled building libcudf as a static library
- PR #2453 Streamline CUDA_REL environment variable
- PR #2483 Bundle Boost filesystem dependency in the Java jar
- PR #2486 Java API hash functions
- PR #2481 Adds the ignore_null_keys option to the java api
- PR #2490 Java api: support multiple aggregates for the same column
- PR #2510 Java api: uses table based apply_boolean_mask
- PR #2432 Use pandas formatting for console, html, and latex output
- PR #2573 Bump numba version to 0.45.1
- PR #2606 Fix references to notebooks-contrib

## Bug Fixes

- PR #2086 Fixed quantile api behavior mismatch in series & dataframe
- PR #2128 Add offset param to host buffer readers in java API.
- PR #2145 Work around binops validity checks for java
- PR #2146 Work around unary_math validity checks for java
- PR #2151 Fixes bug in cudf::copy_range where null_count was invalid
- PR #2139 matching to pandas describe behavior & fixing nan values issue
- PR #2161 Implicitly convert unsigned to signed integer types in binops
- PR #2154 CSV Reader: Fix bools misdetected as strings dtype
- PR #2178 Fix bug in rolling bindings where a view of an ephemeral column was being taken
- PR #2180 Fix issue with isort reordering `importorskip` below imports depending on them
- PR #2187 fix to honor dtype when numpy arrays are passed to columnops.as_column
- PR #2190 Fix issue in astype conversion of string column to 'str'
- PR #2208 Fix issue with calling `head()` on one row dataframe
- PR #2229 Propagate exceptions from Cython cdef functions
- PR #2234 Fix issue with local build script not properly building
- PR #2223 Fix CUDA invalid configuration errors reported after loading small compressed ORC files
- PR #2162 Setting is_unique and is_monotonic-related attributes
- PR #2244 Fix ORC RLEv2 delta mode decoding with nonzero residual delta width
- PR #2297 Work around `var/std` unsupported only at debug build
- PR #2302 Fixed java serialization corner case
- PR #2355 Handle float16 in binary operations
- PR #2311 Fix copy behaviour for GenericIndex
- PR #2349 Fix issues with String filter in java API
- PR #2323 Fix groupby on categoricals
- PR #2328 Ensure order is preserved in CategoricalAccessor._set_categories
- PR #2202 Fix issue with unary ops mishandling empty input
- PR #2326 Fix for bug in DLPack when reading multiple columns
- PR #2324 Fix cudf Docker build
- PR #2325 Fix ORC RLEv2 patched base mode decoding with nonzero patch width
- PR #2235 Fix get_dummies to be compatible with dask
- PR #2332 Zero initialize gdf_dtype_extra_info
- PR #2355 Handle float16 in binary operations
- PR #2360 Fix missing dtype handling in cudf.Series & columnops.as_column
- PR #2364 Fix quantile api and other trivial issues around it
- PR #2361 Fixed issue with `codes` of CategoricalIndex
- PR #2357 Fixed inconsistent type of index created with from_pandas vs direct construction
- PR #2389 Fixed Rolling __getattr__ and __getitem__ for offset based windows
- PR #2402 Fixed bug in valid mask computation in cudf::copy_if (apply_boolean_mask)
- PR #2401 Fix to a scalar datetime(of type Days) issue
- PR #2386 Correctly allocate output valids in groupby
- PR #2411 Fixed failures on binary op on single element string column
- PR #2422 Fix Pandas logical binary operation incompatibilites
- PR #2447 Fix CodeCov posting build statuses temporarily
- PR #2450 Fix erroneous null handling in `cudf.DataFrame`'s `apply_rows`
- PR #2470 Fix issues with empty strings and string categories (Java)
- PR #2471 Fix String Column Validity.
- PR #2481 Fix java validity buffer serialization
- PR #2485 Updated bytes calculation to use size_t to avoid overflow in column concat
- PR #2461 Fix groupby multiple aggregations same column
- PR #2514 Fix cudf::drop_nulls threshold handling in Cython
- PR #2516 Fix utilities include paths and meta.yaml header paths
- PR #2517 Fix device memory leak in to_dlpack tensor deleter
- PR #2431 Fix local build generated file ownerships
- PR #2511 Added import of orc, refactored exception handlers to not squash fatal exceptions
- PR #2527 Fix index and column input handling in dask_cudf read_parquet
- PR #2466 Fix `dataframe.query` returning null rows erroneously
- PR #2548 Orc reader: fix non-deterministic data decoding at chunk boundaries
- PR #2557 fix cudautils import in string.py
- PR #2521 Fix casting datetimes from/to the same resolution
- PR #2545 Fix MultiIndexes with datetime levels
- PR #2560 Remove duplicate `dlpack` definition in conda recipe
- PR #2567 Fix ColumnVector.fromScalar issues while dealing with null scalars
- PR #2565 Orc reader: fix incorrect data decoding of int64 data types
- PR #2577 Fix search benchmark compilation error by adding necessary header
- PR #2604 Fix a bug in copying.pyx:_normalize_types that upcasted int32 to int64


# cuDF 0.8.0 (27 June 2019)

## New Features

- PR #1524 Add GPU-accelerated JSON Lines parser with limited feature set
- PR #1569 Add support for Json objects to the JSON Lines reader
- PR #1622 Add Series.loc
- PR #1654 Add cudf::apply_boolean_mask: faster replacement for gdf_apply_stencil
- PR #1487 cython gather/scatter
- PR #1310 Implemented the slice/split functionality.
- PR #1630 Add Python layer to the GPU-accelerated JSON reader
- PR #1745 Add rounding of numeric columns via Numba
- PR #1772 JSON reader: add support for BytesIO and StringIO input
- PR #1527 Support GDF_BOOL8 in readers and writers
- PR #1819 Logical operators (AND, OR, NOT) for libcudf and cuDF
- PR #1813 ORC Reader: Add support for stripe selection
- PR #1828 JSON Reader: add suport for bool8 columns
- PR #1833 Add column iterator with/without nulls
- PR #1665 Add the point-in-polygon GIS function
- PR #1863 Series and Dataframe methods for all and any
- PR #1908 cudf::copy_range and cudf::fill for copying/assigning an index or range to a constant
- PR #1921 Add additional formats for typecasting to/from strings
- PR #1807 Add Series.dropna()
- PR #1987 Allow user defined functions in the form of ptx code to be passed to binops
- PR #1948 Add operator functions like `Series.add()` to DataFrame and Series
- PR #1954 Add skip test argument to GPU build script
- PR #2018 Add bindings for new groupby C++ API
- PR #1984 Add rolling window operations Series.rolling() and DataFrame.rolling()
- PR #1542 Python method and bindings for to_csv
- PR #1995 Add Java API
- PR #1998 Add google benchmark to cudf
- PR #1845 Add cudf::drop_duplicates, DataFrame.drop_duplicates
- PR #1652 Added `Series.where()` feature
- PR #2074 Java Aggregates, logical ops, and better RMM support
- PR #2140 Add a `cudf::transform` function
- PR #2068 Concatenation of different typed columns

## Improvements

- PR #1538 Replacing LesserRTTI with inequality_comparator
- PR #1703 C++: Added non-aggregating `insert` to `concurrent_unordered_map` with specializations to store pairs with a single atomicCAS when possible.
- PR #1422 C++: Added a RAII wrapper for CUDA streams
- PR #1701 Added `unique` method for stringColumns
- PR #1713 Add documentation for Dask-XGBoost
- PR #1666 CSV Reader: Improve performance for files with large number of columns
- PR #1725 Enable the ability to use a single column groupby as its own index
- PR #1759 Add an example showing simultaneous rolling averages to `apply_grouped` documentation
- PR #1746 C++: Remove unused code: `windowed_ops.cu`, `sorting.cu`, `hash_ops.cu`
- PR #1748 C++: Add `bool` nullability flag to `device_table` row operators
- PR #1764 Improve Numerical column: `mean_var` and `mean`
- PR #1767 Speed up Python unit tests
- PR #1770 Added build.sh script, updated CI scripts and documentation
- PR #1739 ORC Reader: Add more pytest coverage
- PR #1696 Added null support in `Series.replace()`.
- PR #1390 Added some basic utility functions for `gdf_column`'s
- PR #1791 Added general column comparison code for testing
- PR #1795 Add printing of git submodule info to `print_env.sh`
- PR #1796 Removing old sort based group by code and gdf_filter
- PR #1811 Added funtions for copying/allocating `cudf::table`s
- PR #1838 Improve columnops.column_empty so that it returns typed columns instead of a generic Column
- PR #1890 Add utils.get_dummies- a pandas-like wrapper around one_hot-encoding
- PR #1823 CSV Reader: default the column type to string for empty dataframes
- PR #1827 Create bindings for scalar-vector binops, and update one_hot_encoding to use them
- PR #1817 Operators now support different sized dataframes as long as they don't share different sized columns
- PR #1855 Transition replace_nulls to new C++ API and update corresponding Cython/Python code
- PR #1858 Add `std::initializer_list` constructor to `column_wrapper`
- PR #1846 C++ type-erased gdf_equal_columns test util; fix gdf_equal_columns logic error
- PR #1390 Added some basic utility functions for `gdf_column`s
- PR #1391 Tidy up bit-resolution-operation and bitmask class code
- PR #1882 Add iloc functionality to MultiIndex dataframes
- PR #1884 Rolling windows: general enhancements and better coverage for unit tests
- PR #1886 support GDF_STRING_CATEGORY columns in apply_boolean_mask, drop_nulls and other libcudf functions
- PR #1896 Improve performance of groupby with levels specified in dask-cudf
- PR #1915 Improve iloc performance for non-contiguous row selection
- PR #1859 Convert read_json into a C++ API
- PR #1919 Rename libcudf namespace gdf to namespace cudf
- PR #1850 Support left_on and right_on for DataFrame merge operator
- PR #1930 Specialize constructor for `cudf::bool8` to cast argument to `bool`
- PR #1938 Add default constructor for `column_wrapper`
- PR #1930 Specialize constructor for `cudf::bool8` to cast argument to `bool`
- PR #1952 consolidate libcudf public API headers in include/cudf
- PR #1949 Improved selection with boolmask using libcudf `apply_boolean_mask`
- PR #1956 Add support for nulls in `query()`
- PR #1973 Update `std::tuple` to `std::pair` in top-most libcudf APIs and C++ transition guide
- PR #1981 Convert read_csv into a C++ API
- PR #1868 ORC Reader: Support row index for speed up on small/medium datasets
- PR #1964 Added support for list-like types in Series.str.cat
- PR #2005 Use HTML5 details tag in bug report issue template
- PR #2003 Removed few redundant unit-tests from test_string.py::test_string_cat
- PR #1944 Groupby design improvements
- PR #2017 Convert `read_orc()` into a C++ API
- PR #2011 Convert `read_parquet()` into a C++ API
- PR #1756 Add documentation "10 Minutes to cuDF and dask_cuDF"
- PR #2034 Adding support for string columns concatenation using "add" binary operator
- PR #2042 Replace old "10 Minutes" guide with new guide for docs build process
- PR #2036 Make library of common test utils to speed up tests compilation
- PR #2022 Facilitating get_dummies to be a high level api too
- PR #2050 Namespace IO readers and add back free-form `read_xxx` functions
- PR #2104 Add a functional ``sort=`` keyword argument to groupby
- PR #2108 Add `find_and_replace` for StringColumn for replacing single values
- PR #1803 cuDF/CuPy interoperability documentation

## Bug Fixes

- PR #1465 Fix for test_orc.py and test_sparse_df.py test failures
- PR #1583 Fix underlying issue in `as_index()` that was causing `Series.quantile()` to fail
- PR #1680 Add errors= keyword to drop() to fix cudf-dask bug
- PR #1651 Fix `query` function on empty dataframe
- PR #1616 Fix CategoricalColumn to access categories by index instead of iteration
- PR #1660 Fix bug in `loc` when indexing with a column name (a string)
- PR #1683 ORC reader: fix timestamp conversion to UTC
- PR #1613 Improve CategoricalColumn.fillna(-1) performance
- PR #1642 Fix failure of CSV_TEST gdf_csv_test.SkiprowsNrows on multiuser systems
- PR #1709 Fix handling of `datetime64[ms]` in `dataframe.select_dtypes`
- PR #1704 CSV Reader: Add support for the plus sign in number fields
- PR #1687 CSV reader: return an empty dataframe for zero size input
- PR #1757 Concatenating columns with null columns
- PR #1755 Add col_level keyword argument to melt
- PR #1758 Fix df.set_index() when setting index from an empty column
- PR #1749 ORC reader: fix long strings of NULL values resulting in incorrect data
- PR #1742 Parquet Reader: Fix index column name to match PANDAS compat
- PR #1782 Update libcudf doc version
- PR #1783 Update conda dependencies
- PR #1786 Maintain the original series name in series.unique output
- PR #1760 CSV Reader: fix segfault when dtype list only includes columns from usecols list
- PR #1831 build.sh: Assuming python is in PATH instead of using PYTHON env var
- PR #1839 Raise an error instead of segfaulting when transposing a DataFrame with StringColumns
- PR #1840 Retain index correctly during merge left_on right_on
- PR #1825 cuDF: Multiaggregation Groupby Failures
- PR #1789 CSV Reader: Fix missing support for specifying `int8` and `int16` dtypes
- PR #1857 Cython Bindings: Handle `bool` columns while calling `column_view_from_NDArrays`
- PR #1849 Allow DataFrame support methods to pass arguments to the methods
- PR #1847 Fixed #1375 by moving the nvstring check into the wrapper function
- PR #1864 Fixing cudf reduction for POWER platform
- PR #1869 Parquet reader: fix Dask timestamps not matching with Pandas (convert to milliseconds)
- PR #1876 add dtype=bool for `any`, `all` to treat integer column correctly
- PR #1875 CSV reader: take NaN values into account in dtype detection
- PR #1873 Add column dtype checking for the all/any methods
- PR #1902 Bug with string iteration in _apply_basic_agg
- PR #1887 Fix for initialization issue in pq_read_arg,orc_read_arg
- PR #1867 JSON reader: add support for null/empty fields, including the 'null' literal
- PR #1891 Fix bug #1750 in string column comparison
- PR #1909 Support of `to_pandas()` of boolean series with null values
- PR #1923 Use prefix removal when two aggs are called on a SeriesGroupBy
- PR #1914 Zero initialize gdf_column local variables
- PR #1959 Add support for comparing boolean Series to scalar
- PR #1966 Ignore index fix in series append
- PR #1967 Compute index __sizeof__ only once for DataFrame __sizeof__
- PR #1977 Support CUDA installation in default system directories
- PR #1982 Fixes incorrect index name after join operation
- PR #1985 Implement `GDF_PYMOD`, a special modulo that follows python's sign rules
- PR #1991 Parquet reader: fix decoding of NULLs
- PR #1990 Fixes a rendering bug in the `apply_grouped` documentation
- PR #1978 Fix for values being filled in an empty dataframe
- PR #2001 Correctly create MultiColumn from Pandas MultiColumn
- PR #2006 Handle empty dataframe groupby construction for dask
- PR #1965 Parquet Reader: Fix duplicate index column when it's already in `use_cols`
- PR #2033 Add pip to conda environment files to fix warning
- PR #2028 CSV Reader: Fix reading of uncompressed files without a recognized file extension
- PR #2073 Fix an issue when gathering columns with NVCategory and nulls
- PR #2053 cudf::apply_boolean_mask return empty column for empty boolean mask
- PR #2066 exclude `IteratorTest.mean_var_output` test from debug build
- PR #2069 Fix JNI code to use read_csv and read_parquet APIs
- PR #2071 Fix bug with unfound transitive dependencies for GTests in Ubuntu 18.04
- PR #2089 Configure Sphinx to render params correctly
- PR #2091 Fix another bug with unfound transitive dependencies for `cudftestutils` in Ubuntu 18.04
- PR #2115 Just apply `--disable-new-dtags` instead of trying to define all the transitive dependencies
- PR #2106 Fix errors in JitCache tests caused by sharing of device memory between processes
- PR #2120 Fix errors in JitCache tests caused by running multiple threads on the same data
- PR #2102 Fix memory leak in groupby
- PR #2113 fixed typo in to_csv code example


# cudf 0.7.2 (16 May 2019)

## New Features

- PR #1735 Added overload for atomicAdd on int64. Streamlined implementation of custom atomic overloads.
- PR #1741 Add MultiIndex concatenation

## Bug Fixes

- PR #1718 Fix issue with SeriesGroupBy MultiIndex in dask-cudf
- PR #1734 Python: fix performance regression for groupby count() aggregations
- PR #1768 Cython: fix handling read only schema buffers in gpuarrow reader


# cudf 0.7.1 (11 May 2019)

## New Features

- PR #1702 Lazy load MultiIndex to return groupby performance to near optimal.

## Bug Fixes

- PR #1708 Fix handling of `datetime64[ms]` in `dataframe.select_dtypes`


# cuDF 0.7.0 (10 May 2019)

## New Features

- PR #982 Implement gdf_group_by_without_aggregations and gdf_unique_indices functions
- PR #1142 Add `GDF_BOOL` column type
- PR #1194 Implement overloads for CUDA atomic operations
- PR #1292 Implemented Bitwise binary ops AND, OR, XOR (&, |, ^)
- PR #1235 Add GPU-accelerated Parquet Reader
- PR #1335 Added local_dict arg in `DataFrame.query()`.
- PR #1282 Add Series and DataFrame.describe()
- PR #1356 Rolling windows
- PR #1381 Add DataFrame._get_numeric_data
- PR #1388 Add CODEOWNERS file to auto-request reviews based on where changes are made
- PR #1396 Add DataFrame.drop method
- PR #1413 Add DataFrame.melt method
- PR #1412 Add DataFrame.pop()
- PR #1419 Initial CSV writer function
- PR #1441 Add Series level cumulative ops (cumsum, cummin, cummax, cumprod)
- PR #1420 Add script to build and test on a local gpuCI image
- PR #1440 Add DatetimeColumn.min(), DatetimeColumn.max()
- PR #1455 Add Series.Shift via Numba kernel
- PR #1441 Add Series level cumulative ops (cumsum, cummin, cummax, cumprod)
- PR #1461 Add Python coverage test to gpu build
- PR #1445 Parquet Reader: Add selective reading of rows and row group
- PR #1532 Parquet Reader: Add support for INT96 timestamps
- PR #1516 Add Series and DataFrame.ndim
- PR #1556 Add libcudf C++ transition guide
- PR #1466 Add GPU-accelerated ORC Reader
- PR #1565 Add build script for nightly doc builds
- PR #1508 Add Series isna, isnull, and notna
- PR #1456 Add Series.diff() via Numba kernel
- PR #1588 Add Index `astype` typecasting
- PR #1301 MultiIndex support
- PR #1599 Level keyword supported in groupby
- PR #929 Add support operations to dataframe
- PR #1609 Groupby accept list of Series
- PR #1658 Support `group_keys=True` keyword in groupby method

## Improvements

- PR #1531 Refactor closures as private functions in gpuarrow
- PR #1404 Parquet reader page data decoding speedup
- PR #1076 Use `type_dispatcher` in join, quantiles, filter, segmented sort, radix sort and hash_groupby
- PR #1202 Simplify README.md
- PR #1149 CSV Reader: Change convertStrToValue() functions to `__device__` only
- PR #1238 Improve performance of the CUDA trie used in the CSV reader
- PR #1245 Use file cache for JIT kernels
- PR #1278 Update CONTRIBUTING for new conda environment yml naming conventions
- PR #1163 Refactored UnaryOps. Reduced API to two functions: `gdf_unary_math` and `gdf_cast`. Added `abs`, `-`, and `~` ops. Changed bindings to Cython
- PR #1284 Update docs version
- PR #1287 add exclude argument to cudf.select_dtype function
- PR #1286 Refactor some of the CSV Reader kernels into generic utility functions
- PR #1291 fillna in `Series.to_gpu_array()` and `Series.to_array()` can accept the scalar too now.
- PR #1005 generic `reduction` and `scan` support
- PR #1349 Replace modernGPU sort join with thrust.
- PR #1363 Add a dataframe.mean(...) that raises NotImplementedError to satisfy `dask.dataframe.utils.is_dataframe_like`
- PR #1319 CSV Reader: Use column wrapper for gdf_column output alloc/dealloc
- PR #1376 Change series quantile default to linear
- PR #1399 Replace CFFI bindings for NVTX functions with Cython bindings
- PR #1389 Refactored `set_null_count()`
- PR #1386 Added macros `GDF_TRY()`, `CUDF_TRY()` and `ASSERT_CUDF_SUCCEEDED()`
- PR #1435 Rework CMake and conda recipes to depend on installed libraries
- PR #1391 Tidy up bit-resolution-operation and bitmask class code
- PR #1439 Add cmake variable to enable compiling CUDA code with -lineinfo
- PR #1462 Add ability to read parquet files from arrow::io::RandomAccessFile
- PR #1453 Convert CSV Reader CFFI to Cython
- PR #1479 Convert Parquet Reader CFFI to Cython
- PR #1397 Add a utility function for producing an overflow-safe kernel launch grid configuration
- PR #1382 Add GPU parsing of nested brackets to cuIO parsing utilities
- PR #1481 Add cudf::table constructor to allocate a set of `gdf_column`s
- PR #1484 Convert GroupBy CFFI to Cython
- PR #1463 Allow and default melt keyword argument var_name to be None
- PR #1486 Parquet Reader: Use device_buffer rather than device_ptr
- PR #1525 Add cudatoolkit conda dependency
- PR #1520 Renamed `src/dataframe` to `src/table` and moved `table.hpp`. Made `types.hpp` to be type declarations only.
- PR #1492 Convert transpose CFFI to Cython
- PR #1495 Convert binary and unary ops CFFI to Cython
- PR #1503 Convert sorting and hashing ops CFFI to Cython
- PR #1522 Use latest release version in update-version CI script
- PR #1533 Remove stale join CFFI, fix memory leaks in join Cython
- PR #1521 Added `row_bitmask` to compute bitmask for rows of a table. Merged `valids_ops.cu` and `bitmask_ops.cu`
- PR #1553 Overload `hash_row` to avoid using intial hash values. Updated `gdf_hash` to select between overloads
- PR #1585 Updated `cudf::table` to maintain own copy of wrapped `gdf_column*`s
- PR #1559 Add `except +` to all Cython function definitions to catch C++ exceptions properly
- PR #1617 `has_nulls` and `column_dtypes` for `cudf::table`
- PR #1590 Remove CFFI from the build / install process entirely
- PR #1536 Convert gpuarrow CFFI to Cython
- PR #1655 Add `Column._pointer` as a way to access underlying `gdf_column*` of a `Column`
- PR #1655 Update readme conda install instructions for cudf version 0.6 and 0.7


## Bug Fixes

- PR #1233 Fix dtypes issue while adding the column to `str` dataframe.
- PR #1254 CSV Reader: fix data type detection for floating-point numbers in scientific notation
- PR #1289 Fix looping over each value instead of each category in concatenation
- PR #1293 Fix Inaccurate error message in join.pyx
- PR #1308 Add atomicCAS overload for `int8_t`, `int16_t`
- PR #1317 Fix catch polymorphic exception by reference in ipc.cu
- PR #1325 Fix dtype of null bitmasks to int8
- PR #1326 Update build documentation to use -DCMAKE_CXX11_ABI=ON
- PR #1334 Add "na_position" argument to CategoricalColumn sort_by_values
- PR #1321 Fix out of bounds warning when checking Bzip2 header
- PR #1359 Add atomicAnd/Or/Xor for integers
- PR #1354 Fix `fillna()` behaviour when replacing values with different dtypes
- PR #1347 Fixed core dump issue while passing dict_dtypes without column names in `cudf.read_csv()`
- PR #1379 Fixed build failure caused due to error: 'col_dtype' may be used uninitialized
- PR #1392 Update cudf Dockerfile and package_versions.sh
- PR #1385 Added INT8 type to `_schema_to_dtype` for use in GpuArrowReader
- PR #1393 Fixed a bug in `gdf_count_nonzero_mask()` for the case of 0 bits to count
- PR #1395 Update CONTRIBUTING to use the environment variable CUDF_HOME
- PR #1416 Fix bug at gdf_quantile_exact and gdf_quantile_appox
- PR #1421 Fix remove creation of series multiple times during `add_column()`
- PR #1405 CSV Reader: Fix memory leaks on read_csv() failure
- PR #1328 Fix CategoricalColumn to_arrow() null mask
- PR #1433 Fix NVStrings/categories includes
- PR #1432 Update NVStrings to 0.7.* to coincide with 0.7 development
- PR #1483 Modify CSV reader to avoid cropping blank quoted characters in non-string fields
- PR #1446 Merge 1275 hotfix from master into branch-0.7
- PR #1447 Fix legacy groupby apply docstring
- PR #1451 Fix hash join estimated result size is not correct
- PR #1454 Fix local build script improperly change directory permissions
- PR #1490 Require Dask 1.1.0+ for `is_dataframe_like` test or skip otherwise.
- PR #1491 Use more specific directories & groups in CODEOWNERS
- PR #1497 Fix Thrust issue on CentOS caused by missing default constructor of host_vector elements
- PR #1498 Add missing include guard to device_atomics.cuh and separated DEVICE_ATOMICS_TEST
- PR #1506 Fix csv-write call to updated NVStrings method
- PR #1510 Added nvstrings `fillna()` function
- PR #1507 Parquet Reader: Default string data to GDF_STRING
- PR #1535 Fix doc issue to ensure correct labelling of cudf.series
- PR #1537 Fix `undefined reference` link error in HashPartitionTest
- PR #1548 Fix ci/local/build.sh README from using an incorrect image example
- PR #1551 CSV Reader: Fix integer column name indexing
- PR #1586 Fix broken `scalar_wrapper::operator==`
- PR #1591 ORC/Parquet Reader: Fix missing import for FileNotFoundError exception
- PR #1573 Parquet Reader: Fix crash due to clash with ORC reader datasource
- PR #1607 Revert change of `column.to_dense_buffer` always return by copy for performance concerns
- PR #1618 ORC reader: fix assert & data output when nrows/skiprows isn't aligned to stripe boundaries
- PR #1631 Fix failure of TYPES_TEST on some gcc-7 based systems.
- PR #1641 CSV Reader: Fix skip_blank_lines behavior with Windows line terminators (\r\n)
- PR #1648 ORC reader: fix non-deterministic output when skiprows is non-zero
- PR #1676 Fix groupby `as_index` behaviour with `MultiIndex`
- PR #1659 Fix bug caused by empty groupbys and multiindex slicing throwing exceptions
- PR #1656 Correct Groupby failure in dask when un-aggregable columns are left in dataframe.
- PR #1689 Fix groupby performance regression
- PR #1694 Add Cython as a runtime dependency since it's required in `setup.py`


# cuDF 0.6.1 (25 Mar 2019)

## Bug Fixes

- PR #1275 Fix CentOS exception in DataFrame.hash_partition from using value "returned" by a void function


# cuDF 0.6.0 (22 Mar 2019)

## New Features

- PR #760 Raise `FileNotFoundError` instead of `GDF_FILE_ERROR` in `read_csv` if the file does not exist
- PR #539 Add Python bindings for replace function
- PR #823 Add Doxygen configuration to enable building HTML documentation for libcudf C/C++ API
- PR #807 CSV Reader: Add byte_range parameter to specify the range in the input file to be read
- PR #857 Add Tail method for Series/DataFrame and update Head method to use iloc
- PR #858 Add series feature hashing support
- PR #871 CSV Reader: Add support for NA values, including user specified strings
- PR #893 Adds PyArrow based parquet readers / writers to Python, fix category dtype handling, fix arrow ingest buffer size issues
- PR #867 CSV Reader: Add support for ignoring blank lines and comment lines
- PR #887 Add Series digitize method
- PR #895 Add Series groupby
- PR #898 Add DataFrame.groupby(level=0) support
- PR #920 Add feather, JSON, HDF5 readers / writers from PyArrow / Pandas
- PR #888 CSV Reader: Add prefix parameter for column names, used when parsing without a header
- PR #913 Add DLPack support: convert between cuDF DataFrame and DLTensor
- PR #939 Add ORC reader from PyArrow
- PR #918 Add Series.groupby(level=0) support
- PR #906 Add binary and comparison ops to DataFrame
- PR #958 Support unary and binary ops on indexes
- PR #964 Add `rename` method to `DataFrame`, `Series`, and `Index`
- PR #985 Add `Series.to_frame` method
- PR #985 Add `drop=` keyword to reset_index method
- PR #994 Remove references to pygdf
- PR #990 Add external series groupby support
- PR #988 Add top-level merge function to cuDF
- PR #992 Add comparison binaryops to DateTime columns
- PR #996 Replace relative path imports with absolute paths in tests
- PR #995 CSV Reader: Add index_col parameter to specify the column name or index to be used as row labels
- PR #1004 Add `from_gpu_matrix` method to DataFrame
- PR #997 Add property index setter
- PR #1007 Replace relative path imports with absolute paths in cudf
- PR #1013 select columns with df.columns
- PR #1016 Rename Series.unique_count() to nunique() to match pandas API
- PR #947 Prefixsum to handle nulls and float types
- PR #1029 Remove rest of relative path imports
- PR #1021 Add filtered selection with assignment for Dataframes
- PR #872 Adding NVCategory support to cudf apis
- PR #1052 Add left/right_index and left/right_on keywords to merge
- PR #1091 Add `indicator=` and `suffixes=` keywords to merge
- PR #1107 Add unsupported keywords to Series.fillna
- PR #1032 Add string support to cuDF python
- PR #1136 Removed `gdf_concat`
- PR #1153 Added function for getting the padded allocation size for valid bitmask
- PR #1148 Add cudf.sqrt for dataframes and Series
- PR #1159 Add Python bindings for libcudf dlpack functions
- PR #1155 Add __array_ufunc__ for DataFrame and Series for sqrt
- PR #1168 to_frame for series accepts a name argument


## Improvements

- PR #1218 Add dask-cudf page to API docs
- PR #892 Add support for heterogeneous types in binary ops with JIT
- PR #730 Improve performance of `gdf_table` constructor
- PR #561 Add Doxygen style comments to Join CUDA functions
- PR #813 unified libcudf API functions by replacing gpu_ with gdf_
- PR #822 Add support for `__cuda_array_interface__` for ingest
- PR #756 Consolidate common helper functions from unordered map and multimap
- PR #753 Improve performance of groupby sum and average, especially for cases with few groups.
- PR #836 Add ingest support for arrow chunked arrays in Column, Series, DataFrame creation
- PR #763 Format doxygen comments for csv_read_arg struct
- PR #532 CSV Reader: Use type dispatcher instead of switch block
- PR #694 Unit test utilities improvements
- PR #878 Add better indexing to Groupby
- PR #554 Add `empty` method and `is_monotonic` attribute to `Index`
- PR #1040 Fixed up Doxygen comment tags
- PR #909 CSV Reader: Avoid host->device->host copy for header row data
- PR #916 Improved unit testing and error checking for `gdf_column_concat`
- PR #941 Replace `numpy` call in `Series.hash_encode` with `numba`
- PR #942 Added increment/decrement operators for wrapper types
- PR #943 Updated `count_nonzero_mask` to return `num_rows` when the mask is null
- PR #952 Added trait to map C++ type to `gdf_dtype`
- PR #966 Updated RMM submodule.
- PR #998 Add IO reader/writer modules to API docs, fix for missing cudf.Series docs
- PR #1017 concatenate along columns for Series and DataFrames
- PR #1002 Support indexing a dataframe with another boolean dataframe
- PR #1018 Better concatenation for Series and Dataframes
- PR #1036 Use Numpydoc style docstrings
- PR #1047 Adding gdf_dtype_extra_info to gdf_column_view_augmented
- PR #1054 Added default ctor to SerialTrieNode to overcome Thrust issue in CentOS7 + CUDA10
- PR #1024 CSV Reader: Add support for hexadecimal integers in integral-type columns
- PR #1033 Update `fillna()` to use libcudf function `gdf_replace_nulls`
- PR #1066 Added inplace assignment for columns and select_dtypes for dataframes
- PR #1026 CSV Reader: Change the meaning and type of the quoting parameter to match Pandas
- PR #1100 Adds `CUDF_EXPECTS` error-checking macro
- PR #1092 Fix select_dtype docstring
- PR #1111 Added cudf::table
- PR #1108 Sorting for datetime columns
- PR #1120 Return a `Series` (not a `Column`) from `Series.cat.set_categories()`
- PR #1128 CSV Reader: The last data row does not need to be line terminated
- PR #1183 Bump Arrow version to 0.12.1
- PR #1208 Default to CXX11_ABI=ON
- PR #1252 Fix NVStrings dependencies for cuda 9.2 and 10.0
- PR #2037 Optimize the existing `gather` and `scatter` routines in `libcudf`

## Bug Fixes

- PR #821 Fix flake8 issues revealed by flake8 update
- PR #808 Resolved renamed `d_columns_valids` variable name
- PR #820 CSV Reader: fix the issue where reader adds additional rows when file uses \r\n as a line terminator
- PR #780 CSV Reader: Fix scientific notation parsing and null values for empty quotes
- PR #815 CSV Reader: Fix data parsing when tabs are present in the input CSV file
- PR #850 Fix bug where left joins where the left df has 0 rows causes a crash
- PR #861 Fix memory leak by preserving the boolean mask index
- PR #875 Handle unnamed indexes in to/from arrow functions
- PR #877 Fix ingest of 1 row arrow tables in from arrow function
- PR #876 Added missing `<type_traits>` include
- PR #889 Deleted test_rmm.py which has now moved to RMM repo
- PR #866 Merge v0.5.1 numpy ABI hotfix into 0.6
- PR #917 value_counts return int type on empty columns
- PR #611 Renamed `gdf_reduce_optimal_output_size()` -> `gdf_reduction_get_intermediate_output_size()`
- PR #923 fix index for negative slicing for cudf dataframe and series
- PR #927 CSV Reader: Fix category GDF_CATEGORY hashes not being computed properly
- PR #921 CSV Reader: Fix parsing errors with delim_whitespace, quotations in the header row, unnamed columns
- PR #933 Fix handling objects of all nulls in series creation
- PR #940 CSV Reader: Fix an issue where the last data row is missing when using byte_range
- PR #945 CSV Reader: Fix incorrect datetime64 when milliseconds or space separator are used
- PR #959 Groupby: Problem with column name lookup
- PR #950 Converting dataframe/recarry with non-contiguous arrays
- PR #963 CSV Reader: Fix another issue with missing data rows when using byte_range
- PR #999 Fix 0 sized kernel launches and empty sort_index exception
- PR #993 Fix dtype in selecting 0 rows from objects
- PR #1009 Fix performance regression in `to_pandas` method on DataFrame
- PR #1008 Remove custom dask communication approach
- PR #1001 CSV Reader: Fix a memory access error when reading a large (>2GB) file with date columns
- PR #1019 Binary Ops: Fix error when one input column has null mask but other doesn't
- PR #1014 CSV Reader: Fix false positives in bool value detection
- PR #1034 CSV Reader: Fix parsing floating point precision and leading zero exponents
- PR #1044 CSV Reader: Fix a segfault when byte range aligns with a page
- PR #1058 Added support for `DataFrame.loc[scalar]`
- PR #1060 Fix column creation with all valid nan values
- PR #1073 CSV Reader: Fix an issue where a column name includes the return character
- PR #1090 Updating Doxygen Comments
- PR #1080 Fix dtypes returned from loc / iloc because of lists
- PR #1102 CSV Reader: Minor fixes and memory usage improvements
- PR #1174: Fix release script typo
- PR #1137 Add prebuild script for CI
- PR #1118 Enhanced the `DataFrame.from_records()` feature
- PR #1129 Fix join performance with index parameter from using numpy array
- PR #1145 Issue with .agg call on multi-column dataframes
- PR #908 Some testing code cleanup
- PR #1167 Fix issue with null_count not being set after inplace fillna()
- PR #1184 Fix iloc performance regression
- PR #1185 Support left_on/right_on and also on=str in merge
- PR #1200 Fix allocating bitmasks with numba instead of rmm in allocate_mask function
- PR #1213 Fix bug with csv reader requesting subset of columns using wrong datatype
- PR #1223 gpuCI: Fix label on rapidsai channel on gpu build scripts
- PR #1242 Add explicit Thrust exec policy to fix NVCATEGORY_TEST segfault on some platforms
- PR #1246 Fix categorical tests that failed due to bad implicit type conversion
- PR #1255 Fix overwriting conda package main label uploads
- PR #1259 Add dlpack includes to pip build


# cuDF 0.5.1 (05 Feb 2019)

## Bug Fixes

- PR #842 Avoid using numpy via cimport to prevent ABI issues in Cython compilation


# cuDF 0.5.0 (28 Jan 2019)

## New Features

- PR #722 Add bzip2 decompression support to `read_csv()`
- PR #693 add ZLIB-based GZIP/ZIP support to `read_csv_strings()`
- PR #411 added null support to gdf_order_by (new API) and cudf_table::sort
- PR #525 Added GitHub Issue templates for bugs, documentation, new features, and questions
- PR #501 CSV Reader: Add support for user-specified decimal point and thousands separator to read_csv_strings()
- PR #455 CSV Reader: Add support for user-specified decimal point and thousands separator to read_csv()
- PR #439 add `DataFrame.drop` method similar to pandas
- PR #356 add `DataFrame.transpose` method and `DataFrame.T` property similar to pandas
- PR #505 CSV Reader: Add support for user-specified boolean values
- PR #350 Implemented Series replace function
- PR #490 Added print_env.sh script to gather relevant environment details when reporting cuDF issues
- PR #474 add ZLIB-based GZIP/ZIP support to `read_csv()`
- PR #547 Added melt similar to `pandas.melt()`
- PR #491 Add CI test script to check for updates to CHANGELOG.md in PRs
- PR #550 Add CI test script to check for style issues in PRs
- PR #558 Add CI scripts for cpu-based conda and gpu-based test builds
- PR #524 Add Boolean Indexing
- PR #564 Update python `sort_values` method to use updated libcudf `gdf_order_by` API
- PR #509 CSV Reader: Input CSV file can now be passed in as a text or a binary buffer
- PR #607 Add `__iter__` and iteritems to DataFrame class
- PR #643 added a new api gdf_replace_nulls that allows a user to replace nulls in a column

## Improvements

- PR #426 Removed sort-based groupby and refactored existing groupby APIs. Also improves C++/CUDA compile time.
- PR #461 Add `CUDF_HOME` variable in README.md to replace relative pathing.
- PR #472 RMM: Created centralized rmm::device_vector alias and rmm::exec_policy
- PR #500 Improved the concurrent hash map class to support partitioned (multi-pass) hash table building.
- PR #454 Improve CSV reader docs and examples
- PR #465 Added templated C++ API for RMM to avoid explicit cast to `void**`
- PR #513 `.gitignore` tweaks
- PR #521 Add `assert_eq` function for testing
- PR #502 Simplify Dockerfile for local dev, eliminate old conda/pip envs
- PR #549 Adds `-rdynamic` compiler flag to nvcc for Debug builds
- PR #472 RMM: Created centralized rmm::device_vector alias and rmm::exec_policy
- PR #577 Added external C++ API for scatter/gather functions
- PR #500 Improved the concurrent hash map class to support partitioned (multi-pass) hash table building
- PR #583 Updated `gdf_size_type` to `int`
- PR #500 Improved the concurrent hash map class to support partitioned (multi-pass) hash table building
- PR #617 Added .dockerignore file. Prevents adding stale cmake cache files to the docker container
- PR #658 Reduced `JOIN_TEST` time by isolating overflow test of hash table size computation
- PR #664 Added Debuging instructions to README
- PR #651 Remove noqa marks in `__init__.py` files
- PR #671 CSV Reader: uncompressed buffer input can be parsed without explicitly specifying compression as None
- PR #684 Make RMM a submodule
- PR #718 Ensure sum, product, min, max methods pandas compatibility on empty datasets
- PR #720 Refactored Index classes to make them more Pandas-like, added CategoricalIndex
- PR #749 Improve to_arrow and from_arrow Pandas compatibility
- PR #766 Remove TravisCI references, remove unused variables from CMake, fix ARROW_VERSION in Cmake
- PR #773 Add build-args back to Dockerfile and handle dependencies based on environment yml file
- PR #781 Move thirdparty submodules to root and symlink in /cpp
- PR #843 Fix broken cudf/python API examples, add new methods to the API index

## Bug Fixes

- PR #569 CSV Reader: Fix days being off-by-one when parsing some dates
- PR #531 CSV Reader: Fix incorrect parsing of quoted numbers
- PR #465 Added templated C++ API for RMM to avoid explicit cast to `void**`
- PR #473 Added missing <random> include
- PR #478 CSV Reader: Add api support for auto column detection, header, mangle_dupe_cols, usecols
- PR #495 Updated README to correct where cffi pytest should be executed
- PR #501 Fix the intermittent segfault caused by the `thousands` and `compression` parameters in the csv reader
- PR #502 Simplify Dockerfile for local dev, eliminate old conda/pip envs
- PR #512 fix bug for `on` parameter in `DataFrame.merge` to allow for None or single column name
- PR #511 Updated python/cudf/bindings/join.pyx to fix cudf merge printing out dtypes
- PR #513 `.gitignore` tweaks
- PR #521 Add `assert_eq` function for testing
- PR #537 Fix CMAKE_CUDA_STANDARD_REQURIED typo in CMakeLists.txt
- PR #447 Fix silent failure in initializing DataFrame from generator
- PR #545 Temporarily disable csv reader thousands test to prevent segfault (test re-enabled in PR #501)
- PR #559 Fix Assertion error while using `applymap` to change the output dtype
- PR #575 Update `print_env.sh` script to better handle missing commands
- PR #612 Prevent an exception from occuring with true division on integer series.
- PR #630 Fix deprecation warning for `pd.core.common.is_categorical_dtype`
- PR #622 Fix Series.append() behaviour when appending values with different numeric dtype
- PR #603 Fix error while creating an empty column using None.
- PR #673 Fix array of strings not being caught in from_pandas
- PR #644 Fix return type and column support of dataframe.quantile()
- PR #634 Fix create `DataFrame.from_pandas()` with numeric column names
- PR #654 Add resolution check for GDF_TIMESTAMP in Join
- PR #648 Enforce one-to-one copy required when using `numba>=0.42.0`
- PR #645 Fix cmake build type handling not setting debug options when CMAKE_BUILD_TYPE=="Debug"
- PR #669 Fix GIL deadlock when launching multiple python threads that make Cython calls
- PR #665 Reworked the hash map to add a way to report the destination partition for a key
- PR #670 CMAKE: Fix env include path taking precedence over libcudf source headers
- PR #674 Check for gdf supported column types
- PR #677 Fix 'gdf_csv_test_Dates' gtest failure due to missing nrows parameter
- PR #604 Fix the parsing errors while reading a csv file using `sep` instead of `delimiter`.
- PR #686 Fix converting nulls to NaT values when converting Series to Pandas/Numpy
- PR #689 CSV Reader: Fix behavior with skiprows+header to match pandas implementation
- PR #691 Fixes Join on empty input DFs
- PR #706 CSV Reader: Fix broken dtype inference when whitespace is in data
- PR #717 CSV reader: fix behavior when parsing a csv file with no data rows
- PR #724 CSV Reader: fix build issue due to parameter type mismatch in a std::max call
- PR #734 Prevents reading undefined memory in gpu_expand_mask_bits numba kernel
- PR #747 CSV Reader: fix an issue where CUDA allocations fail with some large input files
- PR #750 Fix race condition for handling NVStrings in CMake
- PR #719 Fix merge column ordering
- PR #770 Fix issue where RMM submodule pointed to wrong branch and pin other to correct branches
- PR #778 Fix hard coded ABI off setting
- PR #784 Update RMM submodule commit-ish and pip paths
- PR #794 Update `rmm::exec_policy` usage to fix segmentation faults when used as temprory allocator.
- PR #800 Point git submodules to branches of forks instead of exact commits


# cuDF 0.4.0 (05 Dec 2018)

## New Features

- PR #398 add pandas-compatible `DataFrame.shape()` and `Series.shape()`
- PR #394 New documentation feature "10 Minutes to cuDF"
- PR #361 CSV Reader: Add support for strings with delimiters

## Improvements

 - PR #436 Improvements for type_dispatcher and wrapper structs
 - PR #429 Add CHANGELOG.md (this file)
 - PR #266 use faster CUDA-accelerated DataFrame column/Series concatenation.
 - PR #379 new C++ `type_dispatcher` reduces code complexity in supporting many data types.
 - PR #349 Improve performance for creating columns from memoryview objects
 - PR #445 Update reductions to use type_dispatcher. Adds integer types support to sum_of_squares.
 - PR #448 Improve installation instructions in README.md
 - PR #456 Change default CMake build to Release, and added option for disabling compilation of tests

## Bug Fixes

 - PR #444 Fix csv_test CUDA too many resources requested fail.
 - PR #396 added missing output buffer in validity tests for groupbys.
 - PR #408 Dockerfile updates for source reorganization
 - PR #437 Add cffi to Dockerfile conda env, fixes "cannot import name 'librmm'"
 - PR #417 Fix `map_test` failure with CUDA 10
 - PR #414 Fix CMake installation include file paths
 - PR #418 Properly cast string dtypes to programmatic dtypes when instantiating columns
 - PR #427 Fix and tests for Concatenation illegal memory access with nulls


# cuDF 0.3.0 (23 Nov 2018)

## New Features

 - PR #336 CSV Reader string support

## Improvements

 - PR #354 source code refactored for better organization. CMake build system overhaul. Beginning of transition to Cython bindings.
 - PR #290 Add support for typecasting to/from datetime dtype
 - PR #323 Add handling pyarrow boolean arrays in input/out, add tests
 - PR #325 GDF_VALIDITY_UNSUPPORTED now returned for algorithms that don't support non-empty valid bitmasks
 - PR #381 Faster InputTooLarge Join test completes in ms rather than minutes.
 - PR #373 .gitignore improvements
 - PR #367 Doc cleanup & examples for DataFrame methods
 - PR #333 Add Rapids Memory Manager documentation
 - PR #321 Rapids Memory Manager adds file/line location logging and convenience macros
 - PR #334 Implement DataFrame `__copy__` and `__deepcopy__`
 - PR #271 Add NVTX ranges to pygdf
 - PR #311 Document system requirements for conda install

## Bug Fixes

 - PR #337 Retain index on `scale()` function
 - PR #344 Fix test failure due to PyArrow 0.11 Boolean handling
 - PR #364 Remove noexcept from managed_allocator;  CMakeLists fix for NVstrings
 - PR #357 Fix bug that made all series be considered booleans for indexing
 - PR #351 replace conda env configuration for developers
 - PRs #346 #360 Fix CSV reading of negative numbers
 - PR #342 Fix CMake to use conda-installed nvstrings
 - PR #341 Preserve categorical dtype after groupby aggregations
 - PR #315 ReadTheDocs build update to fix missing libcuda.so
 - PR #320 FIX out-of-bounds access error in reductions.cu
 - PR #319 Fix out-of-bounds memory access in libcudf count_valid_bits
 - PR #303 Fix printing empty dataframe


# cuDF 0.2.0 and cuDF 0.1.0

These were initial releases of cuDF based on previously separate pyGDF and libGDF libraries.<|MERGE_RESOLUTION|>--- conflicted
+++ resolved
@@ -27,15 +27,12 @@
 - PR #3029 Update gdf_ numeric types with stdint and move to cudf namespace
 - PR #3070 Move functions.h and related source to legacy
 - PR #2951 Allow set_index to handle a list of column names
-<<<<<<< HEAD
 - PR #3093 Move groupby files to legacy
-=======
 - PR #3067 Java method to return size of device memory buffer
 - PR #3083 Improved some binary operation tests to include null testing.
 - PR #3071 Move cuIO to legacy
 - PR #3126 Round 2 of snappy decompression optimizations
 - PR #3128 Support MultiIndex in DataFrame.join
->>>>>>> f611a9df
 
 ## Bug Fixes
 
