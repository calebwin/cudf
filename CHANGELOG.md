# cuDF 0.13.0 (Date TBD)

## New Features

- PR #3577 Add initial dictionary support to column classes
- PR #3917 Add dictionary add_keys function
- PR #3777 Add support for dictionary column in gather
- PR #3693 add string support, skipna to scan operation
- PR #3662 Define and implement `shift`.
- PR #3842 ORC writer: add support for column statistics
- PR #3861 Added Series.sum feature for String
- PR #4069 Added cast of numeric columns from/to String
- PR #3681 Add cudf::experimental::boolean_mask_scatter
- PR #4088 Added asString() on ColumnVector in Java that takes a format string
- PR #4040 Add support for n-way merge of sorted tables
- PR #4053 Multi-column quantiles.
- PR #4100 Add set_keys function for dictionary columns
- PR #3894 Add remove_keys functions for dictionary columns
- PR #4107 Add groupby nunique aggregation
- PR #4153 Support Dask serialization protocol on cuDF objects
- PR #4127 Add python API for n-way sorted merge (merge_sorted)
- PR #4164 Add Buffer "constructor-kwargs" header
- PR #4172 Add groupby nth aggregation
- PR #4159 Add COUNT aggregation that includes null values
- PR #4190 Add libcudf++ transpose Cython implementation
- PR #4063 Define and implement string capitalize and title API
- PR #4217 Add libcudf++ quantiles Cython implementation
- PR #4216 Add cudf.Scalar Python type
- PR #4129 Add libcudf++ interleave_columns and tile Cython implementation
- PR #4262 Port unaryops.pyx to use libcudf++ APIs
- PR #4276 Port avro.pyx to libcudf++
- PR #4259 Ability to create Java host buffers from memory-mapped files
- PR #4240 Add groupby::groups()
- PR #4291 Add Java callback support for RMM events
- PR #4298 Port orc.pyx to libcudf++

## Improvements

- PR #4187 exposed getNativeView method in Java bindings
- PR #3525 build.sh option to disable nvtx
- PR #3748 Optimize hash_partition using shared memory
- PR #3808 Optimize hash_partition using shared memory and cub block scan
- PR #3698 Add count_(un)set_bits functions taking multiple ranges and updated slice to compute null counts at once.
- PR #3909 Move java backend to libcudf++
- PR #3971 Adding `as_table` to convert Column to Table in python
- PR #3910 Adding sinh, cosh, tanh, asinh, acosh, atanh cube root and rint unary support.
- PR #3972 Add Java bindings for left_semi_join and left_anti_join
- PR #3975 Simplify and generalize data handling in `Buffer`
- PR #3985 Update RMM include files and remove extraneously included header files.
- PR #3601 Port UDF functionality for rolling windows to libcudf++
- PR #3911 Adding null boolean handling for copy_if_else
- PR #4003 Drop old `to_device` utility wrapper function
- PR #4002 Adding to_frame and fix for categorical column issue
- PR #4035 Port NVText tokenize function to libcudf++
- PR #4009 build script update to enable cudf build without installing
- PR #3897 Port cuIO JSON reader to cudf::column types
- PR #4008 Eliminate extra copy in column constructor
- PR #4013 Add cython definition for io readers cudf/io/io_types.hpp
- PR #4028 Port json.pyx to use new libcudf APIs
- PR #4014 ORC/Parquet: add count parameter to stripe/rowgroup-based reader API
- PR #4042 Port cudf/io/functions.hpp to Cython for use in IO bindings
- PR #3880 Add aggregation infrastructure support for reduction
- PR #3880 Add aggregation infrastructure support for cudf::reduce
- PR #4059 Add aggregation infrastructure support for cudf::scan
- PR #4021 Change quantiles signature for clarity.
- PR #4058 Port hash.pyx to use libcudf++ APIs
- PR #4057 Handle offsets in cython Column class
- PR #4045 Reorganize `libxx` directory
- PR #4029 Port stream_compaction.pyx to use libcudf++ APIs
- PR #4031 Docs build scripts and instructions update
- PR #4062 Improve how java classifiers are produced
- PR #4038 JNI and Java support for is_nan and is_not_nan
- PR #3786 Adding string support to rolling_windows
- PR #4067 Removed unused `CATEGORY` type ID.
- PR #3891 Port NVStrings (r)split_record to contiguous_(r)split_record
- PR #4070 Port NVText normalize_spaces to use libcudf strings column
- PR #4072 Allow round_robin_partition to single partition
- PR #4064 Add cudaGetDeviceCount to JNI layer
- PR #4075 Port nvtext ngrams-tokenize to libcudf++
- PR #4087 Add support for writing large Parquet files in a chunked manner.
- PR #3716 Update cudf.to_parquet to use new GPU accelerated Parquet writer
- PR #4083 Use two partitions in test_groupby_multiindex_reset_index
- PR #4071 Add Java bindings for round robin partition
- PR #4079 Simply use `mask.size` to create the array view
- PR #4092 Keep mask on GPU for bit unpacking
- PR #4081 Copy from `Buffer`'s pointer directly to host
- PR #4105 Change threshold of using optimized hash partition code
- PR #4101 Redux serialize `Buffer` directly with `__cuda_array_interface__`
- PR #4098 Remove legacy calls from libcudf strings column code
- PR #4044 Port join.pyx to use libcudf++ APIs
- PR #4111 Use `Buffer`'s to serialize `StringColumn`
- PR #4133 Mask cleanup and fixes: use `int32` dtype, ensure 64 byte padding, handle offsets
- PR #4113 Get `len` of `StringColumn`s without `nvstrings`
- PR #4147 Remove workaround for UNKNOWN_NULL_COUNT in contiguous_split.
- PR #4130 Renames in-place `cudf::experimental::fill` to `cudf::experimental::fill_in_place`
- PR #4136 Add `Index.names` property
- PR #4139 Port rolling.pyx to new libcudf APIs
- PR #4143 Renames in-place `cudf::experimental::copy_range` to `cudf::experimental::copy_range_in_place`
- PR #4144 Release GIL when calling libcudf++ functions
- PR #4082 Rework MultiColumns in cuDF
- PR #4149 Use "type-serialized" for pickled types like Dask
- PR #4174 Port hash groupby to libcudf++
- PR #4171 Split java host and device vectors to make a vector truly immutable
- PR #4167 Port `search` to libcudf++ (support multi-column searchsorted)
- PR #4163 Assert Dask CUDA serializers have `Buffer` frames
- PR #4165 List serializable classes once
- PR #4168 IO readers: do not create null mask for non-nullable columns
- PR #4177 Use `uint8` type for host array copy of `Buffer`
- PR #4183 Update Google Test Execution
- PR #4182 Rename cuDF serialize functions to be more generic
- PR #4176 Add option to parallelize setup.py's cythonize
- PR #4191 Porting sort.pyx to use new libcudf APIs
- PR #4196 reduce CHANGELOG.md merge conflicts
- PR #4197 Added notebook testing to gpuCI gpu build
- PR #4204 Port nvtext create-ngrams function
- PR #4219 Port dlpack.pyx to use new libcudf APIs
- PR #4225 Remove stale notebooks
- PR #4233 Porting replace.pyx to use new libcudf APIs
- PR #4223 Fix a few of the Cython warnings
- PR #4234 Add BUILD_LEGACY_TESTS cmake option
- PR #4251 Add class to docs in `dask-cudf` `derived_from`
- PR #4261 libxx Cython reorganization
- PR #4274 Support negative position values in slice_strings
- PR #4282 Porting nvstrings conversion functions from new libcudf++ to Python/Cython
<<<<<<< HEAD
- PR #4316 Add Java and JNI bindings for substring expression
=======
- PR #4306 Use libcudf++ `unary.pyx` cast instead of legacy cast
- PR #4295 Port reduce.pyx to libcudf++ API
- PR #4305 Move gpuarrow.pyx and related libarrow_cuda files into `_libxx`
- PR #4244 Port nvstrings Substring Gather/Scatter functions to cuDF Python/Cython
- PR #4280 Port nvstrings Numeric Handling functions to cuDF Python/Cython
>>>>>>> cd70dec0

## Bug Fixes

- PR #3888 Drop `ptr=None` from `DeviceBuffer` call
- PR #3976 Fix string serialization and memory_usage method to be consistent
- PR #3902 Fix conversion of large size GPU array to dataframe
- PR #3953 Fix overflow in column_buffer when computing the device buffer size
- PR #3959 Add missing hash-dispatch function for cudf.Series
- PR #3970 Fix for Series Pickle
- PR #3964 Restore legacy NVStrings and NVCategory dependencies in Java jar
- PR #3982 Fix java unary op enum and add missing ops
- PR #3999 Fix issue serializing empty string columns (java)
- PR #3979 Add `name` to Series serialize and deserialize
- PR #4005 Fix null mask allocation bug in gather_bitmask
- PR #4000 Fix dask_cudf sort_values performance for single partitions
- PR #4007 Fix for copy_bitmask issue with uninitialized device_buffer
- PR #4037 Fix JNI quantile compile issue
- PR #4054 Fixed JNI to deal with reduction API changes
- PR #4052 Fix for round-robin when num_partitions divides nrows.
- PR #4061 Add NDEBUG guard on `constexpr_assert`.
- PR #4049 Fix `cudf::split` issue returning one less than expected column vectors
- PR #4065 Parquet writer: fix for out-of-range dictionary indices
- PR #4066 Fixed mismatch with dtype enums
- PR #4078 Fix joins for when column_in_common input parameter is empty
- PR #4080 Fix multi-index dask test with sort issue
- PR #4084 Update Java for removal of CATEGORY type
- PR #4086 ORC reader: fix potentially incorrect timestamp decoding in the last rowgroup
- PR #4089 Fix dask groupby mutliindex test case issues in join
- PR #4097 Fix strings concatenate logic with column offsets
- PR #4076 All null string entries should have null data buffer
- PR #4145 Support empty index case in DataFrame._from_table
- PR #4109 Use rmm::device_vector instead of thrust::device_vector
- PR #4113 Use `.nvstrings` in `StringColumn.sum(...)`
- PR #4116 Fix a bug in contiguous_split() where tables with mixed column types could corrupt string output
- PR #4108 Fix dtype bugs in dask_cudf metadata (metadata_nonempty overhaul)
- PR #4138 Really fix strings concatenate logic with column offsets
- PR #4119 Fix binary ops slowdown using jitify -remove-unused-globals
- PR #4125 Fix type enum to account for added Dictionary type in `types.hpp`
- PR #4132 Fix `hash_partition` null mask allocation
- PR #4137 Update Java for mutating fill and rolling window changes
- PR #4184 Add missing except+ to Cython bindings
- PR #4141 Fix NVStrings test_convert failure in 10.2 build
- PR #4158 Fix merge issue with empty table return if one of the two tables are empty
- PR #4162 Properly handle no index metadata generation for to_parquet
- PR #4175 Fix `__sizeof__` calculation in `StringColumn`
- PR #4155 Update groupby group_offsets size and fix unnecessary device dispatch.
- PR #4186 Fix from_timestamps 12-hour specifiers support
- PR #4198 Fix constructing `RangeIndex` from `range`
- PR #4192 Parquet writer: fix OOB read when computing string hash
- PR #4201 Fix java window tests
- PR #4199 Fix potential race condition in memcpy_block
- PR #4221 Fix series dict alignment to not drop index name
- PR #4218 Fix `get_aggregation` definition with `except *`
- PR #4215 Fix performance regression in strings::detail::concatenate
- PR #4214 Alter ValueError exception for GPU accelerated Parquet writer to properly report `categorical` columns are not supported.
- PR #4232 Fix handling empty tuples of children in string columns
- PR #4222 Fix no-return compile error in binop-null-test
- PR #4242 Fix for rolling tests CI failure
- PR #4245 Fix race condition in parquet reader
- PR #4258 Fix dask-cudf losing index name in `reset_index`
- PR #4268 Fix java build for hash aggregate
- PR #4275 Fix bug in searching nullable values in non-nullable search space in `upper_bound`
- PR #4273 Fix losing `StringIndex` name in dask `_meta_nonempty`
- PR #4279 Fix converting `np.float64` to Scalar
- PR #4285 Add init files for cython pkgs and fix `setup.py`
- PR #4287 Parquet reader: fix empty string potentially read as null
- PR #4310 Fix empty values case in groupby 
- PR #4297 Fix specification of package_data in setup.py
- PR #4302 Fix `_is_local_filesystem` check
- PR #4303 Parquet reader: fix empty columns missing from table
- PR #4115 Serialize an empty column table with non zero rows


# cuDF 0.12.0 (04 Feb 2020)

## New Features

- PR #3759 Updated 10 Minutes with clarification on how `dask_cudf` uses `cudf` API
- PR #3224 Define and implement new join APIs.
- PR #3284 Add gpu-accelerated parquet writer
- PR #3254 Python redesign for libcudf++
- PR #3336 Add `from_dlpack` and `to_dlpack`
- PR #3555 Add column names support to libcudf++ io readers and writers
- PR #3527 Add string functionality for merge API
- PR #3610 Add memory_usage to DataFrame and Series APIs
- PR #3557 Add contiguous_split() function. 
- PR #3619 Support CuPy 7
- PR #3604 Add nvtext ngrams-tokenize function
- PR #3403 Define and implement new stack + tile APIs
- PR #3627 Adding cudf::sort and cudf::sort_by_key
- PR #3597 Implement new sort based groupby
- PR #3776 Add column equivalence comparator (using epsilon for float equality)
- PR #3667 Define and implement round-robin partition API.
- PR #3690 Add bools_to_mask
- PR #3761 Introduce a Frame class and make Index, DataFrame and Series subclasses
- PR #3538 Define and implement left semi join and left anti join
- PR #3683 Added support for multiple delimiters in `nvtext.token_count()`
- PR #3792 Adding is_nan and is_notnan
- PR #3594 Adding clamp support to libcudf++

## Improvements

- PR #3124 Add support for grand-children in cudf column classes
- PR #3292 Port NVStrings regex contains function
- PR #3409 Port NVStrings regex replace function
- PR #3417 Port NVStrings regex findall function
- PR #3351 Add warning when filepath resolves to multiple files in cudf readers
- PR #3370 Port NVStrings strip functions
- PR #3453 Port NVStrings IPv4 convert functions to cudf strings column
- PR #3441 Port NVStrings url encode/decode to cudf strings column
- PR #3364 Port NVStrings split functions
- PR #3463 Port NVStrings partition/rpartition to cudf strings column
- PR #3502 ORC reader: add option to read DECIMALs as INT64
- PR #3461 Add a new overload to allocate_like() that takes explicit type and size params.
- PR #3590 Specialize hash functions for floating point
- PR #3569 Use `np.asarray` in `StringColumn.deserialize`
- PR #3553 Support Python NoneType in numeric binops
- PR #3511 Support DataFrame / Series mixed arithmetic
- PR #3567 Include `strides` in `__cuda_array_interface__`
- PR #3608 Update OPS codeowner group name
- PR #3431 Port NVStrings translate to cudf strings column
- PR #3507 Define and implement new binary operation APIs
- PR #3620 Add stream parameter to unary ops detail API
- PR #3593 Adding begin/end for mutable_column_device_view
- PR #3587 Merge CHECK_STREAM & CUDA_CHECK_LAST to CHECK_CUDA
- PR #3733 Rework `hash_partition` API
- PR #3655 Use move with make_pair to avoid copy construction
- PR #3402 Define and implement new quantiles APIs
- PR #3612 Add ability to customize the JIT kernel cache path
- PR #3647 Remove PatchedNumbaDeviceArray with CuPy 6.6.0
- PR #3641 Remove duplicate definitions of CUDA_DEVICE_CALLABLE
- PR #3640 Enable memory_usage in dask_cudf (also adds pd.Index from_pandas)
- PR #3654 Update Jitify submodule ref to include gcc-8 fix
- PR #3639 Define and implement `nans_to_nulls`
- PR #3561 Rework contains implementation in search
- PR #3616 Add aggregation infrastructure for argmax/argmin.
- PR #3673 Parquet reader: improve rounding of timestamp conversion to seconds
- PR #3699 Stringify libcudacxx headers for binary op JIT
- PR #3697 Improve column insert performance for wide frames
- PR #3653 Make `gather_bitmask_kernel` more reusable.
- PR #3710 Remove multiple CMake configuration steps from root build script
- PR #3657 Define and implement compiled binops for string column comparisons
- PR #3520 Change read_parquet defaults and add warnings
- PR #3780 Java APIs for selecting a GPU
- PR #3796 Improve on round-robin with the case when number partitions greater than number of rows.
- PR #3805 Avoid CuPy 7.1.0 for now
- PR #3758 detail::scatter variant with map iterator support
- PR #3882 Fail loudly when creating a StringColumn from nvstrings with > MAX_VAL(int32) bytes
- PR #3823 Add header file for detail search functions
- PR #2438 Build GBench Benchmarks in CI
- PR #3713 Adding aggregation support to rolling_window
- PR #3875 Add abstract sink for IO writers, used by ORC and Parquet writers for now
- PR #3916 Refactor gather bindings

## Bug Fixes

- PR #3618 Update 10 minutes to cudf and cupy to hide warning that were being shown in the docs
- PR #3550 Update Java package to 0.12
- PR #3549 Fix index name issue with iloc with RangeIndex
- PR #3562 Fix 4GB limit for gzipped-compressed csv files
- PR #2981 enable build.sh to build all targets without installation
- PR #3563 Use `__cuda_array_interface__` for serialization
- PR #3564 Fix cuda memory access error in gather_bitmask_kernel
- PR #3548 Replaced CUDA_RT_CALL with CUDA_TRY
- PR #3486 Pandas > 0.25 compatability
- PR #3622 Fix new warnings and errors when building with gcc-8
- PR #3588 Remove avro reader column order reversal
- PR #3629 Fix hash map test failure
- PR #3637 Fix sorted set_index operations in dask_cudf
- PR #3663 Fix libcudf++ ORC reader microseconds and milliseconds conversion
- PR #3668 Fixing CHECK_CUDA debug build issue
- PR #3684 Fix ends_with logic for matching string case
- PR #3691 Fix create_offsets to handle offset correctly
- PR #3687 Fixed bug while passing input GPU memory pointer in `nvtext.scatter_count()`
- PR #3701 Fix hash_partition hashing all columns instead of columns_to_hash
- PR #3694 Allow for null columns parameter in `csv_writer`
- PR #3706 Removed extra type-dispatcher call from merge
- PR #3704 Changed the default delimiter to `whitespace` for nvtext methods.
- PR #3741 Construct DataFrame from dict-of-Series with alignment
- PR #3724 Update rmm version to match release
- PR #3743 Fix for `None` data in `__array_interface__`
- PR #3731 Fix performance of zero sized dataframe slice
- PR #3709 Fix inner_join incorrect result issue
- PR #3734 Update numba to 0.46 in conda files
- PR #3738 Update libxx cython types.hpp path
- PR #3672 Fix to_host issue with column_view having offset
- PR #3730 CSV reader: Set invalid float values to NaN/null
- PR #3670 Floor when casting between timestamps of different precisions
- PR #3728 Fix apply_boolean_mask issue with non-null string column
- PR #3769 Don't look for a `name` attribute in column
- PR #3783 Bind cuDF operators to Dask Dataframe
- PR #3775 Fix segfault when reading compressed CSV files larger than 4GB
- PR #3799 Align indices of Series inputs when adding as columns to DataFrame
- PR #3803 Keep name when unpickling Index objects
- PR #3804 Fix cuda crash in AVRO reader
- PR #3766 Remove references to cudf::type_id::CATEGORY from IO code
- PR #3817 Don't always deepcopy an index
- PR #3821 Fix OOB read in gpuinflate prefetcher
- PR #3829 Parquet writer: fix empty dataframe causing cuda launch errors
- PR #3835 Fix memory leak in Cython when dealing with nulls in string columns
- PR #3866 Remove unnecessary if check in NVStrings.create_offsets
- PR #3858 Fixes the broken debug build after #3728
- PR #3850 Fix merge typecast scope issue and resulting memory leak
- PR #3855 Fix MultiColumn recreation with reset_index
- PR #3869 Fixed size calculation in NVStrings::byte_count()
- PR #3868 Fix apply_grouped moving average example
- PR #3900 Properly link `NVStrings` and `NVCategory` into tests
- PR #3868 Fix apply_grouped moving average example
- PR #3871 Fix `split_out` error
- PR #3886 Fix string column materialization from column view
- PR #3893 Parquet reader: fix segfault reading empty parquet file
- PR #3931 Dask-cudf groupby `.agg` multicolumn handling fix
- PR #4017 Fix memory leaks in `GDF_STRING` cython handling and `nans_to_nulls` cython


# cuDF 0.11.0 (11 Dec 2019)

## New Features

- PR #2905 Added `Series.median()` and null support for `Series.quantile()`
- PR #2930 JSON Reader: Support ARROW_RANDOM_FILE input
- PR #2956 Add `cudf::stack` and `cudf::tile`
- PR #2980 Added nvtext is_vowel/is_consonant functions
- PR #2987 Add `inplace` arg to `DataFrame.reset_index` and `Series`
- PR #3011 Added libcudf++ transition guide
- PR #3129 Add strings column factory from `std::vector`s
- PR #3054 Add parquet reader support for decimal data types
- PR #3022 adds DataFrame.astype for cuDF dataframes
- PR #2962 Add isnull(), notnull() and related functions
- PR #3025 Move search files to legacy
- PR #3068 Add `scalar` class
- PR #3094 Adding `any` and `all` support from libcudf
- PR #3130 Define and implement new `column_wrapper`
- PR #3143 Define and implement new copying APIs `slice` and `split`
- PR #3161 Move merge files to legacy
- PR #3079 Added support to write ORC files given a local path
- PR #3192 Add dtype param to cast `DataFrame` on init
- PR #3213 Port cuIO to libcudf++
- PR #3222 Add nvtext character tokenizer
- PR #3223 Java expose underlying buffers
- PR #3300 Add `DataFrame.insert`
- PR #3263 Define and implement new `valid_if`
- PR #3278 Add `to_host` utility to copy `column_view` to host
- PR #3087 Add new cudf::experimental bool8 wrapper
- PR #3219 Construct column from column_view
- PR #3250 Define and implement new merge APIs
- PR #3144 Define and implement new hashing APIs `hash` and `hash_partition`
- PR #3229 Define and implement new search APIs
- PR #3308 java add API for memory usage callbacks
- PR #2691 Row-wise reduction and scan operations via CuPy
- PR #3291 Add normalize_nans_and_zeros
- PR #3187 Define and implement new replace APIs
- PR #3356 Add vertical concatenation for table/columns
- PR #3344 java split API
- PR #2791 Add `groupby.std()`
- PR #3368 Enable dropna argument in dask_cudf groupby
- PR #3298 add null replacement iterator for column_device_view
- PR #3297 Define and implement new groupby API.
- PR #3396 Update device_atomics with new bool8 and timestamp specializations
- PR #3411 Java host memory management API
- PR #3393 Implement df.cov and enable covariance/correlation in dask_cudf
- PR #3401 Add dask_cudf ORC writer (to_orc)
- PR #3331 Add copy_if_else
- PR #3427 Define and Implement new multi-search API
- PR #3442 Add Bool-index + Multi column + DataFrame support for set-item
- PR #3172 Define and implement new fill/repeat/copy_range APIs
- PR #3490 Add pair iterators for columns
- PR #3497 Add DataFrame.drop(..., inplace=False) argument
- PR #3469 Add string functionality for replace API
- PR #3273 Define and implement new reduction APIs

## Improvements

- PR #2904 Move gpu decompressors to cudf::io namespace
- PR #2977 Moved old C++ test utilities to legacy directory.
- PR #2965 Fix slow orc reader perf with large uncompressed blocks
- PR #2995 Move JIT type utilities to legacy directory
- PR #2927 Add ``Table`` and ``TableView`` extension classes that wrap legacy cudf::table
- PR #3005 Renames `cudf::exp` namespace to `cudf::experimental`
- PR #3008 Make safe versions of `is_null` and `is_valid` in `column_device_view`
- PR #3026 Move fill and repeat files to legacy
- PR #3027 Move copying.hpp and related source to legacy folder
- PR #3014 Snappy decompression optimizations
- PR #3032 Use `asarray` to coerce indices to a NumPy array
- PR #2996 IO Readers: Replace `cuio::device_buffer` with `rmm::device_buffer`
- PR #3051 Specialized hash function for strings column
- PR #3065 Select and Concat for cudf::experimental::table
- PR #3080 Move `valid_if.cuh` to `legacy/`
- PR #3052 Moved replace.hpp functionality to legacy
- PR #3091 Move join files to legacy
- PR #3092 Implicitly init RMM if Java allocates before init
- PR #3029 Update gdf_ numeric types with stdint and move to cudf namespace
- PR #3052 Moved replace.hpp functionality to legacy
- PR #2955 Add cmake option to only build for present GPU architecture
- PR #3070 Move functions.h and related source to legacy
- PR #2951 Allow set_index to handle a list of column names
- PR #3093 Move groupby files to legacy
- PR #2988 Removing GIS functionality (now part of cuSpatial library)
- PR #3067 Java method to return size of device memory buffer
- PR #3083 Improved some binary operation tests to include null testing.
- PR #3084 Update to arrow-cpp and pyarrow 0.15.0
- PR #3071 Move cuIO to legacy
- PR #3126 Round 2 of snappy decompression optimizations
- PR #3046 Define and implement new copying APIs `empty_like` and `allocate_like`
- PR #3128 Support MultiIndex in DataFrame.join
- PR #2971 Added initial gather and scatter methods for strings_column_view
- PR #3133 Port NVStrings to cudf column: count_characters and count_bytes
- PR #2991 Added strings column functions concatenate and join_strings
- PR #3028 Define and implement new `gather` APIs.
- PR #3135 Add nvtx utilities to cudf::nvtx namespace
- PR #3021 Java host side concat of serialized buffers
- PR #3138 Move unary files to legacy
- PR #3170 Port NVStrings substring functions to cudf strings column
- PR #3159 Port NVStrings is-chars-types function to cudf strings column
- PR #3154 Make `table_view_base.column()` const and add `mutable_table_view.column()`
- PR #3175 Set cmake cuda version variables
- PR #3171 Move deprecated error macros to legacy
- PR #3191 Port NVStrings integer convert ops to cudf column
- PR #3189 Port NVStrings find ops to cudf column
- PR #3352 Port NVStrings convert float functions to cudf strings column
- PR #3193 Add cuPy as a formal dependency
- PR #3195 Support for zero columned `table_view`
- PR #3165 Java device memory size for string category
- PR #3205 Move transform files to legacy
- PR #3202 Rename and move error.hpp to public headers
- PR #2878 Use upstream merge code in dask_cudf
- PR #3217 Port NVStrings upper and lower case conversion functions
- PR #3350 Port NVStrings booleans convert functions
- PR #3231 Add `column::release()` to give up ownership of contents.
- PR #3157 Use enum class rather than enum for mask_allocation_policy
- PR #3232 Port NVStrings datetime conversion to cudf strings column
- PR #3136 Define and implement new transpose API
- PR #3237 Define and implement new transform APIs
- PR #3245 Move binaryop files to legacy
- PR #3241 Move stream_compaction files to legacy
- PR #3166 Move reductions to legacy
- PR #3261 Small cleanup: remove `== true`
- PR #3271 Update rmm API based on `rmm.reinitialize(...)` change
- PR #3266 Remove optional checks for CuPy
- PR #3268 Adding null ordering per column feature when sorting
- PR #3239 Adding floating point specialization to comparators for NaNs
- PR #3270 Move predicates files to legacy
- PR #3281 Add to_host specialization for strings in column test utilities
- PR #3282 Add `num_bitmask_words`
- PR #3252 Add new factory methods to include passing an existing null mask
- PR #3288 Make `bit.cuh` utilities usable from host code.
- PR #3287 Move rolling windows files to legacy
- PR #3182 Define and implement new unary APIs `is_null` and `is_not_null`
- PR #3314 Drop `cython` from run requirements
- PR #3301 Add tests for empty column wrapper.
- PR #3294 Update to arrow-cpp and pyarrow 0.15.1
- PR #3310 Add `row_hasher` and `element_hasher` utilities
- PR #3272 Support non-default streams when creating/destroying hash maps
- PR #3286 Clean up the starter code on README
- PR #3332 Port NVStrings replace to cudf strings column
- PR #3354 Define and implement new `scatter` APIs
- PR #3322 Port NVStrings pad operations to cudf strings column
- PR #3345 Add cache member for number of characters in string_view class
- PR #3299 Define and implement new `is_sorted` APIs
- PR #3328 Partition by stripes in dask_cudf ORC reader
- PR #3243 Use upstream join code in dask_cudf
- PR #3371 Add `select` method to `table_view`
- PR #3309 Add java and JNI bindings for search bounds
- PR #3305 Define and implement new rolling window APIs
- PR #3380 Concatenate columns of strings
- PR #3382 Add fill function for strings column
- PR #3391 Move device_atomics_tests.cu files to legacy
- PR #3303 Define and implement new stream compaction APIs `copy_if`, `drop_nulls`,
           `apply_boolean_mask`, `drop_duplicate` and `unique_count`.
- PR #3387 Strings column gather function
- PR #3440 Strings column scatter function
- PR #3389 Move quantiles.hpp + group_quantiles.hpp files to legacy
- PR #3397 Port unary cast to libcudf++
- PR #3398 Move reshape.hpp files to legacy
- PR #3395 Port NVStrings regex extract to cudf strings column
- PR #3423 Port NVStrings htoi to cudf strings column
- PR #3425 Strings column copy_if_else implementation
- PR #3422 Move utilities to legacy
- PR #3201 Define and implement new datetime_ops APIs
- PR #3421 Port NVStrings find_multiple to cudf strings column
- PR #3448 Port scatter_to_tables to libcudf++
- PR #3458 Update strings sections in the transition guide
- PR #3462 Add `make_empty_column` and update `empty_like`.
- PR #3465 Port `aggregation` traits and utilities.
- PR #3214 Define and implement new unary operations APIs
- PR #3475 Add `bitmask_to_host` column utility
- PR #3487 Add is_boolean trait and random timestamp generator for testing
- PR #3492 Small cleanup (remove std::abs) and comment
- PR #3407 Allow multiple row-groups per task in dask_cudf read_parquet
- PR #3512 Remove unused CUDA conda labels
- PR #3500 cudf::fill()/cudf::repeat() support for strings columns.
- PR #3438 Update scalar and scalar_device_view to better support strings
- PR #3414 Add copy_range function for strings column
- PR #3685 Add string support to contiguous_split.
- PR #3471 Add scalar/column, column/scalar and scalar/scalar overloads to copy_if_else.
- PR #3451 Add support for implicit typecasting of join columns

## Bug Fixes

- PR #2895 Fixed dask_cudf group_split behavior to handle upstream rearrange_by_divisions
- PR #3048 Support for zero columned tables
- PR #3030 Fix snappy decoding regression in PR #3014
- PR #3041 Fixed exp to experimental namespace name change issue
- PR #3056 Add additional cmake hint for finding local build of RMM files
- PR #3060 Move copying.hpp includes to legacy
- PR #3139 Fixed java RMM auto initalization
- PR #3141 Java fix for relocated IO headers
- PR #3149 Rename column_wrapper.cuh to column_wrapper.hpp
- PR #3168 Fix mutable_column_device_view head const_cast
- PR #3199 Update JNI includes for legacy moves
- PR #3204 ORC writer: Fix ByteRLE encoding of NULLs
- PR #2994 Fix split_out-support but with hash_object_dispatch
- PR #3212 Fix string to date casting when format is not specified
- PR #3218 Fixes `row_lexicographic_comparator` issue with handling two tables
- PR #3228 Default initialize RMM when Java native dependencies are loaded
- PR #3012 replacing instances of `to_gpu_array` with `mem`
- PR #3236 Fix Numba 0.46+/CuPy 6.3 interface compatibility
- PR #3276 Update JNI includes for legacy moves
- PR #3256 Fix orc writer crash with multiple string columns
- PR #3211 Fix breaking change caused by rapidsai/rmm#167
- PR #3265 Fix dangling pointer in `is_sorted`
- PR #3267 ORC writer: fix incorrect ByteRLE encoding of long literal runs
- PR #3277 Fix invalid reference to deleted temporary in `is_sorted`.
- PR #3274 ORC writer: fix integer RLEv2 mode2 unsigned base value encoding
- PR #3279 Fix shutdown hang issues with pinned memory pool init executor
- PR #3280 Invalid children check in mutable_column_device_view
- PR #3289 fix java memory usage API for empty columns
- PR #3293 Fix loading of csv files zipped on MacOS (disabled zip min version check)
- PR #3295 Fix storing storing invalid RMM exec policies.
- PR #3307 Add pd.RangeIndex to from_pandas to fix dask_cudf meta_nonempty bug
- PR #3313 Fix public headers including non-public headers
- PR #3318 Revert arrow to 0.15.0 temporarily to unblock downstream projects CI
- PR #3317 Fix index-argument bug in dask_cudf parquet reader
- PR #3323 Fix `insert` non-assert test case
- PR #3341 Fix `Series` constructor converting NoneType to "None"
- PR #3326 Fix and test for detail::gather map iterator type inference
- PR #3334 Remove zero-size exception check from make_strings_column factories
- PR #3333 Fix compilation issues with `constexpr` functions not marked `__device__`
- PR #3340 Make all benchmarks use cudf base fixture to initialize RMM pool
- PR #3337 Fix Java to pad validity buffers to 64-byte boundary
- PR #3362 Fix `find_and_replace` upcasting series for python scalars and lists
- PR #3357 Disabling `column_view` iterators for non fixed-width types
- PR #3383 Fix : properly compute null counts for rolling_window.
- PR #3386 Removing external includes from `column_view.hpp`
- PR #3369 Add write_partition to dask_cudf to fix to_parquet bug
- PR #3388 Support getitem with bools when DataFrame has a MultiIndex
- PR #3408 Fix String and Column (De-)Serialization
- PR #3372 Fix dask-distributed scatter_by_map bug
- PR #3419 Fix a bug in parse_into_parts (incomplete input causing walking past the end of string).
- PR #3413 Fix dask_cudf read_csv file-list bug
- PR #3416 Fix memory leak in ColumnVector when pulling strings off the GPU
- PR #3424 Fix benchmark build by adding libcudacxx to benchmark's CMakeLists.txt
- PR #3435 Fix diff and shift for empty series
- PR #3439 Fix index-name bug in StringColumn concat
- PR #3445 Fix ORC Writer default stripe size
- PR #3459 Fix printing of invalid entries
- PR #3466 Fix gather null mask allocation for invalid index
- PR #3468 Fix memory leak issue in `drop_duplicates`
- PR #3474 Fix small doc error in capitalize Docs
- PR #3491 Fix more doc errors in NVStrings
- PR #3478 Fix as_index deep copy via Index.rename inplace arg
- PR #3476 Fix ORC reader timezone conversion
- PR #3188 Repr slices up large DataFrames
- PR #3519 Fix strings column concatenate handling zero-sized columns
- PR #3530 Fix copy_if_else test case fail issue
- PR #3523 Fix lgenfe issue with debug build
- PR #3532 Fix potential use-after-free in cudf parquet reader
- PR #3540 Fix unary_op null_mask bug and add missing test cases
- PR #3559 Use HighLevelGraph api in DataFrame constructor (Fix upstream compatibility)
- PR #3572 Fix CI Issue with hypothesis tests that are flaky


# cuDF 0.10.0 (16 Oct 2019)

## New Features

- PR #2423 Added `groupby.quantile()`
- PR #2522 Add Java bindings for NVStrings backed upper and lower case mutators
- PR #2605 Added Sort based groupby in libcudf
- PR #2607 Add Java bindings for parsing JSON
- PR #2629 Add dropna= parameter to groupby
- PR #2585 ORC & Parquet Readers: Remove millisecond timestamp restriction
- PR #2507 Add GPU-accelerated ORC Writer
- PR #2559 Add Series.tolist()
- PR #2653 Add Java bindings for rolling window operations
- PR #2480 Merge `custreamz` codebase into `cudf` repo
- PR #2674 Add __contains__ for Index/Series/Column
- PR #2635 Add support to read from remote and cloud sources like s3, gcs, hdfs
- PR #2722 Add Java bindings for NVTX ranges
- PR #2702 Add make_bool to dataset generation functions
- PR #2394 Move `rapidsai/custrings` into `cudf`
- PR #2734 Final sync of custrings source into cudf
- PR #2724 Add libcudf support for __contains__
- PR #2777 Add python bindings for porter stemmer measure functionality
- PR #2781 Add issorted to is_monotonic
- PR #2685 Add cudf::scatter_to_tables and cython binding
- PR #2743 Add Java bindings for NVStrings timestamp2long as part of String ColumnVector casting
- PR #2785 Add nvstrings Python docs
- PR #2786 Add benchmarks option to root build.sh
- PR #2802 Add `cudf::repeat()` and `cudf.Series.repeat()`
- PR #2773 Add Fisher's unbiased kurtosis and skew for Series/DataFrame
- PR #2748 Parquet Reader: Add option to specify loading of PANDAS index
- PR #2807 Add scatter_by_map to DataFrame python API
- PR #2836 Add nvstrings.code_points method
- PR #2844 Add Series/DataFrame notnull
- PR #2858 Add GTest type list utilities
- PR #2870 Add support for grouping by Series of arbitrary length
- PR #2719 Series covariance and Pearson correlation
- PR #2207 Beginning of libcudf overhaul: introduce new column and table types
- PR #2869 Add `cudf.CategoricalDtype`
- PR #2838 CSV Reader: Support ARROW_RANDOM_FILE input
- PR #2655 CuPy-based Series and Dataframe .values property
- PR #2803 Added `edit_distance_matrix()` function to calculate pairwise edit distance for each string on a given nvstrings object.
- PR #2811 Start of cudf strings column work based on 2207
- PR #2872 Add Java pinned memory pool allocator
- PR #2969 Add findAndReplaceAll to ColumnVector
- PR #2814 Add Datetimeindex.weekday
- PR #2999 Add timestamp conversion support for string categories
- PR #2918 Add cudf::column timestamp wrapper types

## Improvements

- PR #2578 Update legacy_groupby to use libcudf group_by_without_aggregation
- PR #2581 Removed `managed` allocator from hash map classes.
- PR #2571 Remove unnecessary managed memory from gdf_column_concat
- PR #2648 Cython/Python reorg
- PR #2588 Update Series.append documentation
- PR #2632 Replace dask-cudf set_index code with upstream
- PR #2682 Add cudf.set_allocator() function for easier allocator init
- PR #2642 Improve null printing and testing
- PR #2747 Add missing Cython headers / cudftestutil lib to conda package for cuspatial build
- PR #2706 Compute CSV format in device code to speedup performance
- PR #2673 Add support for np.longlong type
- PR #2703 move dask serialization dispatch into cudf
- PR #2728 Add YYMMDD to version tag for nightly conda packages
- PR #2729 Handle file-handle input in to_csv
- PR #2741 CSV Reader: Move kernel functions into its own file
- PR #2766 Improve nvstrings python cmake flexibility
- PR #2756 Add out_time_unit option to csv reader, support timestamp resolutions
- PR #2771 Stopgap alias for to_gpu_matrix()
- PR #2783 Support mapping input columns to function arguments in apply kernels
- PR #2645 libcudf unique_count for Series.nunique
- PR #2817 Dask-cudf: `read_parquet` support for remote filesystems
- PR #2823 improve java data movement debugging
- PR #2806 CSV Reader: Clean-up row offset operations
- PR #2640 Add dask wait/persist exmaple to 10 minute guide
- PR #2828 Optimizations of kernel launch configuration for `DataFrame.apply_rows` and `DataFrame.apply_chunks`
- PR #2831 Add `column` argument to `DataFrame.drop`
- PR #2775 Various optimizations to improve __getitem__ and __setitem__ performance
- PR #2810 cudf::allocate_like can optionally always allocate a mask.
- PR #2833 Parquet reader: align page data allocation sizes to 4-bytes to satisfy cuda-memcheck
- PR #2832 Using the new Python bindings for UCX
- PR #2856 Update group_split_cudf to use scatter_by_map
- PR #2890 Optionally keep serialized table data on the host.
- PR #2778 Doc: Updated and fixed some docstrings that were formatted incorrectly.
- PR #2830 Use YYMMDD tag in custreamz nightly build
- PR #2875 Java: Remove synchronized from register methods in MemoryCleaner
- PR #2887 Minor snappy decompression optimization
- PR #2899 Use new RMM API based on Cython
- PR #2788 Guide to Python UDFs
- PR #2919 Change java API to use operators in groupby namespace
- PR #2909 CSV Reader: Avoid row offsets host vector default init
- PR #2834 DataFrame supports setting columns via attribute syntax `df.x = col`
- PR #3147 DataFrame can be initialized from rows via list of tuples
- PR #3539 Restrict CuPy to 6

## Bug Fixes

- PR #2584 ORC Reader: fix parsing of `DECIMAL` index positions
- PR #2619 Fix groupby serialization/deserialization
- PR #2614 Update Java version to match
- PR #2601 Fixes nlargest(1) issue in Series and Dataframe
- PR #2610 Fix a bug in index serialization (properly pass DeviceNDArray)
- PR #2621 Fixes the floordiv issue of not promoting float type when rhs is 0
- PR #2611 Types Test: fix static casting from negative int to string
- PR #2618 IO Readers: Fix datasource memory map failure for multiple reads
- PR #2628 groupby_without_aggregation non-nullable input table produces non-nullable output
- PR #2615 fix string category partitioning in java API
- PR #2641 fix string category and timeunit concat in the java API
- PR #2649 Fix groupby issue resulting from column_empty bug
- PR #2658 Fix astype() for null categorical columns
- PR #2660 fix column string category and timeunit concat in the java API
- PR #2664 ORC reader: fix `skip_rows` larger than first stripe
- PR #2654 Allow Java gdfOrderBy to work with string categories
- PR #2669 AVRO reader: fix non-deterministic output
- PR #2668 Update Java bindings to specify timestamp units for ORC and Parquet readers
- PR #2679 AVRO reader: fix cuda errors when decoding compressed streams
- PR #2692 Add concatenation for data-frame with different headers (empty and non-empty)
- PR #2651 Remove nvidia driver installation from ci/cpu/build.sh
- PR #2697 Ensure csv reader sets datetime column time units
- PR #2698 Return RangeIndex from contiguous slice of RangeIndex
- PR #2672 Fix null and integer handling in round
- PR #2704 Parquet Reader: Fix crash when loading string column with nulls
- PR #2725 Fix Jitify issue with running on Turing using CUDA version < 10
- PR #2731 Fix building of benchmarks
- PR #2738 Fix java to find new NVStrings locations
- PR #2736 Pin Jitify branch to v0.10 version
- PR #2742 IO Readers: Fix possible silent failures when creating `NvStrings` instance
- PR #2753 Fix java quantile API calls
- PR #2762 Fix validity processing for time in java
- PR #2796 Fix handling string slicing and other nvstrings delegated methods with dask
- PR #2769 Fix link to API docs in README.md
- PR #2772 Handle multiindex pandas Series #2772
- PR #2749 Fix apply_rows/apply_chunks pessimistic null mask to use in_cols null masks only
- PR #2752 CSV Reader: Fix exception when there's no rows to process
- PR #2716 Added Exception for `StringMethods` in string methods
- PR #2787 Fix Broadcasting `None` to `cudf-series`
- PR #2794 Fix async race in NVCategory::get_value and get_value_bounds
- PR #2795 Fix java build/cast error
- PR #2496 Fix improper merge of two dataframes when names differ
- PR #2824 Fix issue with incorrect result when Numeric Series replace is called several times
- PR #2751 Replace value with null
- PR #2765 Fix Java inequality comparisons for string category
- PR #2818 Fix java join API to use new C++ join API
- PR #2841 Fix nvstrings.slice and slice_from for range (0,0)
- PR #2837 Fix join benchmark
- PR #2809 Add hash_df and group_split dispatch functions for dask
- PR #2843 Parquet reader: fix skip_rows when not aligned with page or row_group boundaries
- PR #2851 Deleted existing dask-cudf/record.txt
- PR #2854 Fix column creation from ephemeral objects exposing __cuda_array_interface__
- PR #2860 Fix boolean indexing when the result is a single row
- PR #2859 Fix tail method issue for string columns
- PR #2852 Fixed `cumsum()` and `cumprod()` on boolean series.
- PR #2865 DaskIO: Fix `read_csv` and `read_orc` when input is list of files
- PR #2750 Fixed casting values to cudf::bool8 so non-zero values always cast to true
- PR #2873 Fixed dask_cudf read_partition bug by generating ParquetDatasetPiece
- PR #2850 Fixes dask_cudf.read_parquet on partitioned datasets
- PR #2896 Properly handle `axis` string keywords in `concat`
- PR #2926 Update rounding algorithm to avoid using fmod
- PR #2968 Fix Java dependency loading when using NVTX
- PR #2963 Fix ORC writer uncompressed block indexing
- PR #2928 CSV Reader: Fix using `byte_range` for large datasets
- PR #2983 Fix sm_70+ race condition in gpu_unsnap
- PR #2964 ORC Writer: Segfault when writing mixed numeric and string columns
- PR #3007 Java: Remove unit test that frees RMM invalid pointer
- PR #3009 Fix orc reader RLEv2 patch position regression from PR #2507
- PR #3002 Fix CUDA invalid configuration errors reported after loading an ORC file without data
- PR #3035 Update update-version.sh for new docs locations
- PR #3038 Fix uninitialized stream parameter in device_table deleter
- PR #3064 Fixes groupby performance issue
- PR #3061 Add rmmInitialize to nvstrings gtests
- PR #3058 Fix UDF doc markdown formatting
- PR #3059 Add nvstrings python build instructions to contributing.md


# cuDF 0.9.0 (21 Aug 2019)

## New Features

- PR #1993 Add CUDA-accelerated series aggregations: mean, var, std
- PR #2111 IO Readers: Support memory buffer, file-like object, and URL inputs
- PR #2012 Add `reindex()` to DataFrame and Series
- PR #2097 Add GPU-accelerated AVRO reader
- PR #2098 Support binary ops on DFs and Series with mismatched indices
- PR #2160 Merge `dask-cudf` codebase into `cudf` repo
- PR #2149 CSV Reader: Add `hex` dtype for explicit hexadecimal parsing
- PR #2156 Add `upper_bound()` and `lower_bound()` for libcudf tables and `searchsorted()` for cuDF Series
- PR #2158 CSV Reader: Support single, non-list/dict argument for `dtype`
- PR #2177 CSV Reader: Add `parse_dates` parameter for explicit date inference
- PR #1744 cudf::apply_boolean_mask and cudf::drop_nulls support for cudf::table inputs (multi-column)
- PR #2196 Add `DataFrame.dropna()`
- PR #2197 CSV Writer: add `chunksize` parameter for `to_csv`
- PR #2215 `type_dispatcher` benchmark
- PR #2179 Add Java quantiles
- PR #2157 Add __array_function__ to DataFrame and Series
- PR #2212 Java support for ORC reader
- PR #2224 Add DataFrame isna, isnull, notna functions
- PR #2236 Add Series.drop_duplicates
- PR #2105 Add hash-based join benchmark
- PR #2316 Add unique, nunique, and value_counts for datetime columns
- PR #2337 Add Java support for slicing a ColumnVector
- PR #2049 Add cudf::merge (sorted merge)
- PR #2368 Full cudf+dask Parquet Support
- PR #2380 New cudf::is_sorted checks whether cudf::table is sorted
- PR #2356 Java column vector standard deviation support
- PR #2221 MultiIndex full indexing - Support iloc and wildcards for loc
- PR #2429 Java support for getting length of strings in a ColumnVector
- PR #2415 Add `value_counts` for series of any type
- PR #2446 Add __array_function__ for index
- PR #2437 ORC reader: Add 'use_np_dtypes' option
- PR #2382 Add CategoricalAccessor add, remove, rename, and ordering methods
- PR #2464 Native implement `__cuda_array_interface__` for Series/Index/Column objects
- PR #2425 Rolling window now accepts array-based user-defined functions
- PR #2442 Add __setitem__
- PR #2449 Java support for getting byte count of strings in a ColumnVector
- PR #2492 Add groupby.size() method
- PR #2358 Add cudf::nans_to_nulls: convert floating point column into bitmask
- PR #2489 Add drop argument to set_index
- PR #2491 Add Java bindings for ORC reader 'use_np_dtypes' option
- PR #2213 Support s/ms/us/ns DatetimeColumn time unit resolutions
- PR #2536 Add _constructor properties to Series and DataFrame

## Improvements

- PR #2103 Move old `column` and `bitmask` files into `legacy/` directory
- PR #2109 added name to Python column classes
- PR #1947 Cleanup serialization code
- PR #2125 More aggregate in java API
- PR #2127 Add in java Scalar tests
- PR #2088 Refactor of Python groupby code
- PR #2130 Java serialization and deserialization of tables.
- PR #2131 Chunk rows logic added to csv_writer
- PR #2129 Add functions in the Java API to support nullable column filtering
- PR #2165 made changes to get_dummies api for it to be available in MethodCache
- PR #2171 Add CodeCov integration, fix doc version, make --skip-tests work when invoking with source
- PR #2184 handle remote orc files for dask-cudf
- PR #2186 Add `getitem` and `getattr` style access to Rolling objects
- PR #2168 Use cudf.Column for CategoricalColumn's categories instead of a tuple
- PR #2193 DOC: cudf::type_dispatcher documentation for specializing dispatched functors
- PR #2199 Better java support for appending strings
- PR #2176 Added column dtype support for datetime, int8, int16 to csv_writer
- PR #2209 Matching `get_dummies` & `select_dtypes` behavior to pandas
- PR #2217 Updated Java bindings to use the new groupby API
- PR #2214 DOC: Update doc instructions to build/install `cudf` and `dask-cudf`
- PR #2220 Update Java bindings for reduction rename
- PR #2232 Move CodeCov upload from build script to Jenkins
- PR #2225 refactor to use libcudf for gathering columns in dataframes
- PR #2293 Improve join performance (faster compute_join_output_size)
- PR #2300 Create separate dask codeowners for dask-cudf codebase
- PR #2304 gdf_group_by_without_aggregations returns gdf_column
- PR #2309 Java readers: remove redundant copy of result pointers
- PR #2307 Add `black` and `isort` to style checker script
- PR #2345 Restore removal of old groupby implementation
- PR #2342 Improve `astype()` to operate all ways
- PR #2329 using libcudf cudf::copy for column deep copy
- PR #2344 DOC: docs on code formatting for contributors
- PR #2376 Add inoperative axis= and win_type= arguments to Rolling()
- PR #2378 remove dask for (de-)serialization of cudf objects
- PR #2353 Bump Arrow and Dask versions
- PR #2377 Replace `standard_python_slice` with just `slice.indices()`
- PR #2373 cudf.DataFrame enchancements & Series.values support
- PR #2392 Remove dlpack submodule; make cuDF's Cython API externally accessible
- PR #2430 Updated Java bindings to use the new unary API
- PR #2406 Moved all existing `table` related files to a `legacy/` directory
- PR #2350 Performance related changes to get_dummies
- PR #2420 Remove `cudautils.astype` and replace with `typecast.apply_cast`
- PR #2456 Small improvement to typecast utility
- PR #2458 Fix handling of thirdparty packages in `isort` config
- PR #2459 IO Readers: Consolidate all readers to use `datasource` class
- PR #2475 Exposed type_dispatcher.hpp, nvcategory_util.hpp and wrapper_types.hpp in the include folder
- PR #2484 Enabled building libcudf as a static library
- PR #2453 Streamline CUDA_REL environment variable
- PR #2483 Bundle Boost filesystem dependency in the Java jar
- PR #2486 Java API hash functions
- PR #2481 Adds the ignore_null_keys option to the java api
- PR #2490 Java api: support multiple aggregates for the same column
- PR #2510 Java api: uses table based apply_boolean_mask
- PR #2432 Use pandas formatting for console, html, and latex output
- PR #2573 Bump numba version to 0.45.1
- PR #2606 Fix references to notebooks-contrib

## Bug Fixes

- PR #2086 Fixed quantile api behavior mismatch in series & dataframe
- PR #2128 Add offset param to host buffer readers in java API.
- PR #2145 Work around binops validity checks for java
- PR #2146 Work around unary_math validity checks for java
- PR #2151 Fixes bug in cudf::copy_range where null_count was invalid
- PR #2139 matching to pandas describe behavior & fixing nan values issue
- PR #2161 Implicitly convert unsigned to signed integer types in binops
- PR #2154 CSV Reader: Fix bools misdetected as strings dtype
- PR #2178 Fix bug in rolling bindings where a view of an ephemeral column was being taken
- PR #2180 Fix issue with isort reordering `importorskip` below imports depending on them
- PR #2187 fix to honor dtype when numpy arrays are passed to columnops.as_column
- PR #2190 Fix issue in astype conversion of string column to 'str'
- PR #2208 Fix issue with calling `head()` on one row dataframe
- PR #2229 Propagate exceptions from Cython cdef functions
- PR #2234 Fix issue with local build script not properly building
- PR #2223 Fix CUDA invalid configuration errors reported after loading small compressed ORC files
- PR #2162 Setting is_unique and is_monotonic-related attributes
- PR #2244 Fix ORC RLEv2 delta mode decoding with nonzero residual delta width
- PR #2297 Work around `var/std` unsupported only at debug build
- PR #2302 Fixed java serialization corner case
- PR #2355 Handle float16 in binary operations
- PR #2311 Fix copy behaviour for GenericIndex
- PR #2349 Fix issues with String filter in java API
- PR #2323 Fix groupby on categoricals
- PR #2328 Ensure order is preserved in CategoricalAccessor._set_categories
- PR #2202 Fix issue with unary ops mishandling empty input
- PR #2326 Fix for bug in DLPack when reading multiple columns
- PR #2324 Fix cudf Docker build
- PR #2325 Fix ORC RLEv2 patched base mode decoding with nonzero patch width
- PR #2235 Fix get_dummies to be compatible with dask
- PR #2332 Zero initialize gdf_dtype_extra_info
- PR #2355 Handle float16 in binary operations
- PR #2360 Fix missing dtype handling in cudf.Series & columnops.as_column
- PR #2364 Fix quantile api and other trivial issues around it
- PR #2361 Fixed issue with `codes` of CategoricalIndex
- PR #2357 Fixed inconsistent type of index created with from_pandas vs direct construction
- PR #2389 Fixed Rolling __getattr__ and __getitem__ for offset based windows
- PR #2402 Fixed bug in valid mask computation in cudf::copy_if (apply_boolean_mask)
- PR #2401 Fix to a scalar datetime(of type Days) issue
- PR #2386 Correctly allocate output valids in groupby
- PR #2411 Fixed failures on binary op on single element string column
- PR #2422 Fix Pandas logical binary operation incompatibilites
- PR #2447 Fix CodeCov posting build statuses temporarily
- PR #2450 Fix erroneous null handling in `cudf.DataFrame`'s `apply_rows`
- PR #2470 Fix issues with empty strings and string categories (Java)
- PR #2471 Fix String Column Validity.
- PR #2481 Fix java validity buffer serialization
- PR #2485 Updated bytes calculation to use size_t to avoid overflow in column concat
- PR #2461 Fix groupby multiple aggregations same column
- PR #2514 Fix cudf::drop_nulls threshold handling in Cython
- PR #2516 Fix utilities include paths and meta.yaml header paths
- PR #2517 Fix device memory leak in to_dlpack tensor deleter
- PR #2431 Fix local build generated file ownerships
- PR #2511 Added import of orc, refactored exception handlers to not squash fatal exceptions
- PR #2527 Fix index and column input handling in dask_cudf read_parquet
- PR #2466 Fix `dataframe.query` returning null rows erroneously
- PR #2548 Orc reader: fix non-deterministic data decoding at chunk boundaries
- PR #2557 fix cudautils import in string.py
- PR #2521 Fix casting datetimes from/to the same resolution
- PR #2545 Fix MultiIndexes with datetime levels
- PR #2560 Remove duplicate `dlpack` definition in conda recipe
- PR #2567 Fix ColumnVector.fromScalar issues while dealing with null scalars
- PR #2565 Orc reader: fix incorrect data decoding of int64 data types
- PR #2577 Fix search benchmark compilation error by adding necessary header
- PR #2604 Fix a bug in copying.pyx:_normalize_types that upcasted int32 to int64


# cuDF 0.8.0 (27 June 2019)

## New Features

- PR #1524 Add GPU-accelerated JSON Lines parser with limited feature set
- PR #1569 Add support for Json objects to the JSON Lines reader
- PR #1622 Add Series.loc
- PR #1654 Add cudf::apply_boolean_mask: faster replacement for gdf_apply_stencil
- PR #1487 cython gather/scatter
- PR #1310 Implemented the slice/split functionality.
- PR #1630 Add Python layer to the GPU-accelerated JSON reader
- PR #1745 Add rounding of numeric columns via Numba
- PR #1772 JSON reader: add support for BytesIO and StringIO input
- PR #1527 Support GDF_BOOL8 in readers and writers
- PR #1819 Logical operators (AND, OR, NOT) for libcudf and cuDF
- PR #1813 ORC Reader: Add support for stripe selection
- PR #1828 JSON Reader: add suport for bool8 columns
- PR #1833 Add column iterator with/without nulls
- PR #1665 Add the point-in-polygon GIS function
- PR #1863 Series and Dataframe methods for all and any
- PR #1908 cudf::copy_range and cudf::fill for copying/assigning an index or range to a constant
- PR #1921 Add additional formats for typecasting to/from strings
- PR #1807 Add Series.dropna()
- PR #1987 Allow user defined functions in the form of ptx code to be passed to binops
- PR #1948 Add operator functions like `Series.add()` to DataFrame and Series
- PR #1954 Add skip test argument to GPU build script
- PR #2018 Add bindings for new groupby C++ API
- PR #1984 Add rolling window operations Series.rolling() and DataFrame.rolling()
- PR #1542 Python method and bindings for to_csv
- PR #1995 Add Java API
- PR #1998 Add google benchmark to cudf
- PR #1845 Add cudf::drop_duplicates, DataFrame.drop_duplicates
- PR #1652 Added `Series.where()` feature
- PR #2074 Java Aggregates, logical ops, and better RMM support
- PR #2140 Add a `cudf::transform` function
- PR #2068 Concatenation of different typed columns

## Improvements

- PR #1538 Replacing LesserRTTI with inequality_comparator
- PR #1703 C++: Added non-aggregating `insert` to `concurrent_unordered_map` with specializations to store pairs with a single atomicCAS when possible.
- PR #1422 C++: Added a RAII wrapper for CUDA streams
- PR #1701 Added `unique` method for stringColumns
- PR #1713 Add documentation for Dask-XGBoost
- PR #1666 CSV Reader: Improve performance for files with large number of columns
- PR #1725 Enable the ability to use a single column groupby as its own index
- PR #1759 Add an example showing simultaneous rolling averages to `apply_grouped` documentation
- PR #1746 C++: Remove unused code: `windowed_ops.cu`, `sorting.cu`, `hash_ops.cu`
- PR #1748 C++: Add `bool` nullability flag to `device_table` row operators
- PR #1764 Improve Numerical column: `mean_var` and `mean`
- PR #1767 Speed up Python unit tests
- PR #1770 Added build.sh script, updated CI scripts and documentation
- PR #1739 ORC Reader: Add more pytest coverage
- PR #1696 Added null support in `Series.replace()`.
- PR #1390 Added some basic utility functions for `gdf_column`'s
- PR #1791 Added general column comparison code for testing
- PR #1795 Add printing of git submodule info to `print_env.sh`
- PR #1796 Removing old sort based group by code and gdf_filter
- PR #1811 Added funtions for copying/allocating `cudf::table`s
- PR #1838 Improve columnops.column_empty so that it returns typed columns instead of a generic Column
- PR #1890 Add utils.get_dummies- a pandas-like wrapper around one_hot-encoding
- PR #1823 CSV Reader: default the column type to string for empty dataframes
- PR #1827 Create bindings for scalar-vector binops, and update one_hot_encoding to use them
- PR #1817 Operators now support different sized dataframes as long as they don't share different sized columns
- PR #1855 Transition replace_nulls to new C++ API and update corresponding Cython/Python code
- PR #1858 Add `std::initializer_list` constructor to `column_wrapper`
- PR #1846 C++ type-erased gdf_equal_columns test util; fix gdf_equal_columns logic error
- PR #1390 Added some basic utility functions for `gdf_column`s
- PR #1391 Tidy up bit-resolution-operation and bitmask class code
- PR #1882 Add iloc functionality to MultiIndex dataframes
- PR #1884 Rolling windows: general enhancements and better coverage for unit tests
- PR #1886 support GDF_STRING_CATEGORY columns in apply_boolean_mask, drop_nulls and other libcudf functions
- PR #1896 Improve performance of groupby with levels specified in dask-cudf
- PR #1915 Improve iloc performance for non-contiguous row selection
- PR #1859 Convert read_json into a C++ API
- PR #1919 Rename libcudf namespace gdf to namespace cudf
- PR #1850 Support left_on and right_on for DataFrame merge operator
- PR #1930 Specialize constructor for `cudf::bool8` to cast argument to `bool`
- PR #1938 Add default constructor for `column_wrapper`
- PR #1930 Specialize constructor for `cudf::bool8` to cast argument to `bool`
- PR #1952 consolidate libcudf public API headers in include/cudf
- PR #1949 Improved selection with boolmask using libcudf `apply_boolean_mask`
- PR #1956 Add support for nulls in `query()`
- PR #1973 Update `std::tuple` to `std::pair` in top-most libcudf APIs and C++ transition guide
- PR #1981 Convert read_csv into a C++ API
- PR #1868 ORC Reader: Support row index for speed up on small/medium datasets
- PR #1964 Added support for list-like types in Series.str.cat
- PR #2005 Use HTML5 details tag in bug report issue template
- PR #2003 Removed few redundant unit-tests from test_string.py::test_string_cat
- PR #1944 Groupby design improvements
- PR #2017 Convert `read_orc()` into a C++ API
- PR #2011 Convert `read_parquet()` into a C++ API
- PR #1756 Add documentation "10 Minutes to cuDF and dask_cuDF"
- PR #2034 Adding support for string columns concatenation using "add" binary operator
- PR #2042 Replace old "10 Minutes" guide with new guide for docs build process
- PR #2036 Make library of common test utils to speed up tests compilation
- PR #2022 Facilitating get_dummies to be a high level api too
- PR #2050 Namespace IO readers and add back free-form `read_xxx` functions
- PR #2104 Add a functional ``sort=`` keyword argument to groupby
- PR #2108 Add `find_and_replace` for StringColumn for replacing single values
- PR #1803 cuDF/CuPy interoperability documentation

## Bug Fixes

- PR #1465 Fix for test_orc.py and test_sparse_df.py test failures
- PR #1583 Fix underlying issue in `as_index()` that was causing `Series.quantile()` to fail
- PR #1680 Add errors= keyword to drop() to fix cudf-dask bug
- PR #1651 Fix `query` function on empty dataframe
- PR #1616 Fix CategoricalColumn to access categories by index instead of iteration
- PR #1660 Fix bug in `loc` when indexing with a column name (a string)
- PR #1683 ORC reader: fix timestamp conversion to UTC
- PR #1613 Improve CategoricalColumn.fillna(-1) performance
- PR #1642 Fix failure of CSV_TEST gdf_csv_test.SkiprowsNrows on multiuser systems
- PR #1709 Fix handling of `datetime64[ms]` in `dataframe.select_dtypes`
- PR #1704 CSV Reader: Add support for the plus sign in number fields
- PR #1687 CSV reader: return an empty dataframe for zero size input
- PR #1757 Concatenating columns with null columns
- PR #1755 Add col_level keyword argument to melt
- PR #1758 Fix df.set_index() when setting index from an empty column
- PR #1749 ORC reader: fix long strings of NULL values resulting in incorrect data
- PR #1742 Parquet Reader: Fix index column name to match PANDAS compat
- PR #1782 Update libcudf doc version
- PR #1783 Update conda dependencies
- PR #1786 Maintain the original series name in series.unique output
- PR #1760 CSV Reader: fix segfault when dtype list only includes columns from usecols list
- PR #1831 build.sh: Assuming python is in PATH instead of using PYTHON env var
- PR #1839 Raise an error instead of segfaulting when transposing a DataFrame with StringColumns
- PR #1840 Retain index correctly during merge left_on right_on
- PR #1825 cuDF: Multiaggregation Groupby Failures
- PR #1789 CSV Reader: Fix missing support for specifying `int8` and `int16` dtypes
- PR #1857 Cython Bindings: Handle `bool` columns while calling `column_view_from_NDArrays`
- PR #1849 Allow DataFrame support methods to pass arguments to the methods
- PR #1847 Fixed #1375 by moving the nvstring check into the wrapper function
- PR #1864 Fixing cudf reduction for POWER platform
- PR #1869 Parquet reader: fix Dask timestamps not matching with Pandas (convert to milliseconds)
- PR #1876 add dtype=bool for `any`, `all` to treat integer column correctly
- PR #1875 CSV reader: take NaN values into account in dtype detection
- PR #1873 Add column dtype checking for the all/any methods
- PR #1902 Bug with string iteration in _apply_basic_agg
- PR #1887 Fix for initialization issue in pq_read_arg,orc_read_arg
- PR #1867 JSON reader: add support for null/empty fields, including the 'null' literal
- PR #1891 Fix bug #1750 in string column comparison
- PR #1909 Support of `to_pandas()` of boolean series with null values
- PR #1923 Use prefix removal when two aggs are called on a SeriesGroupBy
- PR #1914 Zero initialize gdf_column local variables
- PR #1959 Add support for comparing boolean Series to scalar
- PR #1966 Ignore index fix in series append
- PR #1967 Compute index __sizeof__ only once for DataFrame __sizeof__
- PR #1977 Support CUDA installation in default system directories
- PR #1982 Fixes incorrect index name after join operation
- PR #1985 Implement `GDF_PYMOD`, a special modulo that follows python's sign rules
- PR #1991 Parquet reader: fix decoding of NULLs
- PR #1990 Fixes a rendering bug in the `apply_grouped` documentation
- PR #1978 Fix for values being filled in an empty dataframe
- PR #2001 Correctly create MultiColumn from Pandas MultiColumn
- PR #2006 Handle empty dataframe groupby construction for dask
- PR #1965 Parquet Reader: Fix duplicate index column when it's already in `use_cols`
- PR #2033 Add pip to conda environment files to fix warning
- PR #2028 CSV Reader: Fix reading of uncompressed files without a recognized file extension
- PR #2073 Fix an issue when gathering columns with NVCategory and nulls
- PR #2053 cudf::apply_boolean_mask return empty column for empty boolean mask
- PR #2066 exclude `IteratorTest.mean_var_output` test from debug build
- PR #2069 Fix JNI code to use read_csv and read_parquet APIs
- PR #2071 Fix bug with unfound transitive dependencies for GTests in Ubuntu 18.04
- PR #2089 Configure Sphinx to render params correctly
- PR #2091 Fix another bug with unfound transitive dependencies for `cudftestutils` in Ubuntu 18.04
- PR #2115 Just apply `--disable-new-dtags` instead of trying to define all the transitive dependencies
- PR #2106 Fix errors in JitCache tests caused by sharing of device memory between processes
- PR #2120 Fix errors in JitCache tests caused by running multiple threads on the same data
- PR #2102 Fix memory leak in groupby
- PR #2113 fixed typo in to_csv code example


# cudf 0.7.2 (16 May 2019)

## New Features

- PR #1735 Added overload for atomicAdd on int64. Streamlined implementation of custom atomic overloads.
- PR #1741 Add MultiIndex concatenation

## Bug Fixes

- PR #1718 Fix issue with SeriesGroupBy MultiIndex in dask-cudf
- PR #1734 Python: fix performance regression for groupby count() aggregations
- PR #1768 Cython: fix handling read only schema buffers in gpuarrow reader


# cudf 0.7.1 (11 May 2019)

## New Features

- PR #1702 Lazy load MultiIndex to return groupby performance to near optimal.

## Bug Fixes

- PR #1708 Fix handling of `datetime64[ms]` in `dataframe.select_dtypes`


# cuDF 0.7.0 (10 May 2019)

## New Features

- PR #982 Implement gdf_group_by_without_aggregations and gdf_unique_indices functions
- PR #1142 Add `GDF_BOOL` column type
- PR #1194 Implement overloads for CUDA atomic operations
- PR #1292 Implemented Bitwise binary ops AND, OR, XOR (&, |, ^)
- PR #1235 Add GPU-accelerated Parquet Reader
- PR #1335 Added local_dict arg in `DataFrame.query()`.
- PR #1282 Add Series and DataFrame.describe()
- PR #1356 Rolling windows
- PR #1381 Add DataFrame._get_numeric_data
- PR #1388 Add CODEOWNERS file to auto-request reviews based on where changes are made
- PR #1396 Add DataFrame.drop method
- PR #1413 Add DataFrame.melt method
- PR #1412 Add DataFrame.pop()
- PR #1419 Initial CSV writer function
- PR #1441 Add Series level cumulative ops (cumsum, cummin, cummax, cumprod)
- PR #1420 Add script to build and test on a local gpuCI image
- PR #1440 Add DatetimeColumn.min(), DatetimeColumn.max()
- PR #1455 Add Series.Shift via Numba kernel
- PR #1441 Add Series level cumulative ops (cumsum, cummin, cummax, cumprod)
- PR #1461 Add Python coverage test to gpu build
- PR #1445 Parquet Reader: Add selective reading of rows and row group
- PR #1532 Parquet Reader: Add support for INT96 timestamps
- PR #1516 Add Series and DataFrame.ndim
- PR #1556 Add libcudf C++ transition guide
- PR #1466 Add GPU-accelerated ORC Reader
- PR #1565 Add build script for nightly doc builds
- PR #1508 Add Series isna, isnull, and notna
- PR #1456 Add Series.diff() via Numba kernel
- PR #1588 Add Index `astype` typecasting
- PR #1301 MultiIndex support
- PR #1599 Level keyword supported in groupby
- PR #929 Add support operations to dataframe
- PR #1609 Groupby accept list of Series
- PR #1658 Support `group_keys=True` keyword in groupby method

## Improvements

- PR #1531 Refactor closures as private functions in gpuarrow
- PR #1404 Parquet reader page data decoding speedup
- PR #1076 Use `type_dispatcher` in join, quantiles, filter, segmented sort, radix sort and hash_groupby
- PR #1202 Simplify README.md
- PR #1149 CSV Reader: Change convertStrToValue() functions to `__device__` only
- PR #1238 Improve performance of the CUDA trie used in the CSV reader
- PR #1245 Use file cache for JIT kernels
- PR #1278 Update CONTRIBUTING for new conda environment yml naming conventions
- PR #1163 Refactored UnaryOps. Reduced API to two functions: `gdf_unary_math` and `gdf_cast`. Added `abs`, `-`, and `~` ops. Changed bindings to Cython
- PR #1284 Update docs version
- PR #1287 add exclude argument to cudf.select_dtype function
- PR #1286 Refactor some of the CSV Reader kernels into generic utility functions
- PR #1291 fillna in `Series.to_gpu_array()` and `Series.to_array()` can accept the scalar too now.
- PR #1005 generic `reduction` and `scan` support
- PR #1349 Replace modernGPU sort join with thrust.
- PR #1363 Add a dataframe.mean(...) that raises NotImplementedError to satisfy `dask.dataframe.utils.is_dataframe_like`
- PR #1319 CSV Reader: Use column wrapper for gdf_column output alloc/dealloc
- PR #1376 Change series quantile default to linear
- PR #1399 Replace CFFI bindings for NVTX functions with Cython bindings
- PR #1389 Refactored `set_null_count()`
- PR #1386 Added macros `GDF_TRY()`, `CUDF_TRY()` and `ASSERT_CUDF_SUCCEEDED()`
- PR #1435 Rework CMake and conda recipes to depend on installed libraries
- PR #1391 Tidy up bit-resolution-operation and bitmask class code
- PR #1439 Add cmake variable to enable compiling CUDA code with -lineinfo
- PR #1462 Add ability to read parquet files from arrow::io::RandomAccessFile
- PR #1453 Convert CSV Reader CFFI to Cython
- PR #1479 Convert Parquet Reader CFFI to Cython
- PR #1397 Add a utility function for producing an overflow-safe kernel launch grid configuration
- PR #1382 Add GPU parsing of nested brackets to cuIO parsing utilities
- PR #1481 Add cudf::table constructor to allocate a set of `gdf_column`s
- PR #1484 Convert GroupBy CFFI to Cython
- PR #1463 Allow and default melt keyword argument var_name to be None
- PR #1486 Parquet Reader: Use device_buffer rather than device_ptr
- PR #1525 Add cudatoolkit conda dependency
- PR #1520 Renamed `src/dataframe` to `src/table` and moved `table.hpp`. Made `types.hpp` to be type declarations only.
- PR #1492 Convert transpose CFFI to Cython
- PR #1495 Convert binary and unary ops CFFI to Cython
- PR #1503 Convert sorting and hashing ops CFFI to Cython
- PR #1522 Use latest release version in update-version CI script
- PR #1533 Remove stale join CFFI, fix memory leaks in join Cython
- PR #1521 Added `row_bitmask` to compute bitmask for rows of a table. Merged `valids_ops.cu` and `bitmask_ops.cu`
- PR #1553 Overload `hash_row` to avoid using intial hash values. Updated `gdf_hash` to select between overloads
- PR #1585 Updated `cudf::table` to maintain own copy of wrapped `gdf_column*`s
- PR #1559 Add `except +` to all Cython function definitions to catch C++ exceptions properly
- PR #1617 `has_nulls` and `column_dtypes` for `cudf::table`
- PR #1590 Remove CFFI from the build / install process entirely
- PR #1536 Convert gpuarrow CFFI to Cython
- PR #1655 Add `Column._pointer` as a way to access underlying `gdf_column*` of a `Column`
- PR #1655 Update readme conda install instructions for cudf version 0.6 and 0.7


## Bug Fixes

- PR #1233 Fix dtypes issue while adding the column to `str` dataframe.
- PR #1254 CSV Reader: fix data type detection for floating-point numbers in scientific notation
- PR #1289 Fix looping over each value instead of each category in concatenation
- PR #1293 Fix Inaccurate error message in join.pyx
- PR #1308 Add atomicCAS overload for `int8_t`, `int16_t`
- PR #1317 Fix catch polymorphic exception by reference in ipc.cu
- PR #1325 Fix dtype of null bitmasks to int8
- PR #1326 Update build documentation to use -DCMAKE_CXX11_ABI=ON
- PR #1334 Add "na_position" argument to CategoricalColumn sort_by_values
- PR #1321 Fix out of bounds warning when checking Bzip2 header
- PR #1359 Add atomicAnd/Or/Xor for integers
- PR #1354 Fix `fillna()` behaviour when replacing values with different dtypes
- PR #1347 Fixed core dump issue while passing dict_dtypes without column names in `cudf.read_csv()`
- PR #1379 Fixed build failure caused due to error: 'col_dtype' may be used uninitialized
- PR #1392 Update cudf Dockerfile and package_versions.sh
- PR #1385 Added INT8 type to `_schema_to_dtype` for use in GpuArrowReader
- PR #1393 Fixed a bug in `gdf_count_nonzero_mask()` for the case of 0 bits to count
- PR #1395 Update CONTRIBUTING to use the environment variable CUDF_HOME
- PR #1416 Fix bug at gdf_quantile_exact and gdf_quantile_appox
- PR #1421 Fix remove creation of series multiple times during `add_column()`
- PR #1405 CSV Reader: Fix memory leaks on read_csv() failure
- PR #1328 Fix CategoricalColumn to_arrow() null mask
- PR #1433 Fix NVStrings/categories includes
- PR #1432 Update NVStrings to 0.7.* to coincide with 0.7 development
- PR #1483 Modify CSV reader to avoid cropping blank quoted characters in non-string fields
- PR #1446 Merge 1275 hotfix from master into branch-0.7
- PR #1447 Fix legacy groupby apply docstring
- PR #1451 Fix hash join estimated result size is not correct
- PR #1454 Fix local build script improperly change directory permissions
- PR #1490 Require Dask 1.1.0+ for `is_dataframe_like` test or skip otherwise.
- PR #1491 Use more specific directories & groups in CODEOWNERS
- PR #1497 Fix Thrust issue on CentOS caused by missing default constructor of host_vector elements
- PR #1498 Add missing include guard to device_atomics.cuh and separated DEVICE_ATOMICS_TEST
- PR #1506 Fix csv-write call to updated NVStrings method
- PR #1510 Added nvstrings `fillna()` function
- PR #1507 Parquet Reader: Default string data to GDF_STRING
- PR #1535 Fix doc issue to ensure correct labelling of cudf.series
- PR #1537 Fix `undefined reference` link error in HashPartitionTest
- PR #1548 Fix ci/local/build.sh README from using an incorrect image example
- PR #1551 CSV Reader: Fix integer column name indexing
- PR #1586 Fix broken `scalar_wrapper::operator==`
- PR #1591 ORC/Parquet Reader: Fix missing import for FileNotFoundError exception
- PR #1573 Parquet Reader: Fix crash due to clash with ORC reader datasource
- PR #1607 Revert change of `column.to_dense_buffer` always return by copy for performance concerns
- PR #1618 ORC reader: fix assert & data output when nrows/skiprows isn't aligned to stripe boundaries
- PR #1631 Fix failure of TYPES_TEST on some gcc-7 based systems.
- PR #1641 CSV Reader: Fix skip_blank_lines behavior with Windows line terminators (\r\n)
- PR #1648 ORC reader: fix non-deterministic output when skiprows is non-zero
- PR #1676 Fix groupby `as_index` behaviour with `MultiIndex`
- PR #1659 Fix bug caused by empty groupbys and multiindex slicing throwing exceptions
- PR #1656 Correct Groupby failure in dask when un-aggregable columns are left in dataframe.
- PR #1689 Fix groupby performance regression
- PR #1694 Add Cython as a runtime dependency since it's required in `setup.py`


# cuDF 0.6.1 (25 Mar 2019)

## Bug Fixes

- PR #1275 Fix CentOS exception in DataFrame.hash_partition from using value "returned" by a void function


# cuDF 0.6.0 (22 Mar 2019)

## New Features

- PR #760 Raise `FileNotFoundError` instead of `GDF_FILE_ERROR` in `read_csv` if the file does not exist
- PR #539 Add Python bindings for replace function
- PR #823 Add Doxygen configuration to enable building HTML documentation for libcudf C/C++ API
- PR #807 CSV Reader: Add byte_range parameter to specify the range in the input file to be read
- PR #857 Add Tail method for Series/DataFrame and update Head method to use iloc
- PR #858 Add series feature hashing support
- PR #871 CSV Reader: Add support for NA values, including user specified strings
- PR #893 Adds PyArrow based parquet readers / writers to Python, fix category dtype handling, fix arrow ingest buffer size issues
- PR #867 CSV Reader: Add support for ignoring blank lines and comment lines
- PR #887 Add Series digitize method
- PR #895 Add Series groupby
- PR #898 Add DataFrame.groupby(level=0) support
- PR #920 Add feather, JSON, HDF5 readers / writers from PyArrow / Pandas
- PR #888 CSV Reader: Add prefix parameter for column names, used when parsing without a header
- PR #913 Add DLPack support: convert between cuDF DataFrame and DLTensor
- PR #939 Add ORC reader from PyArrow
- PR #918 Add Series.groupby(level=0) support
- PR #906 Add binary and comparison ops to DataFrame
- PR #958 Support unary and binary ops on indexes
- PR #964 Add `rename` method to `DataFrame`, `Series`, and `Index`
- PR #985 Add `Series.to_frame` method
- PR #985 Add `drop=` keyword to reset_index method
- PR #994 Remove references to pygdf
- PR #990 Add external series groupby support
- PR #988 Add top-level merge function to cuDF
- PR #992 Add comparison binaryops to DateTime columns
- PR #996 Replace relative path imports with absolute paths in tests
- PR #995 CSV Reader: Add index_col parameter to specify the column name or index to be used as row labels
- PR #1004 Add `from_gpu_matrix` method to DataFrame
- PR #997 Add property index setter
- PR #1007 Replace relative path imports with absolute paths in cudf
- PR #1013 select columns with df.columns
- PR #1016 Rename Series.unique_count() to nunique() to match pandas API
- PR #947 Prefixsum to handle nulls and float types
- PR #1029 Remove rest of relative path imports
- PR #1021 Add filtered selection with assignment for Dataframes
- PR #872 Adding NVCategory support to cudf apis
- PR #1052 Add left/right_index and left/right_on keywords to merge
- PR #1091 Add `indicator=` and `suffixes=` keywords to merge
- PR #1107 Add unsupported keywords to Series.fillna
- PR #1032 Add string support to cuDF python
- PR #1136 Removed `gdf_concat`
- PR #1153 Added function for getting the padded allocation size for valid bitmask
- PR #1148 Add cudf.sqrt for dataframes and Series
- PR #1159 Add Python bindings for libcudf dlpack functions
- PR #1155 Add __array_ufunc__ for DataFrame and Series for sqrt
- PR #1168 to_frame for series accepts a name argument


## Improvements

- PR #1218 Add dask-cudf page to API docs
- PR #892 Add support for heterogeneous types in binary ops with JIT
- PR #730 Improve performance of `gdf_table` constructor
- PR #561 Add Doxygen style comments to Join CUDA functions
- PR #813 unified libcudf API functions by replacing gpu_ with gdf_
- PR #822 Add support for `__cuda_array_interface__` for ingest
- PR #756 Consolidate common helper functions from unordered map and multimap
- PR #753 Improve performance of groupby sum and average, especially for cases with few groups.
- PR #836 Add ingest support for arrow chunked arrays in Column, Series, DataFrame creation
- PR #763 Format doxygen comments for csv_read_arg struct
- PR #532 CSV Reader: Use type dispatcher instead of switch block
- PR #694 Unit test utilities improvements
- PR #878 Add better indexing to Groupby
- PR #554 Add `empty` method and `is_monotonic` attribute to `Index`
- PR #1040 Fixed up Doxygen comment tags
- PR #909 CSV Reader: Avoid host->device->host copy for header row data
- PR #916 Improved unit testing and error checking for `gdf_column_concat`
- PR #941 Replace `numpy` call in `Series.hash_encode` with `numba`
- PR #942 Added increment/decrement operators for wrapper types
- PR #943 Updated `count_nonzero_mask` to return `num_rows` when the mask is null
- PR #952 Added trait to map C++ type to `gdf_dtype`
- PR #966 Updated RMM submodule.
- PR #998 Add IO reader/writer modules to API docs, fix for missing cudf.Series docs
- PR #1017 concatenate along columns for Series and DataFrames
- PR #1002 Support indexing a dataframe with another boolean dataframe
- PR #1018 Better concatenation for Series and Dataframes
- PR #1036 Use Numpydoc style docstrings
- PR #1047 Adding gdf_dtype_extra_info to gdf_column_view_augmented
- PR #1054 Added default ctor to SerialTrieNode to overcome Thrust issue in CentOS7 + CUDA10
- PR #1024 CSV Reader: Add support for hexadecimal integers in integral-type columns
- PR #1033 Update `fillna()` to use libcudf function `gdf_replace_nulls`
- PR #1066 Added inplace assignment for columns and select_dtypes for dataframes
- PR #1026 CSV Reader: Change the meaning and type of the quoting parameter to match Pandas
- PR #1100 Adds `CUDF_EXPECTS` error-checking macro
- PR #1092 Fix select_dtype docstring
- PR #1111 Added cudf::table
- PR #1108 Sorting for datetime columns
- PR #1120 Return a `Series` (not a `Column`) from `Series.cat.set_categories()`
- PR #1128 CSV Reader: The last data row does not need to be line terminated
- PR #1183 Bump Arrow version to 0.12.1
- PR #1208 Default to CXX11_ABI=ON
- PR #1252 Fix NVStrings dependencies for cuda 9.2 and 10.0
- PR #2037 Optimize the existing `gather` and `scatter` routines in `libcudf`

## Bug Fixes

- PR #821 Fix flake8 issues revealed by flake8 update
- PR #808 Resolved renamed `d_columns_valids` variable name
- PR #820 CSV Reader: fix the issue where reader adds additional rows when file uses \r\n as a line terminator
- PR #780 CSV Reader: Fix scientific notation parsing and null values for empty quotes
- PR #815 CSV Reader: Fix data parsing when tabs are present in the input CSV file
- PR #850 Fix bug where left joins where the left df has 0 rows causes a crash
- PR #861 Fix memory leak by preserving the boolean mask index
- PR #875 Handle unnamed indexes in to/from arrow functions
- PR #877 Fix ingest of 1 row arrow tables in from arrow function
- PR #876 Added missing `<type_traits>` include
- PR #889 Deleted test_rmm.py which has now moved to RMM repo
- PR #866 Merge v0.5.1 numpy ABI hotfix into 0.6
- PR #917 value_counts return int type on empty columns
- PR #611 Renamed `gdf_reduce_optimal_output_size()` -> `gdf_reduction_get_intermediate_output_size()`
- PR #923 fix index for negative slicing for cudf dataframe and series
- PR #927 CSV Reader: Fix category GDF_CATEGORY hashes not being computed properly
- PR #921 CSV Reader: Fix parsing errors with delim_whitespace, quotations in the header row, unnamed columns
- PR #933 Fix handling objects of all nulls in series creation
- PR #940 CSV Reader: Fix an issue where the last data row is missing when using byte_range
- PR #945 CSV Reader: Fix incorrect datetime64 when milliseconds or space separator are used
- PR #959 Groupby: Problem with column name lookup
- PR #950 Converting dataframe/recarry with non-contiguous arrays
- PR #963 CSV Reader: Fix another issue with missing data rows when using byte_range
- PR #999 Fix 0 sized kernel launches and empty sort_index exception
- PR #993 Fix dtype in selecting 0 rows from objects
- PR #1009 Fix performance regression in `to_pandas` method on DataFrame
- PR #1008 Remove custom dask communication approach
- PR #1001 CSV Reader: Fix a memory access error when reading a large (>2GB) file with date columns
- PR #1019 Binary Ops: Fix error when one input column has null mask but other doesn't
- PR #1014 CSV Reader: Fix false positives in bool value detection
- PR #1034 CSV Reader: Fix parsing floating point precision and leading zero exponents
- PR #1044 CSV Reader: Fix a segfault when byte range aligns with a page
- PR #1058 Added support for `DataFrame.loc[scalar]`
- PR #1060 Fix column creation with all valid nan values
- PR #1073 CSV Reader: Fix an issue where a column name includes the return character
- PR #1090 Updating Doxygen Comments
- PR #1080 Fix dtypes returned from loc / iloc because of lists
- PR #1102 CSV Reader: Minor fixes and memory usage improvements
- PR #1174: Fix release script typo
- PR #1137 Add prebuild script for CI
- PR #1118 Enhanced the `DataFrame.from_records()` feature
- PR #1129 Fix join performance with index parameter from using numpy array
- PR #1145 Issue with .agg call on multi-column dataframes
- PR #908 Some testing code cleanup
- PR #1167 Fix issue with null_count not being set after inplace fillna()
- PR #1184 Fix iloc performance regression
- PR #1185 Support left_on/right_on and also on=str in merge
- PR #1200 Fix allocating bitmasks with numba instead of rmm in allocate_mask function
- PR #1213 Fix bug with csv reader requesting subset of columns using wrong datatype
- PR #1223 gpuCI: Fix label on rapidsai channel on gpu build scripts
- PR #1242 Add explicit Thrust exec policy to fix NVCATEGORY_TEST segfault on some platforms
- PR #1246 Fix categorical tests that failed due to bad implicit type conversion
- PR #1255 Fix overwriting conda package main label uploads
- PR #1259 Add dlpack includes to pip build


# cuDF 0.5.1 (05 Feb 2019)

## Bug Fixes

- PR #842 Avoid using numpy via cimport to prevent ABI issues in Cython compilation


# cuDF 0.5.0 (28 Jan 2019)

## New Features

- PR #722 Add bzip2 decompression support to `read_csv()`
- PR #693 add ZLIB-based GZIP/ZIP support to `read_csv_strings()`
- PR #411 added null support to gdf_order_by (new API) and cudf_table::sort
- PR #525 Added GitHub Issue templates for bugs, documentation, new features, and questions
- PR #501 CSV Reader: Add support for user-specified decimal point and thousands separator to read_csv_strings()
- PR #455 CSV Reader: Add support for user-specified decimal point and thousands separator to read_csv()
- PR #439 add `DataFrame.drop` method similar to pandas
- PR #356 add `DataFrame.transpose` method and `DataFrame.T` property similar to pandas
- PR #505 CSV Reader: Add support for user-specified boolean values
- PR #350 Implemented Series replace function
- PR #490 Added print_env.sh script to gather relevant environment details when reporting cuDF issues
- PR #474 add ZLIB-based GZIP/ZIP support to `read_csv()`
- PR #547 Added melt similar to `pandas.melt()`
- PR #491 Add CI test script to check for updates to CHANGELOG.md in PRs
- PR #550 Add CI test script to check for style issues in PRs
- PR #558 Add CI scripts for cpu-based conda and gpu-based test builds
- PR #524 Add Boolean Indexing
- PR #564 Update python `sort_values` method to use updated libcudf `gdf_order_by` API
- PR #509 CSV Reader: Input CSV file can now be passed in as a text or a binary buffer
- PR #607 Add `__iter__` and iteritems to DataFrame class
- PR #643 added a new api gdf_replace_nulls that allows a user to replace nulls in a column

## Improvements

- PR #426 Removed sort-based groupby and refactored existing groupby APIs. Also improves C++/CUDA compile time.
- PR #461 Add `CUDF_HOME` variable in README.md to replace relative pathing.
- PR #472 RMM: Created centralized rmm::device_vector alias and rmm::exec_policy
- PR #500 Improved the concurrent hash map class to support partitioned (multi-pass) hash table building.
- PR #454 Improve CSV reader docs and examples
- PR #465 Added templated C++ API for RMM to avoid explicit cast to `void**`
- PR #513 `.gitignore` tweaks
- PR #521 Add `assert_eq` function for testing
- PR #502 Simplify Dockerfile for local dev, eliminate old conda/pip envs
- PR #549 Adds `-rdynamic` compiler flag to nvcc for Debug builds
- PR #472 RMM: Created centralized rmm::device_vector alias and rmm::exec_policy
- PR #577 Added external C++ API for scatter/gather functions
- PR #500 Improved the concurrent hash map class to support partitioned (multi-pass) hash table building
- PR #583 Updated `gdf_size_type` to `int`
- PR #500 Improved the concurrent hash map class to support partitioned (multi-pass) hash table building
- PR #617 Added .dockerignore file. Prevents adding stale cmake cache files to the docker container
- PR #658 Reduced `JOIN_TEST` time by isolating overflow test of hash table size computation
- PR #664 Added Debuging instructions to README
- PR #651 Remove noqa marks in `__init__.py` files
- PR #671 CSV Reader: uncompressed buffer input can be parsed without explicitly specifying compression as None
- PR #684 Make RMM a submodule
- PR #718 Ensure sum, product, min, max methods pandas compatibility on empty datasets
- PR #720 Refactored Index classes to make them more Pandas-like, added CategoricalIndex
- PR #749 Improve to_arrow and from_arrow Pandas compatibility
- PR #766 Remove TravisCI references, remove unused variables from CMake, fix ARROW_VERSION in Cmake
- PR #773 Add build-args back to Dockerfile and handle dependencies based on environment yml file
- PR #781 Move thirdparty submodules to root and symlink in /cpp
- PR #843 Fix broken cudf/python API examples, add new methods to the API index

## Bug Fixes

- PR #569 CSV Reader: Fix days being off-by-one when parsing some dates
- PR #531 CSV Reader: Fix incorrect parsing of quoted numbers
- PR #465 Added templated C++ API for RMM to avoid explicit cast to `void**`
- PR #473 Added missing <random> include
- PR #478 CSV Reader: Add api support for auto column detection, header, mangle_dupe_cols, usecols
- PR #495 Updated README to correct where cffi pytest should be executed
- PR #501 Fix the intermittent segfault caused by the `thousands` and `compression` parameters in the csv reader
- PR #502 Simplify Dockerfile for local dev, eliminate old conda/pip envs
- PR #512 fix bug for `on` parameter in `DataFrame.merge` to allow for None or single column name
- PR #511 Updated python/cudf/bindings/join.pyx to fix cudf merge printing out dtypes
- PR #513 `.gitignore` tweaks
- PR #521 Add `assert_eq` function for testing
- PR #537 Fix CMAKE_CUDA_STANDARD_REQURIED typo in CMakeLists.txt
- PR #447 Fix silent failure in initializing DataFrame from generator
- PR #545 Temporarily disable csv reader thousands test to prevent segfault (test re-enabled in PR #501)
- PR #559 Fix Assertion error while using `applymap` to change the output dtype
- PR #575 Update `print_env.sh` script to better handle missing commands
- PR #612 Prevent an exception from occuring with true division on integer series.
- PR #630 Fix deprecation warning for `pd.core.common.is_categorical_dtype`
- PR #622 Fix Series.append() behaviour when appending values with different numeric dtype
- PR #603 Fix error while creating an empty column using None.
- PR #673 Fix array of strings not being caught in from_pandas
- PR #644 Fix return type and column support of dataframe.quantile()
- PR #634 Fix create `DataFrame.from_pandas()` with numeric column names
- PR #654 Add resolution check for GDF_TIMESTAMP in Join
- PR #648 Enforce one-to-one copy required when using `numba>=0.42.0`
- PR #645 Fix cmake build type handling not setting debug options when CMAKE_BUILD_TYPE=="Debug"
- PR #669 Fix GIL deadlock when launching multiple python threads that make Cython calls
- PR #665 Reworked the hash map to add a way to report the destination partition for a key
- PR #670 CMAKE: Fix env include path taking precedence over libcudf source headers
- PR #674 Check for gdf supported column types
- PR #677 Fix 'gdf_csv_test_Dates' gtest failure due to missing nrows parameter
- PR #604 Fix the parsing errors while reading a csv file using `sep` instead of `delimiter`.
- PR #686 Fix converting nulls to NaT values when converting Series to Pandas/Numpy
- PR #689 CSV Reader: Fix behavior with skiprows+header to match pandas implementation
- PR #691 Fixes Join on empty input DFs
- PR #706 CSV Reader: Fix broken dtype inference when whitespace is in data
- PR #717 CSV reader: fix behavior when parsing a csv file with no data rows
- PR #724 CSV Reader: fix build issue due to parameter type mismatch in a std::max call
- PR #734 Prevents reading undefined memory in gpu_expand_mask_bits numba kernel
- PR #747 CSV Reader: fix an issue where CUDA allocations fail with some large input files
- PR #750 Fix race condition for handling NVStrings in CMake
- PR #719 Fix merge column ordering
- PR #770 Fix issue where RMM submodule pointed to wrong branch and pin other to correct branches
- PR #778 Fix hard coded ABI off setting
- PR #784 Update RMM submodule commit-ish and pip paths
- PR #794 Update `rmm::exec_policy` usage to fix segmentation faults when used as temprory allocator.
- PR #800 Point git submodules to branches of forks instead of exact commits


# cuDF 0.4.0 (05 Dec 2018)

## New Features

- PR #398 add pandas-compatible `DataFrame.shape()` and `Series.shape()`
- PR #394 New documentation feature "10 Minutes to cuDF"
- PR #361 CSV Reader: Add support for strings with delimiters

## Improvements

 - PR #436 Improvements for type_dispatcher and wrapper structs
 - PR #429 Add CHANGELOG.md (this file)
 - PR #266 use faster CUDA-accelerated DataFrame column/Series concatenation.
 - PR #379 new C++ `type_dispatcher` reduces code complexity in supporting many data types.
 - PR #349 Improve performance for creating columns from memoryview objects
 - PR #445 Update reductions to use type_dispatcher. Adds integer types support to sum_of_squares.
 - PR #448 Improve installation instructions in README.md
 - PR #456 Change default CMake build to Release, and added option for disabling compilation of tests

## Bug Fixes

 - PR #444 Fix csv_test CUDA too many resources requested fail.
 - PR #396 added missing output buffer in validity tests for groupbys.
 - PR #408 Dockerfile updates for source reorganization
 - PR #437 Add cffi to Dockerfile conda env, fixes "cannot import name 'librmm'"
 - PR #417 Fix `map_test` failure with CUDA 10
 - PR #414 Fix CMake installation include file paths
 - PR #418 Properly cast string dtypes to programmatic dtypes when instantiating columns
 - PR #427 Fix and tests for Concatenation illegal memory access with nulls


# cuDF 0.3.0 (23 Nov 2018)

## New Features

 - PR #336 CSV Reader string support

## Improvements

 - PR #354 source code refactored for better organization. CMake build system overhaul. Beginning of transition to Cython bindings.
 - PR #290 Add support for typecasting to/from datetime dtype
 - PR #323 Add handling pyarrow boolean arrays in input/out, add tests
 - PR #325 GDF_VALIDITY_UNSUPPORTED now returned for algorithms that don't support non-empty valid bitmasks
 - PR #381 Faster InputTooLarge Join test completes in ms rather than minutes.
 - PR #373 .gitignore improvements
 - PR #367 Doc cleanup & examples for DataFrame methods
 - PR #333 Add Rapids Memory Manager documentation
 - PR #321 Rapids Memory Manager adds file/line location logging and convenience macros
 - PR #334 Implement DataFrame `__copy__` and `__deepcopy__`
 - PR #271 Add NVTX ranges to pygdf
 - PR #311 Document system requirements for conda install

## Bug Fixes

 - PR #337 Retain index on `scale()` function
 - PR #344 Fix test failure due to PyArrow 0.11 Boolean handling
 - PR #364 Remove noexcept from managed_allocator;  CMakeLists fix for NVstrings
 - PR #357 Fix bug that made all series be considered booleans for indexing
 - PR #351 replace conda env configuration for developers
 - PRs #346 #360 Fix CSV reading of negative numbers
 - PR #342 Fix CMake to use conda-installed nvstrings
 - PR #341 Preserve categorical dtype after groupby aggregations
 - PR #315 ReadTheDocs build update to fix missing libcuda.so
 - PR #320 FIX out-of-bounds access error in reductions.cu
 - PR #319 Fix out-of-bounds memory access in libcudf count_valid_bits
 - PR #303 Fix printing empty dataframe


# cuDF 0.2.0 and cuDF 0.1.0

These were initial releases of cuDF based on previously separate pyGDF and libGDF libraries.<|MERGE_RESOLUTION|>--- conflicted
+++ resolved
@@ -122,15 +122,12 @@
 - PR #4261 libxx Cython reorganization
 - PR #4274 Support negative position values in slice_strings
 - PR #4282 Porting nvstrings conversion functions from new libcudf++ to Python/Cython
-<<<<<<< HEAD
-- PR #4316 Add Java and JNI bindings for substring expression
-=======
 - PR #4306 Use libcudf++ `unary.pyx` cast instead of legacy cast
 - PR #4295 Port reduce.pyx to libcudf++ API
 - PR #4305 Move gpuarrow.pyx and related libarrow_cuda files into `_libxx`
 - PR #4244 Port nvstrings Substring Gather/Scatter functions to cuDF Python/Cython
 - PR #4280 Port nvstrings Numeric Handling functions to cuDF Python/Cython
->>>>>>> cd70dec0
+- PR #4316 Add Java and JNI bindings for substring expression
 
 ## Bug Fixes
 
@@ -156,7 +153,8 @@
 - PR #4066 Fixed mismatch with dtype enums
 - PR #4078 Fix joins for when column_in_common input parameter is empty
 - PR #4080 Fix multi-index dask test with sort issue
-- PR #4084 Update Java for removal of CATEGORY type
+- PR #4084 Update Java for removal of CATEGORY type partitioning
+- Run cross validation benchmark based o
 - PR #4086 ORC reader: fix potentially incorrect timestamp decoding in the last rowgroup
 - PR #4089 Fix dask groupby mutliindex test case issues in join
 - PR #4097 Fix strings concatenate logic with column offsets
