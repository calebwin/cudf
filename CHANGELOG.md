--- conflicted
+++ resolved
@@ -25,11 +25,8 @@
 - PR #4190 Add libcudf++ transpose Cython implementation
 - PR #4217 Add libcudf++ quantiles Cython implementation
 - PR #4216 Add cudf.Scalar Python type
-<<<<<<< HEAD
 - PR #4262 Port unaryops.pyx to use libcudf++ APIs
-=======
 - PR #4240 Add groupby::groups()
->>>>>>> ea5d332c
 
 ## Improvements
 
