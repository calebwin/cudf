# cuDF 0.6.0 (Date TBD)

## New Features

- PR #539 Add Python bindings for replace function

## Improvements

- PR #730 Improve performance of `gdf_table` constructor

## Bug Fixes

<<<<<<< HEAD
- PR #815 CSV Reader: Fix data parsing when tabs are present in the input CSV file
=======
- PR #808 Resolved renamed `d_columns_valids` variable name
>>>>>>> 2cd23450


# cuDF 0.5.0 (28 Jan 2019)

## New Features

- PR #693 add ZLIB-based GZIP/ZIP support to `read_csv_strings()`
- PR #411 added null support to gdf_order_by (new API) and cudf_table::sort
- PR #525 Added GitHub Issue templates for bugs, documentation, new features, and questions
- PR #501 CSV Reader: Add support for user-specified decimal point and thousands separator to read_csv_strings()
- PR #455 CSV Reader: Add support for user-specified decimal point and thousands separator to read_csv()
- PR #439 add `DataFrame.drop` method similar to pandas
- PR #505 CSV Reader: Add support for user-specified boolean values
- PR #350 Implemented Series replace function
- PR #490 Added print_env.sh script to gather relevant environment details when reporting cuDF issues
- PR #474 add ZLIB-based GZIP/ZIP support to `read_csv()`
- PR #547 Added melt similar to `pandas.melt()`
- PR #491 Add CI test script to check for updates to CHANGELOG.md in PRs
- PR #550 Add CI test script to check for style issues in PRs
- PR #558 Add CI scripts for cpu-based conda and gpu-based test builds
- PR #524 Add Boolean Indexing
- PR #564 Update python `sort_values` method to use updated libcudf `gdf_order_by` API
- PR #509 CSV Reader: Input CSV file can now be passed in as a text or a binary buffer
- PR #607 Add `__iter__` and iteritems to DataFrame class
- PR #576 Create BitMask class and unit test to make 32-bit bit masks
- PR #608 Added the `DataFrame.iloc[]` and `Series.iloc[]` features
- PR #600 Enable deep or shallow copy
- PR #635 Add Doxygen template
- PR #649 Add `cudf.from_pandas` function
- PR #633 CSV Reader: Add support for the nrows parameter to specify the number of rows to read from the input file
- PR #668 Added Python 3.7 support, upgraded packages: pandas>=0.23.4, pyarrow=0.11.1, numba>=0.40.0, cython>=0.29, GLIBCXX11 ABI compatibility; align with gcc7 conda update
- PR #679 Test Series indexing, support integer scalars and integer sequences
- PR #567 Adds setup for a wheel which is installable by pip
- PR #718 Expose `product` reduction method to Python and add `GDF_NOTIMPLEMENTED_ERROR` error value

## Improvements

- PR #426 Removed sort-based groupby and refactored existing groupby APIs. Also improves C++/CUDA compile time.
- PR #461 Add `CUDF_HOME` variable in README.md to replace relative pathing.
- PR #472 RMM: Created centralized rmm::device_vector alias and rmm::exec_policy
- PR #500 Improved the concurrent hash map class to support partitioned (multi-pass) hash table building.
- PR #454 Improve CSV reader docs and examples
- PR #465 Added templated C++ API for RMM to avoid explicit cast to `void**`
- PR #513 `.gitignore` tweaks
- PR #521 Add `assert_eq` function for testing
- PR #502 Simplify Dockerfile for local dev, eliminate old conda/pip envs
- PR #549 Adds `-rdynamic` compiler flag to nvcc for Debug builds
- PR #500 Improved the concurrent hash map class to support partitioned (multi-pass) hash table building
- PR #583 Updated `gdf_size_type` to `int`
- PR #617 Added .dockerignore file. Prevents adding stale cmake cache files to the docker container
- PR #658 Reduced `JOIN_TEST` time by isolating overflow test of hash table size computation
- PR #664 Added Debuging instructions to README
- PR #651 Remove noqa marks in `__init__.py` files
- PR #671 CSV Reader: uncompressed buffer input can be parsed without explicitly specifying compression as None
- PR #684 Make RMM a submodule
- PR #718 Ensure sum, product, min, max methods pandas compatibility on empty datasets
- PR #720 Refactored Index classes to make them more Pandas-like, added CategoricalIndex
- PR #749 Improve to_arrow and from_arrow Pandas compatibility
- PR #766 Remove TravisCI references, remove unused variables from CMake, fix ARROW_VERSION in Cmake
- PR #773 Add build-args back to Dockerfile and handle dependencies based on environment yml file
- PR #781 Move thirdparty submodules to root and symlink in /cpp

## Bug Fixes

- PR #569 CSV Reader: Fix days being off-by-one when parsing some dates
- PR #531 CSV Reader: Fix incorrect parsing of quoted numbers
- PR #465 Added templated C++ API for RMM to avoid explicit cast to `void**`
- PR #473 Added missing <random> include
- PR #478 CSV Reader: Add api support for auto column detection, header, mangle_dupe_cols, usecols
- PR #495 Updated README to correct where cffi pytest should be executed
- PR #501 Fix the intermittent segfault caused by the `thousands` and `compression` parameters in the csv reader
- PR #502 Simplify Dockerfile for local dev, eliminate old conda/pip envs
- PR #512 fix bug for `on` parameter in `DataFrame.merge` to allow for None or single column name
- PR #511 Updated python/cudf/bindings/join.pyx to fix cudf merge printing out dtypes
- PR #513 `.gitignore` tweaks
- PR #521 Add `assert_eq` function for testing
- PR #537 Fix CMAKE_CUDA_STANDARD_REQURIED typo in CMakeLists.txt
- PR #447 Fix silent failure in initializing DataFrame from generator
- PR #545 Temporarily disable csv reader thousands test to prevent segfault (test re-enabled in PR #501)
- PR #559 Fix Assertion error while using `applymap` to change the output dtype
- PR #575 Update `print_env.sh` script to better handle missing commands
- PR #612 Prevent an exception from occuring with true division on integer series.
- PR #630 Fix deprecation warning for `pd.core.common.is_categorical_dtype`
- PR #622 Fix Series.append() behaviour when appending values with different numeric dtype
- PR #603 Fix error while creating an empty column using None.
- PR #673 Fix array of strings not being caught in from_pandas
- PR #644 Fix return type and column support of dataframe.quantile()
- PR #634 Fix create `DataFrame.from_pandas()` with numeric column names
- PR #654 Add resolution check for GDF_TIMESTAMP in Join
- PR #648 Enforce one-to-one copy required when using `numba>=0.42.0`
- PR #645 Fix cmake build type handling not setting debug options when CMAKE_BUILD_TYPE=="Debug"
- PR #669 Fix GIL deadlock when launching multiple python threads that make Cython calls
- PR #665 Reworked the hash map to add a way to report the destination partition for a key
- PR #670 CMAKE: Fix env include path taking precedence over libcudf source headers
- PR #674 Check for gdf supported column types
- PR #677 Fix 'gdf_csv_test_Dates' gtest failure due to missing nrows parameter
- PR #604 Fix the parsing errors while reading a csv file using `sep` instead of `delimiter`.
- PR #686 Fix converting nulls to NaT values when converting Series to Pandas/Numpy
- PR #689 CSV Reader: Fix behavior with skiprows+header to match pandas implementation
- PR #691 Fixes Join on empty input DFs
- PR #706 CSV Reader: Fix broken dtype inference when whitespace is in data
- PR #717 CSV reader: fix behavior when parsing a csv file with no data rows
- PR #724 CSV Reader: fix build issue due to parameter type mismatch in a std::max call
- PR #734 Prevents reading undefined memory in gpu_expand_mask_bits numba kernel
- PR #747 CSV Reader: fix an issue where CUDA allocations fail with some large input files
- PR #750 Fix race condition for handling NVStrings in CMake
- PR #719 Fix merge column ordering
- PR #770 Fix issue where RMM submodule pointed to wrong branch and pin other to correct branches
- PR #778 Fix hard coded ABI off setting
- PR #784 Update RMM submodule commit-ish and pip paths
- PR #794 Update `rmm::exec_policy` usage to fix segmentation faults when used as temprory allocator.
- PR #800 Point git submodules to branches of forks instead of exact commits


# cuDF 0.4.0 (05 Dec 2018)

## New Features

- PR #398 add pandas-compatible `DataFrame.shape()` and `Series.shape()`
- PR #394 New documentation feature "10 Minutes to cuDF"
- PR #361 CSV Reader: Add support for strings with delimiters

## Improvements

 - PR #436 Improvements for type_dispatcher and wrapper structs
 - PR #429 Add CHANGELOG.md (this file)
 - PR #266 use faster CUDA-accelerated DataFrame column/Series concatenation.
 - PR #379 new C++ `type_dispatcher` reduces code complexity in supporting many data types.
 - PR #349 Improve performance for creating columns from memoryview objects
 - PR #445 Update reductions to use type_dispatcher. Adds integer types support to sum_of_squares.
 - PR #448 Improve installation instructions in README.md
 - PR #456 Change default CMake build to Release, and added option for disabling compilation of tests

## Bug Fixes

 - PR #444 Fix csv_test CUDA too many resources requested fail.
 - PR #396 added missing output buffer in validity tests for groupbys.
 - PR #408 Dockerfile updates for source reorganization
 - PR #437 Add cffi to Dockerfile conda env, fixes "cannot import name 'librmm'"
 - PR #417 Fix `map_test` failure with CUDA 10
 - PR #414 Fix CMake installation include file paths
 - PR #418 Properly cast string dtypes to programmatic dtypes when instantiating columns
 - PR #427 Fix and tests for Concatenation illegal memory access with nulls


# cuDF 0.3.0 (23 Nov 2018)

## New Features

 - PR #336 CSV Reader string support

## Improvements

 - PR #354 source code refactored for better organization. CMake build system overhaul. Beginning of transition to Cython bindings.
 - PR #290 Add support for typecasting to/from datetime dtype
 - PR #323 Add handling pyarrow boolean arrays in input/out, add tests
 - PR #325 GDF_VALIDITY_UNSUPPORTED now returned for algorithms that don't support non-empty valid bitmasks
 - PR #381 Faster InputTooLarge Join test completes in ms rather than minutes.
 - PR #373 .gitignore improvements
 - PR #367 Doc cleanup & examples for DataFrame methods
 - PR #333 Add Rapids Memory Manager documentation
 - PR #321 Rapids Memory Manager adds file/line location logging and convenience macros
 - PR #334 Implement DataFrame `__copy__` and `__deepcopy__`
 - PR #271 Add NVTX ranges to pygdf
 - PR #311 Document system requirements for conda install

## Bug Fixes

 - PR #337 Retain index on `scale()` function
 - PR #344 Fix test failure due to PyArrow 0.11 Boolean handling
 - PR #364 Remove noexcept from managed_allocator;  CMakeLists fix for NVstrings
 - PR #357 Fix bug that made all series be considered booleans for indexing
 - PR #351 replace conda env configuration for developers
 - PRs #346 #360 Fix CSV reading of negative numbers
 - PR #342 Fix CMake to use conda-installed nvstrings
 - PR #341 Preserve categorical dtype after groupby aggregations
 - PR #315 ReadTheDocs build update to fix missing libcuda.so
 - PR #320 FIX out-of-bounds access error in reductions.cu
 - PR #319 Fix out-of-bounds memory access in libcudf count_valid_bits
 - PR #303 Fix printing empty dataframe


# cuDF 0.2.0 and cuDF 0.1.0

These were initial releases of cuDF based on previously separate pyGDF and libGDF libraries.
<|MERGE_RESOLUTION|>--- conflicted
+++ resolved
@@ -10,11 +10,8 @@
 
 ## Bug Fixes
 
-<<<<<<< HEAD
+- PR #808 Resolved renamed `d_columns_valids` variable name
 - PR #815 CSV Reader: Fix data parsing when tabs are present in the input CSV file
-=======
-- PR #808 Resolved renamed `d_columns_valids` variable name
->>>>>>> 2cd23450
 
 
 # cuDF 0.5.0 (28 Jan 2019)
