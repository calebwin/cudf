--- conflicted
+++ resolved
@@ -122,11 +122,8 @@
 - PR #3243 Use upstream join code in dask_cudf
 - PR #3371 Add `select` method to `table_view`
 - PR #3309 Add java and JNI bindings for search bounds
-<<<<<<< HEAD
-- PR #3389 Move quantiles.hpp files to legacy
-=======
 - PR #3382 Add fill function for strings column
->>>>>>> c4695f38
+- PR #3389 Move quantiles.hpp + group_quantiles.hpp files to legacy
 
 ## Bug Fixes
 
