--- conflicted
+++ resolved
@@ -87,14 +87,10 @@
 - PR #2994 Fix split_out-support but with hash_object_dispatch
 - PR #3212 Fix string to date casting when format is not specified
 - PR #3218 Fixes `row_lexicographic_comparator` issue with handling two tables
-<<<<<<< HEAD
-- PR #3211 Fix breaking change caused by rapidsai/rmm#167
-=======
 - PR #3228 Default initialize RMM when Java native dependencies are loaded
 - PR #3236 Fix Numba 0.46+/CuPy 6.3 interface compatibility
 - PR #3256 Fix orc writer crash with multiple string columns
-
->>>>>>> 5a116d74
+- PR #3211 Fix breaking change caused by rapidsai/rmm#167
 
 # cuDF 0.10.0 (16 Oct 2019)
 
