# cuDF 0.6.0 (Date TBD)

<<<<<<< HEAD
## Improvements

- PR #756 Consolidate common helper functions from unordered map and multimap
=======
## New Features

- PR #539 Add Python bindings for replace function

## Improvements

- PR #730 Improve performance of `gdf_table` constructor

## Bug Fixes

- ...

>>>>>>> 1344cfa9

# cuDF 0.5.0 (Date TBD)

## New Features

- PR #693 add ZLIB-based GZIP/ZIP support to `read_csv_strings()`
- PR #411 added null support to gdf_order_by (new API) and cudf_table::sort
- PR #525 Added GitHub Issue templates for bugs, documentation, new features, and questions
- PR #501 CSV Reader: Add support for user-specified decimal point and thousands separator to read_csv_strings()
- PR #455 CSV Reader: Add support for user-specified decimal point and thousands separator to read_csv()
- PR #439 add `DataFrame.drop` method similar to pandas
- PR #505 CSV Reader: Add support for user-specified boolean values
- PR #350 Implemented Series replace function
- PR #490 Added print_env.sh script to gather relevant environment details when reporting cuDF issues
- PR #474 add ZLIB-based GZIP/ZIP support to `read_csv()`
- PR #547 Added melt similar to `pandas.melt()`
- PR #491 Add CI test script to check for updates to CHANGELOG.md in PRs
- PR #550 Add CI test script to check for style issues in PRs
- PR #558 Add CI scripts for cpu-based conda and gpu-based test builds
- PR #524 Add Boolean Indexing
- PR #564 Update python `sort_values` method to use updated libcudf `gdf_order_by` API
- PR #509 CSV Reader: Input CSV file can now be passed in as a text or a binary buffer
- PR #607 Add `__iter__` and iteritems to DataFrame class
- PR #576 Create BitMask class and unit test to make 32-bit bit masks
- PR #608 Added the `DataFrame.iloc[]` and `Series.iloc[]` features
- PR #600 Enable deep or shallow copy
- PR #635 Add Doxygen template
- PR #649 Add `cudf.from_pandas` function
- PR #633 CSV Reader: Add support for the nrows parameter to specify the number of rows to read from the input file
- PR #679 Test Series indexing, support integer scalars and integer sequences
- PR #567 Adds setup for a wheel which is installable by pip
- PR #718 Expose `product` reduction method to Python and add `GDF_NOTIMPLEMENTED_ERROR` error value

## Improvements

- PR #426 Removed sort-based groupby and refactored existing groupby APIs. Also improves C++/CUDA compile time.
- PR #461 Add `CUDF_HOME` variable in README.md to replace relative pathing.
- PR #472 RMM: Created centralized rmm::device_vector alias and rmm::exec_policy
- PR #500 Improved the concurrent hash map class to support partitioned (multi-pass) hash table building.
- PR #454 Improve CSV reader docs and examples
- PR #465 Added templated C++ API for RMM to avoid explicit cast to `void**`
- PR #513 `.gitignore` tweaks
- PR #521 Add `assert_eq` function for testing
- PR #502 Simplify Dockerfile for local dev, eliminate old conda/pip envs
- PR #549 Adds `-rdynamic` compiler flag to nvcc for Debug builds
- PR #472 RMM: Created centralized rmm::device_vector alias and rmm::exec_policy
- PR #500 Improved the concurrent hash map class to support partitioned (multi-pass) hash table building
- PR #583 Updated `gdf_size_type` to `int`
- PR #617 Added .dockerignore file. Prevents adding stale cmake cache files to the docker container
- PR #658 Reduced `JOIN_TEST` time by isolating overflow test of hash table size computation
- PR #664 Added Debuging instructions to README
- PR #651 Remove noqa marks in `__init__.py` files
- PR #671 CSV Reader: uncompressed buffer input can be parsed without explicitly specifying compression as None
- PR #718 Ensure sum, product, min, max methods pandas compatibility on empty datasets
- PR #720 Refactored Index classes to make them more Pandas-like, added CategoricalIndex
- PR #749 Improve to_arrow and from_arrow Pandas compatibility

## Bug Fixes

- PR #569 CSV Reader: Fix days being off-by-one when parsing some dates
- PR #531 CSV Reader: Fix incorrect parsing of quoted numbers
- PR #465 Added templated C++ API for RMM to avoid explicit cast to `void**`
- PR #473 Added missing <random> include
- PR #478 CSV Reader: Add api support for auto column detection, header, mangle_dupe_cols, usecols
- PR #495 Updated README to correct where cffi pytest should be executed
- PR #501 Fix the intermittent segfault caused by the `thousands` and `compression` parameters in the csv reader
- PR #502 Simplify Dockerfile for local dev, eliminate old conda/pip envs
- PR #512 fix bug for `on` parameter in `DataFrame.merge` to allow for None or single column name
- PR #511 Updated python/cudf/bindings/join.pyx to fix cudf merge printing out dtypes
- PR #513 `.gitignore` tweaks
- PR #521 Add `assert_eq` function for testing
- PR #537 Fix CMAKE_CUDA_STANDARD_REQURIED typo in CMakeLists.txt
- PR #447 Fix silent failure in initializing DataFrame from generator
- PR #545 Temporarily disable csv reader thousands test to prevent segfault (test re-enabled in PR #501)
- PR #559 Fix Assertion error while using `applymap` to change the output dtype
- PR #575 Update `print_env.sh` script to better handle missing commands
- PR #612 Prevent an exception from occuring with true division on integer series.
- PR #630 Fix deprecation warning for `pd.core.common.is_categorical_dtype`
- PR #622 Fix Series.append() behaviour when appending values with different numeric dtype
- PR #603 Fix error while creating an empty column using None.
- PR #673 Fix array of strings not being caught in from_pandas
- PR #644 Fix return type and column support of dataframe.quantile()
- PR #634 Fix create `DataFrame.from_pandas()` with numeric column names
- PR #654 Add resolution check for GDF_TIMESTAMP in Join
- PR #648 Enforce one-to-one copy required when using `numba>=0.42.0`
- PR #645 Fix cmake build type handling not setting debug options when CMAKE_BUILD_TYPE=="Debug"
- PR #669 Fix GIL deadlock when launching multiple python threads that make Cython calls
- PR #665 Reworked the hash map to add a way to report the destination partition for a key
- PR #670 CMAKE: Fix env include path taking precedence over libcudf source headers
- PR #674 Check for gdf supported column types
- PR #677 Fix 'gdf_csv_test_Dates' gtest failure due to missing nrows parameter
- PR #604 Fix the parsing errors while reading a csv file using `sep` instead of `delimiter`.
- PR #686 Fix converting nulls to NaT values when converting Series to Pandas/Numpy
- PR #689 CSV Reader: Fix behavior with skiprows+header to match pandas implementation
- PR #691 Fixes Join on empty input DFs
- PR #706 CSV Reader: Fix broken dtype inference when whitespace is in data
- PR #717 CSV reader: fix behavior when parsing a csv file with no data rows
- PR #724 CSV Reader: fix build issue due to parameter type mismatch in a std::max call
- PR #734 Prevents reading undefined memory in gpu_expand_mask_bits numba kernel
- PR #750 Fix race condition for handling NVStrings in CMake
- PR #719 Fix merge column ordering


# cuDF 0.4.0 (05 Dec 2018)

## New Features

- PR #398 add pandas-compatible `DataFrame.shape()` and `Series.shape()`
- PR #394 New documentation feature "10 Minutes to cuDF"
- PR #361 CSV Reader: Add support for strings with delimiters

## Improvements

 - PR #436 Improvements for type_dispatcher and wrapper structs
 - PR #429 Add CHANGELOG.md (this file)
 - PR #266 use faster CUDA-accelerated DataFrame column/Series concatenation.
 - PR #379 new C++ `type_dispatcher` reduces code complexity in supporting many data types.
 - PR #349 Improve performance for creating columns from memoryview objects
 - PR #445 Update reductions to use type_dispatcher. Adds integer types support to sum_of_squares.
 - PR #448 Improve installation instructions in README.md
 - PR #456 Change default CMake build to Release, and added option for disabling compilation of tests

## Bug Fixes

 - PR #444 Fix csv_test CUDA too many resources requested fail.
 - PR #396 added missing output buffer in validity tests for groupbys.
 - PR #408 Dockerfile updates for source reorganization
 - PR #437 Add cffi to Dockerfile conda env, fixes "cannot import name 'librmm'"
 - PR #417 Fix `map_test` failure with CUDA 10
 - PR #414 Fix CMake installation include file paths
 - PR #418 Properly cast string dtypes to programmatic dtypes when instantiating columns
 - PR #427 Fix and tests for Concatenation illegal memory access with nulls


# cuDF 0.3.0 (23 Nov 2018)

## New Features

 - PR #336 CSV Reader string support

## Improvements

 - PR #354 source code refactored for better organization. CMake build system overhaul. Beginning of transition to Cython bindings.
 - PR #290 Add support for typecasting to/from datetime dtype
 - PR #323 Add handling pyarrow boolean arrays in input/out, add tests
 - PR #325 GDF_VALIDITY_UNSUPPORTED now returned for algorithms that don't support non-empty valid bitmasks
 - PR #381 Faster InputTooLarge Join test completes in ms rather than minutes.
 - PR #373 .gitignore improvements
 - PR #367 Doc cleanup & examples for DataFrame methods
 - PR #333 Add Rapids Memory Manager documentation
 - PR #321 Rapids Memory Manager adds file/line location logging and convenience macros
 - PR #334 Implement DataFrame `__copy__` and `__deepcopy__`
 - PR #271 Add NVTX ranges to pygdf
 - PR #311 Document system requirements for conda install

## Bug Fixes

 - PR #337 Retain index on `scale()` function
 - PR #344 Fix test failure due to PyArrow 0.11 Boolean handling
 - PR #364 Remove noexcept from managed_allocator;  CMakeLists fix for NVstrings
 - PR #357 Fix bug that made all series be considered booleans for indexing
 - PR #351 replace conda env configuration for developers
 - PRs #346 #360 Fix CSV reading of negative numbers
 - PR #342 Fix CMake to use conda-installed nvstrings
 - PR #341 Preserve categorical dtype after groupby aggregations
 - PR #315 ReadTheDocs build update to fix missing libcuda.so
 - PR #320 FIX out-of-bounds access error in reductions.cu
 - PR #319 Fix out-of-bounds memory access in libcudf count_valid_bits
 - PR #303 Fix printing empty dataframe


# cuDF 0.2.0 and cuDF 0.1.0

These were initial releases of cuDF based on previously separate pyGDF and libGDF libraries.
<|MERGE_RESOLUTION|>--- conflicted
+++ resolved
@@ -1,10 +1,5 @@
 # cuDF 0.6.0 (Date TBD)
 
-<<<<<<< HEAD
-## Improvements
-
-- PR #756 Consolidate common helper functions from unordered map and multimap
-=======
 ## New Features
 
 - PR #539 Add Python bindings for replace function
@@ -12,12 +7,12 @@
 ## Improvements
 
 - PR #730 Improve performance of `gdf_table` constructor
+- PR #756 Consolidate common helper functions from unordered map and multimap
 
 ## Bug Fixes
 
 - ...
 
->>>>>>> 1344cfa9
 
 # cuDF 0.5.0 (Date TBD)
 
