--- conflicted
+++ resolved
@@ -122,11 +122,8 @@
 - PR #2809 Add hash_df and group_split dispatch functions for dask
 - PR #2843 Parquet reader: fix skip_rows when not aligned with page or row_group boundaries
 - PR #2851 Deleted existing dask-cudf/record.txt
-<<<<<<< HEAD
 - PR #2854 Fix column creation from ephemeral objects exposing __cuda_array_interface__
-=======
 - PR #2860 Fix boolean indexing when the result is a single row
->>>>>>> 388dd12a
 - PR #2859 Fix tail method issue for string columns
 - PR #2852 Fixed `cumsum()` and `cumprod()` on boolean series.
 - PR #2750 Fixed casting values to cudf::bool8 so non-zero values always cast to true
