# cuDF 0.10.0 (Date TBD)

## New Features

- PR #2423 Added `groupby.quantile()`
- PR #2522 Add Java bindings for NVStrings backed upper and lower case mutators
- PR #2607 Add Java bindings for parsing JSON
- PR #2629 Add dropna= parameter to groupby
- PR #2585 ORC & Parquet Readers: Remove millisecond timestamp restriction
- PR #2559 Add Series.tolist()
- PR #2653 Add Java bindings for rolling window operations
- PR #2674 Add __contains__ for Index/Series/Column
- PR #2722 Add Java bindings for NVTX ranges
- PR #2702 Add make_bool to dataset generation functions
<<<<<<< HEAD
- PR #2691 Row-wise reduction and scan operations via CuPy
=======
- PR #2394 Move `rapidsai/custrings` into `cudf`
- PR #2734 Final sync of custrings source into cudf
- PR #2724 Add libcudf support for __contains__
>>>>>>> 31229b8c

## Improvements

- PR #2578 Update legacy_groupby to use libcudf group_by_without_aggregation
- PR #2581 Removed `managed` allocator from hash map classes.
- PR #2571 Remove unnecessary managed memory from gdf_column_concat
- PR #2648 Cython/Python reorg
- PR #2588 Update Series.append documentation
- PR #2632 Replace dask-cudf set_index code with upstream
- PR #2747 Add missing Cython headers / cudftestutil lib to conda package for cuspatial build
- PR #2706 Compute CSV format in device code to speedup performance
- PR #2673 Add support for np.longlong type
- PR #2703 move dask serialization dispatch into cudf
- PR #2729 Handle file-handle input in to_csv

## Bug Fixes

- PR #2584 ORC Reader: fix parsing of `DECIMAL` index positions
- PR #2619 Fix groupby serialization/deserialization
- PR #2614 Update Java version to match
- PR #2601 Fixes nlargest(1) issue in Series and Dataframe
- PR #2610 Fix a bug in index serialization (properly pass DeviceNDArray)
- PR #2621 Fixes the floordiv issue of not promoting float type when rhs is 0
- PR #2611 Types Test: fix static casting from negative int to string
- PR #2618 IO Readers: Fix datasource memory map failure for multiple reads
- PR #2615 fix string category partitioning in java API
- PR #2641 fix string category and timeunit concat in the java API
- PR #2658 Fix astype() for null categorical columns
- PR #2660 fix column string category and timeunit concat in the java API
- PR #2664 ORC reader: fix `skip_rows` larger than first stripe
- PR #2654 Allow Java gdfOrderBy to work with string categories
- PR #2669 AVRO reader: fix non-deterministic output
- PR #2668 Update Java bindings to specify timestamp units for ORC and Parquet readers
- PR #2679 AVRO reader: fix cuda errors when decoding compressed streams
- PR #2651 Remove nvidia driver installation from ci/cpu/build.sh
- PR #2697 Ensure csv reader sets datetime column time units
- PR #2698 Return RangeIndex from contiguous slice of RangeIndex
- PR #2672 Fix null and integer handling in round
- PR #2725 Fix Jitify issue with running on Turing using CUDA version < 10
- PR #2731 Fix building of benchmarks
- PR #2738 Fix java to find new NVStrings locations
- PR #2736 Pin Jitify branch to v0.10 version
- PR #2742 IO Readers: Fix possible silent failures when creating `NvStrings` instance


# cuDF 0.9.0 (21 Aug 2019)

## New Features

- PR #1993 Add CUDA-accelerated series aggregations: mean, var, std
- PR #2111 IO Readers: Support memory buffer, file-like object, and URL inputs
- PR #2012 Add `reindex()` to DataFrame and Series
- PR #2097 Add GPU-accelerated AVRO reader
- PR #2098 Support binary ops on DFs and Series with mismatched indices
- PR #2160 Merge `dask-cudf` codebase into `cudf` repo
- PR #2149 CSV Reader: Add `hex` dtype for explicit hexadecimal parsing
- PR #2156 Add `upper_bound()` and `lower_bound()` for libcudf tables and `searchsorted()` for cuDF Series
- PR #2158 CSV Reader: Support single, non-list/dict argument for `dtype`
- PR #2177 CSV Reader: Add `parse_dates` parameter for explicit date inference
- PR #1744 cudf::apply_boolean_mask and cudf::drop_nulls support for cudf::table inputs (multi-column)
- PR #2196 Add `DataFrame.dropna()`
- PR #2197 CSV Writer: add `chunksize` parameter for `to_csv`
- PR #2215 `type_dispatcher` benchmark
- PR #2179 Add Java quantiles
- PR #2157 Add __array_function__ to DataFrame and Series
- PR #2212 Java support for ORC reader
- PR #2224 Add DataFrame isna, isnull, notna functions
- PR #2236 Add Series.drop_duplicates
- PR #2105 Add hash-based join benchmark
- PR #2316 Add unique, nunique, and value_counts for datetime columns
- PR #2337 Add Java support for slicing a ColumnVector
- PR #2049 Add cudf::merge (sorted merge)
- PR #2368 Full cudf+dask Parquet Support
- PR #2380 New cudf::is_sorted checks whether cudf::table is sorted
- PR #2356 Java column vector standard deviation support
- PR #2221 MultiIndex full indexing - Support iloc and wildcards for loc
- PR #2429 Java support for getting length of strings in a ColumnVector
- PR #2415 Add `value_counts` for series of any type
- PR #2446 Add __array_function__ for index
- PR #2437 ORC reader: Add 'use_np_dtypes' option
- PR #2382 Add CategoricalAccessor add, remove, rename, and ordering methods
- PR #2464 Native implement `__cuda_array_interface__` for Series/Index/Column objects
- PR #2425 Rolling window now accepts array-based user-defined functions
- PR #2442 Add __setitem__
- PR #2449 Java support for getting byte count of strings in a ColumnVector
- PR #2492 Add groupby.size() method
- PR #2358 Add cudf::nans_to_nulls: convert floating point column into bitmask
- PR #2489 Add drop argument to set_index
- PR #2491 Add Java bindings for ORC reader 'use_np_dtypes' option
- PR #2213 Support s/ms/us/ns DatetimeColumn time unit resolutions
- PR #2536 Add _constructor properties to Series and DataFrame

## Improvements

- PR #2103 Move old `column` and `bitmask` files into `legacy/` directory
- PR #2109 added name to Python column classes
- PR #1947 Cleanup serialization code
- PR #2125 More aggregate in java API
- PR #2127 Add in java Scalar tests
- PR #2088 Refactor of Python groupby code
- PR #2130 Java serialization and deserialization of tables.
- PR #2131 Chunk rows logic added to csv_writer
- PR #2129 Add functions in the Java API to support nullable column filtering
- PR #2165 made changes to get_dummies api for it to be available in MethodCache
- PR #2171 Add CodeCov integration, fix doc version, make --skip-tests work when invoking with source
- PR #2184 handle remote orc files for dask-cudf
- PR #2186 Add `getitem` and `getattr` style access to Rolling objects
- PR #2168 Use cudf.Column for CategoricalColumn's categories instead of a tuple
- PR #2193 DOC: cudf::type_dispatcher documentation for specializing dispatched functors
- PR #2199 Better java support for appending strings
- PR #2176 Added column dtype support for datetime, int8, int16 to csv_writer
- PR #2209 Matching `get_dummies` & `select_dtypes` behavior to pandas
- PR #2217 Updated Java bindings to use the new groupby API
- PR #2214 DOC: Update doc instructions to build/install `cudf` and `dask-cudf`
- PR #2220 Update Java bindings for reduction rename
- PR #2232 Move CodeCov upload from build script to Jenkins
- PR #2225 refactor to use libcudf for gathering columns in dataframes
- PR #2293 Improve join performance (faster compute_join_output_size)
- PR #2300 Create separate dask codeowners for dask-cudf codebase
- PR #2304 gdf_group_by_without_aggregations returns gdf_column
- PR #2309 Java readers: remove redundant copy of result pointers
- PR #2307 Add `black` and `isort` to style checker script
- PR #2345 Restore removal of old groupby implementation
- PR #2342 Improve `astype()` to operate all ways
- PR #2329 using libcudf cudf::copy for column deep copy
- PR #2344 DOC: docs on code formatting for contributors
- PR #2376 Add inoperative axis= and win_type= arguments to Rolling()
- PR #2378 remove dask for (de-)serialization of cudf objects
- PR #2353 Bump Arrow and Dask versions
- PR #2377 Replace `standard_python_slice` with just `slice.indices()`
- PR #2373 cudf.DataFrame enchancements & Series.values support
- PR #2392 Remove dlpack submodule; make cuDF's Cython API externally accessible
- PR #2430 Updated Java bindings to use the new unary API
- PR #2406 Moved all existing `table` related files to a `legacy/` directory
- PR #2350 Performance related changes to get_dummies
- PR #2420 Remove `cudautils.astype` and replace with `typecast.apply_cast`
- PR #2456 Small improvement to typecast utility
- PR #2458 Fix handling of thirdparty packages in `isort` config
- PR #2459 IO Readers: Consolidate all readers to use `datasource` class
- PR #2475 Exposed type_dispatcher.hpp, nvcategory_util.hpp and wrapper_types.hpp in the include folder
- PR #2484 Enabled building libcudf as a static library
- PR #2453 Streamline CUDA_REL environment variable
- PR #2483 Bundle Boost filesystem dependency in the Java jar
- PR #2486 Java API hash functions
- PR #2481 Adds the ignore_null_keys option to the java api
- PR #2490 Java api: support multiple aggregates for the same column
- PR #2510 Java api: uses table based apply_boolean_mask
- PR #2432 Use pandas formatting for console, html, and latex output
- PR #2573 Bump numba version to 0.45.1
- PR #2606 Fix references to notebooks-contrib

## Bug Fixes

- PR #2086 Fixed quantile api behavior mismatch in series & dataframe
- PR #2128 Add offset param to host buffer readers in java API.
- PR #2145 Work around binops validity checks for java
- PR #2146 Work around unary_math validity checks for java
- PR #2151 Fixes bug in cudf::copy_range where null_count was invalid
- PR #2139 matching to pandas describe behavior & fixing nan values issue
- PR #2161 Implicitly convert unsigned to signed integer types in binops
- PR #2154 CSV Reader: Fix bools misdetected as strings dtype
- PR #2178 Fix bug in rolling bindings where a view of an ephemeral column was being taken
- PR #2180 Fix issue with isort reordering `importorskip` below imports depending on them
- PR #2187 fix to honor dtype when numpy arrays are passed to columnops.as_column
- PR #2190 Fix issue in astype conversion of string column to 'str'
- PR #2208 Fix issue with calling `head()` on one row dataframe
- PR #2229 Propagate exceptions from Cython cdef functions
- PR #2234 Fix issue with local build script not properly building
- PR #2223 Fix CUDA invalid configuration errors reported after loading small compressed ORC files
- PR #2162 Setting is_unique and is_monotonic-related attributes
- PR #2244 Fix ORC RLEv2 delta mode decoding with nonzero residual delta width
- PR #2297 Work around `var/std` unsupported only at debug build
- PR #2302 Fixed java serialization corner case
- PR #2355 Handle float16 in binary operations
- PR #2311 Fix copy behaviour for GenericIndex
- PR #2349 Fix issues with String filter in java API
- PR #2323 Fix groupby on categoricals
- PR #2328 Ensure order is preserved in CategoricalAccessor._set_categories
- PR #2202 Fix issue with unary ops mishandling empty input
- PR #2326 Fix for bug in DLPack when reading multiple columns
- PR #2324 Fix cudf Docker build
- PR #2325 Fix ORC RLEv2 patched base mode decoding with nonzero patch width
- PR #2235 Fix get_dummies to be compatible with dask
- PR #2332 Zero initialize gdf_dtype_extra_info
- PR #2355 Handle float16 in binary operations
- PR #2360 Fix missing dtype handling in cudf.Series & columnops.as_column
- PR #2364 Fix quantile api and other trivial issues around it
- PR #2361 Fixed issue with `codes` of CategoricalIndex
- PR #2357 Fixed inconsistent type of index created with from_pandas vs direct construction
- PR #2389 Fixed Rolling __getattr__ and __getitem__ for offset based windows
- PR #2402 Fixed bug in valid mask computation in cudf::copy_if (apply_boolean_mask)
- PR #2401 Fix to a scalar datetime(of type Days) issue
- PR #2386 Correctly allocate output valids in groupby
- PR #2411 Fixed failures on binary op on single element string column
- PR #2422 Fix Pandas logical binary operation incompatibilites
- PR #2447 Fix CodeCov posting build statuses temporarily
- PR #2450 Fix erroneous null handling in `cudf.DataFrame`'s `apply_rows`
- PR #2470 Fix issues with empty strings and string categories (Java)
- PR #2471 Fix String Column Validity.
- PR #2481 Fix java validity buffer serialization
- PR #2485 Updated bytes calculation to use size_t to avoid overflow in column concat
- PR #2461 Fix groupby multiple aggregations same column
- PR #2514 Fix cudf::drop_nulls threshold handling in Cython
- PR #2516 Fix utilities include paths and meta.yaml header paths
- PR #2517 Fix device memory leak in to_dlpack tensor deleter
- PR #2431 Fix local build generated file ownerships
- PR #2511 Added import of orc, refactored exception handlers to not squash fatal exceptions
- PR #2527 Fix index and column input handling in dask_cudf read_parquet
- PR #2466 Fix `dataframe.query` returning null rows erroneously
- PR #2548 Orc reader: fix non-deterministic data decoding at chunk boundaries
- PR #2557 fix cudautils import in string.py
- PR #2521 Fix casting datetimes from/to the same resolution
- PR #2545 Fix MultiIndexes with datetime levels
- PR #2560 Remove duplicate `dlpack` definition in conda recipe
- PR #2567 Fix ColumnVector.fromScalar issues while dealing with null scalars
- PR #2565 Orc reader: fix incorrect data decoding of int64 data types
- PR #2577 Fix search benchmark compilation error by adding necessary header
- PR #2604 Fix a bug in copying.pyx:_normalize_types that upcasted int32 to int64


# cuDF 0.8.0 (27 June 2019)

## New Features

- PR #1524 Add GPU-accelerated JSON Lines parser with limited feature set
- PR #1569 Add support for Json objects to the JSON Lines reader
- PR #1622 Add Series.loc
- PR #1654 Add cudf::apply_boolean_mask: faster replacement for gdf_apply_stencil
- PR #1487 cython gather/scatter
- PR #1310 Implemented the slice/split functionality.
- PR #1630 Add Python layer to the GPU-accelerated JSON reader
- PR #1745 Add rounding of numeric columns via Numba
- PR #1772 JSON reader: add support for BytesIO and StringIO input
- PR #1527 Support GDF_BOOL8 in readers and writers
- PR #1819 Logical operators (AND, OR, NOT) for libcudf and cuDF
- PR #1813 ORC Reader: Add support for stripe selection
- PR #1828 JSON Reader: add suport for bool8 columns
- PR #1833 Add column iterator with/without nulls
- PR #1665 Add the point-in-polygon GIS function
- PR #1863 Series and Dataframe methods for all and any
- PR #1908 cudf::copy_range and cudf::fill for copying/assigning an index or range to a constant
- PR #1921 Add additional formats for typecasting to/from strings
- PR #1807 Add Series.dropna()
- PR #1987 Allow user defined functions in the form of ptx code to be passed to binops
- PR #1948 Add operator functions like `Series.add()` to DataFrame and Series
- PR #1954 Add skip test argument to GPU build script
- PR #2018 Add bindings for new groupby C++ API
- PR #1984 Add rolling window operations Series.rolling() and DataFrame.rolling()
- PR #1542 Python method and bindings for to_csv
- PR #1995 Add Java API
- PR #1998 Add google benchmark to cudf
- PR #1845 Add cudf::drop_duplicates, DataFrame.drop_duplicates
- PR #1652 Added `Series.where()` feature
- PR #2074 Java Aggregates, logical ops, and better RMM support
- PR #2140 Add a `cudf::transform` function
- PR #2068 Concatenation of different typed columns

## Improvements

- PR #1538 Replacing LesserRTTI with inequality_comparator
- PR #1703 C++: Added non-aggregating `insert` to `concurrent_unordered_map` with specializations to store pairs with a single atomicCAS when possible.
- PR #1422 C++: Added a RAII wrapper for CUDA streams
- PR #1701 Added `unique` method for stringColumns
- PR #1713 Add documentation for Dask-XGBoost
- PR #1666 CSV Reader: Improve performance for files with large number of columns
- PR #1725 Enable the ability to use a single column groupby as its own index
- PR #1759 Add an example showing simultaneous rolling averages to `apply_grouped` documentation
- PR #1746 C++: Remove unused code: `windowed_ops.cu`, `sorting.cu`, `hash_ops.cu`
- PR #1748 C++: Add `bool` nullability flag to `device_table` row operators
- PR #1764 Improve Numerical column: `mean_var` and `mean`
- PR #1767 Speed up Python unit tests
- PR #1770 Added build.sh script, updated CI scripts and documentation
- PR #1739 ORC Reader: Add more pytest coverage
- PR #1696 Added null support in `Series.replace()`.
- PR #1390 Added some basic utility functions for `gdf_column`'s
- PR #1791 Added general column comparison code for testing
- PR #1795 Add printing of git submodule info to `print_env.sh`
- PR #1796 Removing old sort based group by code and gdf_filter
- PR #1811 Added funtions for copying/allocating `cudf::table`s
- PR #1838 Improve columnops.column_empty so that it returns typed columns instead of a generic Column
- PR #1890 Add utils.get_dummies- a pandas-like wrapper around one_hot-encoding
- PR #1823 CSV Reader: default the column type to string for empty dataframes
- PR #1827 Create bindings for scalar-vector binops, and update one_hot_encoding to use them
- PR #1817 Operators now support different sized dataframes as long as they don't share different sized columns
- PR #1855 Transition replace_nulls to new C++ API and update corresponding Cython/Python code
- PR #1858 Add `std::initializer_list` constructor to `column_wrapper`
- PR #1846 C++ type-erased gdf_equal_columns test util; fix gdf_equal_columns logic error
- PR #1390 Added some basic utility functions for `gdf_column`s
- PR #1391 Tidy up bit-resolution-operation and bitmask class code
- PR #1882 Add iloc functionality to MultiIndex dataframes
- PR #1884 Rolling windows: general enhancements and better coverage for unit tests
- PR #1886 support GDF_STRING_CATEGORY columns in apply_boolean_mask, drop_nulls and other libcudf functions
- PR #1896 Improve performance of groupby with levels specified in dask-cudf
- PR #1915 Improve iloc performance for non-contiguous row selection
- PR #1859 Convert read_json into a C++ API
- PR #1919 Rename libcudf namespace gdf to namespace cudf
- PR #1850 Support left_on and right_on for DataFrame merge operator
- PR #1930 Specialize constructor for `cudf::bool8` to cast argument to `bool`
- PR #1938 Add default constructor for `column_wrapper`
- PR #1930 Specialize constructor for `cudf::bool8` to cast argument to `bool`
- PR #1952 consolidate libcudf public API headers in include/cudf
- PR #1949 Improved selection with boolmask using libcudf `apply_boolean_mask`
- PR #1956 Add support for nulls in `query()`
- PR #1973 Update `std::tuple` to `std::pair` in top-most libcudf APIs and C++ transition guide
- PR #1981 Convert read_csv into a C++ API
- PR #1868 ORC Reader: Support row index for speed up on small/medium datasets
- PR #1964 Added support for list-like types in Series.str.cat
- PR #2005 Use HTML5 details tag in bug report issue template
- PR #2003 Removed few redundant unit-tests from test_string.py::test_string_cat
- PR #1944 Groupby design improvements
- PR #2017 Convert `read_orc()` into a C++ API
- PR #2011 Convert `read_parquet()` into a C++ API
- PR #1756 Add documentation "10 Minutes to cuDF and dask_cuDF"
- PR #2034 Adding support for string columns concatenation using "add" binary operator
- PR #2042 Replace old "10 Minutes" guide with new guide for docs build process
- PR #2036 Make library of common test utils to speed up tests compilation
- PR #2022 Facilitating get_dummies to be a high level api too
- PR #2050 Namespace IO readers and add back free-form `read_xxx` functions
- PR #2104 Add a functional ``sort=`` keyword argument to groupby
- PR #2108 Add `find_and_replace` for StringColumn for replacing single values

## Bug Fixes

- PR #1465 Fix for test_orc.py and test_sparse_df.py test failures
- PR #1583 Fix underlying issue in `as_index()` that was causing `Series.quantile()` to fail
- PR #1680 Add errors= keyword to drop() to fix cudf-dask bug
- PR #1651 Fix `query` function on empty dataframe
- PR #1616 Fix CategoricalColumn to access categories by index instead of iteration
- PR #1660 Fix bug in `loc` when indexing with a column name (a string)
- PR #1683 ORC reader: fix timestamp conversion to UTC
- PR #1613 Improve CategoricalColumn.fillna(-1) performance
- PR #1642 Fix failure of CSV_TEST gdf_csv_test.SkiprowsNrows on multiuser systems
- PR #1709 Fix handling of `datetime64[ms]` in `dataframe.select_dtypes`
- PR #1704 CSV Reader: Add support for the plus sign in number fields
- PR #1687 CSV reader: return an empty dataframe for zero size input
- PR #1757 Concatenating columns with null columns
- PR #1755 Add col_level keyword argument to melt
- PR #1758 Fix df.set_index() when setting index from an empty column
- PR #1749 ORC reader: fix long strings of NULL values resulting in incorrect data
- PR #1742 Parquet Reader: Fix index column name to match PANDAS compat
- PR #1782 Update libcudf doc version
- PR #1783 Update conda dependencies
- PR #1786 Maintain the original series name in series.unique output
- PR #1760 CSV Reader: fix segfault when dtype list only includes columns from usecols list
- PR #1831 build.sh: Assuming python is in PATH instead of using PYTHON env var
- PR #1839 Raise an error instead of segfaulting when transposing a DataFrame with StringColumns
- PR #1840 Retain index correctly during merge left_on right_on
- PR #1825 cuDF: Multiaggregation Groupby Failures
- PR #1789 CSV Reader: Fix missing support for specifying `int8` and `int16` dtypes
- PR #1857 Cython Bindings: Handle `bool` columns while calling `column_view_from_NDArrays`
- PR #1849 Allow DataFrame support methods to pass arguments to the methods
- PR #1847 Fixed #1375 by moving the nvstring check into the wrapper function
- PR #1864 Fixing cudf reduction for POWER platform
- PR #1869 Parquet reader: fix Dask timestamps not matching with Pandas (convert to milliseconds)
- PR #1876 add dtype=bool for `any`, `all` to treat integer column correctly
- PR #1875 CSV reader: take NaN values into account in dtype detection
- PR #1873 Add column dtype checking for the all/any methods
- PR #1902 Bug with string iteration in _apply_basic_agg
- PR #1887 Fix for initialization issue in pq_read_arg,orc_read_arg
- PR #1867 JSON reader: add support for null/empty fields, including the 'null' literal
- PR #1891 Fix bug #1750 in string column comparison
- PR #1909 Support of `to_pandas()` of boolean series with null values
- PR #1923 Use prefix removal when two aggs are called on a SeriesGroupBy
- PR #1914 Zero initialize gdf_column local variables
- PR #1959 Add support for comparing boolean Series to scalar
- PR #1966 Ignore index fix in series append
- PR #1967 Compute index __sizeof__ only once for DataFrame __sizeof__
- PR #1977 Support CUDA installation in default system directories
- PR #1982 Fixes incorrect index name after join operation
- PR #1985 Implement `GDF_PYMOD`, a special modulo that follows python's sign rules
- PR #1991 Parquet reader: fix decoding of NULLs
- PR #1990 Fixes a rendering bug in the `apply_grouped` documentation
- PR #1978 Fix for values being filled in an empty dataframe
- PR #2001 Correctly create MultiColumn from Pandas MultiColumn
- PR #2006 Handle empty dataframe groupby construction for dask
- PR #1965 Parquet Reader: Fix duplicate index column when it's already in `use_cols`
- PR #2033 Add pip to conda environment files to fix warning
- PR #2028 CSV Reader: Fix reading of uncompressed files without a recognized file extension
- PR #2073 Fix an issue when gathering columns with NVCategory and nulls
- PR #2053 cudf::apply_boolean_mask return empty column for empty boolean mask
- PR #2066 exclude `IteratorTest.mean_var_output` test from debug build
- PR #2069 Fix JNI code to use read_csv and read_parquet APIs
- PR #2071 Fix bug with unfound transitive dependencies for GTests in Ubuntu 18.04
- PR #2089 Configure Sphinx to render params correctly
- PR #2091 Fix another bug with unfound transitive dependencies for `cudftestutils` in Ubuntu 18.04
- PR #2115 Just apply `--disable-new-dtags` instead of trying to define all the transitive dependencies
- PR #2106 Fix errors in JitCache tests caused by sharing of device memory between processes
- PR #2120 Fix errors in JitCache tests caused by running multiple threads on the same data
- PR #2102 Fix memory leak in groupby
- PR #2113 fixed typo in to_csv code example


# cudf 0.7.2 (16 May 2019)

## New Features

- PR #1735 Added overload for atomicAdd on int64. Streamlined implementation of custom atomic overloads.
- PR #1741 Add MultiIndex concatenation

## Bug Fixes

- PR #1718 Fix issue with SeriesGroupBy MultiIndex in dask-cudf
- PR #1734 Python: fix performance regression for groupby count() aggregations
- PR #1768 Cython: fix handling read only schema buffers in gpuarrow reader


# cudf 0.7.1 (11 May 2019)

## New Features

- PR #1702 Lazy load MultiIndex to return groupby performance to near optimal.

## Bug Fixes

- PR #1708 Fix handling of `datetime64[ms]` in `dataframe.select_dtypes`


# cuDF 0.7.0 (10 May 2019)

## New Features

- PR #982 Implement gdf_group_by_without_aggregations and gdf_unique_indices functions
- PR #1142 Add `GDF_BOOL` column type
- PR #1194 Implement overloads for CUDA atomic operations
- PR #1292 Implemented Bitwise binary ops AND, OR, XOR (&, |, ^)
- PR #1235 Add GPU-accelerated Parquet Reader
- PR #1335 Added local_dict arg in `DataFrame.query()`.
- PR #1282 Add Series and DataFrame.describe()
- PR #1356 Rolling windows
- PR #1381 Add DataFrame._get_numeric_data
- PR #1388 Add CODEOWNERS file to auto-request reviews based on where changes are made
- PR #1396 Add DataFrame.drop method
- PR #1413 Add DataFrame.melt method
- PR #1412 Add DataFrame.pop()
- PR #1419 Initial CSV writer function
- PR #1441 Add Series level cumulative ops (cumsum, cummin, cummax, cumprod)
- PR #1420 Add script to build and test on a local gpuCI image
- PR #1440 Add DatetimeColumn.min(), DatetimeColumn.max()
- PR #1455 Add Series.Shift via Numba kernel
- PR #1441 Add Series level cumulative ops (cumsum, cummin, cummax, cumprod)
- PR #1461 Add Python coverage test to gpu build
- PR #1445 Parquet Reader: Add selective reading of rows and row group
- PR #1532 Parquet Reader: Add support for INT96 timestamps
- PR #1516 Add Series and DataFrame.ndim
- PR #1556 Add libcudf C++ transition guide
- PR #1466 Add GPU-accelerated ORC Reader
- PR #1565 Add build script for nightly doc builds
- PR #1508 Add Series isna, isnull, and notna
- PR #1456 Add Series.diff() via Numba kernel
- PR #1588 Add Index `astype` typecasting
- PR #1301 MultiIndex support
- PR #1599 Level keyword supported in groupby
- PR #929 Add support operations to dataframe
- PR #1609 Groupby accept list of Series
- PR #1658 Support `group_keys=True` keyword in groupby method

## Improvements

- PR #1531 Refactor closures as private functions in gpuarrow
- PR #1404 Parquet reader page data decoding speedup
- PR #1076 Use `type_dispatcher` in join, quantiles, filter, segmented sort, radix sort and hash_groupby
- PR #1202 Simplify README.md
- PR #1149 CSV Reader: Change convertStrToValue() functions to `__device__` only
- PR #1238 Improve performance of the CUDA trie used in the CSV reader
- PR #1245 Use file cache for JIT kernels
- PR #1278 Update CONTRIBUTING for new conda environment yml naming conventions
- PR #1163 Refactored UnaryOps. Reduced API to two functions: `gdf_unary_math` and `gdf_cast`. Added `abs`, `-`, and `~` ops. Changed bindings to Cython
- PR #1284 Update docs version
- PR #1287 add exclude argument to cudf.select_dtype function
- PR #1286 Refactor some of the CSV Reader kernels into generic utility functions
- PR #1291 fillna in `Series.to_gpu_array()` and `Series.to_array()` can accept the scalar too now.
- PR #1005 generic `reduction` and `scan` support
- PR #1349 Replace modernGPU sort join with thrust.
- PR #1363 Add a dataframe.mean(...) that raises NotImplementedError to satisfy `dask.dataframe.utils.is_dataframe_like`
- PR #1319 CSV Reader: Use column wrapper for gdf_column output alloc/dealloc
- PR #1376 Change series quantile default to linear
- PR #1399 Replace CFFI bindings for NVTX functions with Cython bindings
- PR #1389 Refactored `set_null_count()`
- PR #1386 Added macros `GDF_TRY()`, `CUDF_TRY()` and `ASSERT_CUDF_SUCCEEDED()`
- PR #1435 Rework CMake and conda recipes to depend on installed libraries
- PR #1391 Tidy up bit-resolution-operation and bitmask class code
- PR #1439 Add cmake variable to enable compiling CUDA code with -lineinfo
- PR #1462 Add ability to read parquet files from arrow::io::RandomAccessFile
- PR #1453 Convert CSV Reader CFFI to Cython
- PR #1479 Convert Parquet Reader CFFI to Cython
- PR #1397 Add a utility function for producing an overflow-safe kernel launch grid configuration
- PR #1382 Add GPU parsing of nested brackets to cuIO parsing utilities
- PR #1481 Add cudf::table constructor to allocate a set of `gdf_column`s
- PR #1484 Convert GroupBy CFFI to Cython
- PR #1463 Allow and default melt keyword argument var_name to be None
- PR #1486 Parquet Reader: Use device_buffer rather than device_ptr
- PR #1525 Add cudatoolkit conda dependency
- PR #1520 Renamed `src/dataframe` to `src/table` and moved `table.hpp`. Made `types.hpp` to be type declarations only.
- PR #1492 Convert transpose CFFI to Cython
- PR #1495 Convert binary and unary ops CFFI to Cython
- PR #1503 Convert sorting and hashing ops CFFI to Cython
- PR #1522 Use latest release version in update-version CI script
- PR #1533 Remove stale join CFFI, fix memory leaks in join Cython
- PR #1521 Added `row_bitmask` to compute bitmask for rows of a table. Merged `valids_ops.cu` and `bitmask_ops.cu`
- PR #1553 Overload `hash_row` to avoid using intial hash values. Updated `gdf_hash` to select between overloads
- PR #1585 Updated `cudf::table` to maintain own copy of wrapped `gdf_column*`s
- PR #1559 Add `except +` to all Cython function definitions to catch C++ exceptions properly
- PR #1617 `has_nulls` and `column_dtypes` for `cudf::table`
- PR #1590 Remove CFFI from the build / install process entirely
- PR #1536 Convert gpuarrow CFFI to Cython
- PR #1655 Add `Column._pointer` as a way to access underlying `gdf_column*` of a `Column`
- PR #1655 Update readme conda install instructions for cudf version 0.6 and 0.7


## Bug Fixes

- PR #1233 Fix dtypes issue while adding the column to `str` dataframe.
- PR #1254 CSV Reader: fix data type detection for floating-point numbers in scientific notation
- PR #1289 Fix looping over each value instead of each category in concatenation
- PR #1293 Fix Inaccurate error message in join.pyx
- PR #1308 Add atomicCAS overload for `int8_t`, `int16_t`
- PR #1317 Fix catch polymorphic exception by reference in ipc.cu
- PR #1325 Fix dtype of null bitmasks to int8
- PR #1326 Update build documentation to use -DCMAKE_CXX11_ABI=ON
- PR #1334 Add "na_position" argument to CategoricalColumn sort_by_values
- PR #1321 Fix out of bounds warning when checking Bzip2 header
- PR #1359 Add atomicAnd/Or/Xor for integers
- PR #1354 Fix `fillna()` behaviour when replacing values with different dtypes
- PR #1347 Fixed core dump issue while passing dict_dtypes without column names in `cudf.read_csv()`
- PR #1379 Fixed build failure caused due to error: 'col_dtype' may be used uninitialized
- PR #1392 Update cudf Dockerfile and package_versions.sh
- PR #1385 Added INT8 type to `_schema_to_dtype` for use in GpuArrowReader
- PR #1393 Fixed a bug in `gdf_count_nonzero_mask()` for the case of 0 bits to count
- PR #1395 Update CONTRIBUTING to use the environment variable CUDF_HOME
- PR #1416 Fix bug at gdf_quantile_exact and gdf_quantile_appox
- PR #1421 Fix remove creation of series multiple times during `add_column()`
- PR #1405 CSV Reader: Fix memory leaks on read_csv() failure
- PR #1328 Fix CategoricalColumn to_arrow() null mask
- PR #1433 Fix NVStrings/categories includes
- PR #1432 Update NVStrings to 0.7.* to coincide with 0.7 development
- PR #1483 Modify CSV reader to avoid cropping blank quoted characters in non-string fields
- PR #1446 Merge 1275 hotfix from master into branch-0.7
- PR #1447 Fix legacy groupby apply docstring
- PR #1451 Fix hash join estimated result size is not correct
- PR #1454 Fix local build script improperly change directory permissions
- PR #1490 Require Dask 1.1.0+ for `is_dataframe_like` test or skip otherwise.
- PR #1491 Use more specific directories & groups in CODEOWNERS
- PR #1497 Fix Thrust issue on CentOS caused by missing default constructor of host_vector elements
- PR #1498 Add missing include guard to device_atomics.cuh and separated DEVICE_ATOMICS_TEST
- PR #1506 Fix csv-write call to updated NVStrings method
- PR #1510 Added nvstrings `fillna()` function
- PR #1507 Parquet Reader: Default string data to GDF_STRING
- PR #1535 Fix doc issue to ensure correct labelling of cudf.series
- PR #1537 Fix `undefined reference` link error in HashPartitionTest
- PR #1548 Fix ci/local/build.sh README from using an incorrect image example
- PR #1551 CSV Reader: Fix integer column name indexing
- PR #1586 Fix broken `scalar_wrapper::operator==`
- PR #1591 ORC/Parquet Reader: Fix missing import for FileNotFoundError exception
- PR #1573 Parquet Reader: Fix crash due to clash with ORC reader datasource
- PR #1607 Revert change of `column.to_dense_buffer` always return by copy for performance concerns
- PR #1618 ORC reader: fix assert & data output when nrows/skiprows isn't aligned to stripe boundaries
- PR #1631 Fix failure of TYPES_TEST on some gcc-7 based systems.
- PR #1641 CSV Reader: Fix skip_blank_lines behavior with Windows line terminators (\r\n)
- PR #1648 ORC reader: fix non-deterministic output when skiprows is non-zero
- PR #1676 Fix groupby `as_index` behaviour with `MultiIndex`
- PR #1659 Fix bug caused by empty groupbys and multiindex slicing throwing exceptions
- PR #1656 Correct Groupby failure in dask when un-aggregable columns are left in dataframe.
- PR #1689 Fix groupby performance regression
- PR #1694 Add Cython as a runtime dependency since it's required in `setup.py`


# cuDF 0.6.1 (25 Mar 2019)

## Bug Fixes

- PR #1275 Fix CentOS exception in DataFrame.hash_partition from using value "returned" by a void function


# cuDF 0.6.0 (22 Mar 2019)

## New Features

- PR #760 Raise `FileNotFoundError` instead of `GDF_FILE_ERROR` in `read_csv` if the file does not exist
- PR #539 Add Python bindings for replace function
- PR #823 Add Doxygen configuration to enable building HTML documentation for libcudf C/C++ API
- PR #807 CSV Reader: Add byte_range parameter to specify the range in the input file to be read
- PR #857 Add Tail method for Series/DataFrame and update Head method to use iloc
- PR #858 Add series feature hashing support
- PR #871 CSV Reader: Add support for NA values, including user specified strings
- PR #893 Adds PyArrow based parquet readers / writers to Python, fix category dtype handling, fix arrow ingest buffer size issues
- PR #867 CSV Reader: Add support for ignoring blank lines and comment lines
- PR #887 Add Series digitize method
- PR #895 Add Series groupby
- PR #898 Add DataFrame.groupby(level=0) support
- PR #920 Add feather, JSON, HDF5 readers / writers from PyArrow / Pandas
- PR #888 CSV Reader: Add prefix parameter for column names, used when parsing without a header
- PR #913 Add DLPack support: convert between cuDF DataFrame and DLTensor
- PR #939 Add ORC reader from PyArrow
- PR #918 Add Series.groupby(level=0) support
- PR #906 Add binary and comparison ops to DataFrame
- PR #958 Support unary and binary ops on indexes
- PR #964 Add `rename` method to `DataFrame`, `Series`, and `Index`
- PR #985 Add `Series.to_frame` method
- PR #985 Add `drop=` keyword to reset_index method
- PR #994 Remove references to pygdf
- PR #990 Add external series groupby support
- PR #988 Add top-level merge function to cuDF
- PR #992 Add comparison binaryops to DateTime columns
- PR #996 Replace relative path imports with absolute paths in tests
- PR #995 CSV Reader: Add index_col parameter to specify the column name or index to be used as row labels
- PR #1004 Add `from_gpu_matrix` method to DataFrame
- PR #997 Add property index setter
- PR #1007 Replace relative path imports with absolute paths in cudf
- PR #1013 select columns with df.columns
- PR #1016 Rename Series.unique_count() to nunique() to match pandas API
- PR #947 Prefixsum to handle nulls and float types
- PR #1029 Remove rest of relative path imports
- PR #1021 Add filtered selection with assignment for Dataframes
- PR #872 Adding NVCategory support to cudf apis
- PR #1052 Add left/right_index and left/right_on keywords to merge
- PR #1091 Add `indicator=` and `suffixes=` keywords to merge
- PR #1107 Add unsupported keywords to Series.fillna
- PR #1032 Add string support to cuDF python
- PR #1136 Removed `gdf_concat`
- PR #1153 Added function for getting the padded allocation size for valid bitmask
- PR #1148 Add cudf.sqrt for dataframes and Series
- PR #1159 Add Python bindings for libcudf dlpack functions
- PR #1155 Add __array_ufunc__ for DataFrame and Series for sqrt
- PR #1168 to_frame for series accepts a name argument


## Improvements

- PR #1218 Add dask-cudf page to API docs
- PR #892 Add support for heterogeneous types in binary ops with JIT
- PR #730 Improve performance of `gdf_table` constructor
- PR #561 Add Doxygen style comments to Join CUDA functions
- PR #813 unified libcudf API functions by replacing gpu_ with gdf_
- PR #822 Add support for `__cuda_array_interface__` for ingest
- PR #756 Consolidate common helper functions from unordered map and multimap
- PR #753 Improve performance of groupby sum and average, especially for cases with few groups.
- PR #836 Add ingest support for arrow chunked arrays in Column, Series, DataFrame creation
- PR #763 Format doxygen comments for csv_read_arg struct
- PR #532 CSV Reader: Use type dispatcher instead of switch block
- PR #694 Unit test utilities improvements
- PR #878 Add better indexing to Groupby
- PR #554 Add `empty` method and `is_monotonic` attribute to `Index`
- PR #1040 Fixed up Doxygen comment tags
- PR #909 CSV Reader: Avoid host->device->host copy for header row data
- PR #916 Improved unit testing and error checking for `gdf_column_concat`
- PR #941 Replace `numpy` call in `Series.hash_encode` with `numba`
- PR #942 Added increment/decrement operators for wrapper types
- PR #943 Updated `count_nonzero_mask` to return `num_rows` when the mask is null
- PR #952 Added trait to map C++ type to `gdf_dtype`
- PR #966 Updated RMM submodule.
- PR #998 Add IO reader/writer modules to API docs, fix for missing cudf.Series docs
- PR #1017 concatenate along columns for Series and DataFrames
- PR #1002 Support indexing a dataframe with another boolean dataframe
- PR #1018 Better concatenation for Series and Dataframes
- PR #1036 Use Numpydoc style docstrings
- PR #1047 Adding gdf_dtype_extra_info to gdf_column_view_augmented
- PR #1054 Added default ctor to SerialTrieNode to overcome Thrust issue in CentOS7 + CUDA10
- PR #1024 CSV Reader: Add support for hexadecimal integers in integral-type columns
- PR #1033 Update `fillna()` to use libcudf function `gdf_replace_nulls`
- PR #1066 Added inplace assignment for columns and select_dtypes for dataframes
- PR #1026 CSV Reader: Change the meaning and type of the quoting parameter to match Pandas
- PR #1100 Adds `CUDF_EXPECTS` error-checking macro
- PR #1092 Fix select_dtype docstring
- PR #1111 Added cudf::table
- PR #1108 Sorting for datetime columns
- PR #1120 Return a `Series` (not a `Column`) from `Series.cat.set_categories()`
- PR #1128 CSV Reader: The last data row does not need to be line terminated
- PR #1183 Bump Arrow version to 0.12.1
- PR #1208 Default to CXX11_ABI=ON
- PR #1252 Fix NVStrings dependencies for cuda 9.2 and 10.0
- PR #2037 Optimize the existing `gather` and `scatter` routines in `libcudf`

## Bug Fixes

- PR #821 Fix flake8 issues revealed by flake8 update
- PR #808 Resolved renamed `d_columns_valids` variable name
- PR #820 CSV Reader: fix the issue where reader adds additional rows when file uses \r\n as a line terminator
- PR #780 CSV Reader: Fix scientific notation parsing and null values for empty quotes
- PR #815 CSV Reader: Fix data parsing when tabs are present in the input CSV file
- PR #850 Fix bug where left joins where the left df has 0 rows causes a crash
- PR #861 Fix memory leak by preserving the boolean mask index
- PR #875 Handle unnamed indexes in to/from arrow functions
- PR #877 Fix ingest of 1 row arrow tables in from arrow function
- PR #876 Added missing `<type_traits>` include
- PR #889 Deleted test_rmm.py which has now moved to RMM repo
- PR #866 Merge v0.5.1 numpy ABI hotfix into 0.6
- PR #917 value_counts return int type on empty columns
- PR #611 Renamed `gdf_reduce_optimal_output_size()` -> `gdf_reduction_get_intermediate_output_size()`
- PR #923 fix index for negative slicing for cudf dataframe and series
- PR #927 CSV Reader: Fix category GDF_CATEGORY hashes not being computed properly
- PR #921 CSV Reader: Fix parsing errors with delim_whitespace, quotations in the header row, unnamed columns
- PR #933 Fix handling objects of all nulls in series creation
- PR #940 CSV Reader: Fix an issue where the last data row is missing when using byte_range
- PR #945 CSV Reader: Fix incorrect datetime64 when milliseconds or space separator are used
- PR #959 Groupby: Problem with column name lookup
- PR #950 Converting dataframe/recarry with non-contiguous arrays
- PR #963 CSV Reader: Fix another issue with missing data rows when using byte_range
- PR #999 Fix 0 sized kernel launches and empty sort_index exception
- PR #993 Fix dtype in selecting 0 rows from objects
- PR #1009 Fix performance regression in `to_pandas` method on DataFrame
- PR #1008 Remove custom dask communication approach
- PR #1001 CSV Reader: Fix a memory access error when reading a large (>2GB) file with date columns
- PR #1019 Binary Ops: Fix error when one input column has null mask but other doesn't
- PR #1014 CSV Reader: Fix false positives in bool value detection
- PR #1034 CSV Reader: Fix parsing floating point precision and leading zero exponents
- PR #1044 CSV Reader: Fix a segfault when byte range aligns with a page
- PR #1058 Added support for `DataFrame.loc[scalar]`
- PR #1060 Fix column creation with all valid nan values
- PR #1073 CSV Reader: Fix an issue where a column name includes the return character
- PR #1090 Updating Doxygen Comments
- PR #1080 Fix dtypes returned from loc / iloc because of lists
- PR #1102 CSV Reader: Minor fixes and memory usage improvements
- PR #1174: Fix release script typo
- PR #1137 Add prebuild script for CI
- PR #1118 Enhanced the `DataFrame.from_records()` feature
- PR #1129 Fix join performance with index parameter from using numpy array
- PR #1145 Issue with .agg call on multi-column dataframes
- PR #908 Some testing code cleanup
- PR #1167 Fix issue with null_count not being set after inplace fillna()
- PR #1184 Fix iloc performance regression
- PR #1185 Support left_on/right_on and also on=str in merge
- PR #1200 Fix allocating bitmasks with numba instead of rmm in allocate_mask function
- PR #1213 Fix bug with csv reader requesting subset of columns using wrong datatype
- PR #1223 gpuCI: Fix label on rapidsai channel on gpu build scripts
- PR #1242 Add explicit Thrust exec policy to fix NVCATEGORY_TEST segfault on some platforms
- PR #1246 Fix categorical tests that failed due to bad implicit type conversion
- PR #1255 Fix overwriting conda package main label uploads
- PR #1259 Add dlpack includes to pip build


# cuDF 0.5.1 (05 Feb 2019)

## Bug Fixes

- PR #842 Avoid using numpy via cimport to prevent ABI issues in Cython compilation


# cuDF 0.5.0 (28 Jan 2019)

## New Features

- PR #722 Add bzip2 decompression support to `read_csv()`
- PR #693 add ZLIB-based GZIP/ZIP support to `read_csv_strings()`
- PR #411 added null support to gdf_order_by (new API) and cudf_table::sort
- PR #525 Added GitHub Issue templates for bugs, documentation, new features, and questions
- PR #501 CSV Reader: Add support for user-specified decimal point and thousands separator to read_csv_strings()
- PR #455 CSV Reader: Add support for user-specified decimal point and thousands separator to read_csv()
- PR #439 add `DataFrame.drop` method similar to pandas
- PR #356 add `DataFrame.transpose` method and `DataFrame.T` property similar to pandas
- PR #505 CSV Reader: Add support for user-specified boolean values
- PR #350 Implemented Series replace function
- PR #490 Added print_env.sh script to gather relevant environment details when reporting cuDF issues
- PR #474 add ZLIB-based GZIP/ZIP support to `read_csv()`
- PR #547 Added melt similar to `pandas.melt()`
- PR #491 Add CI test script to check for updates to CHANGELOG.md in PRs
- PR #550 Add CI test script to check for style issues in PRs
- PR #558 Add CI scripts for cpu-based conda and gpu-based test builds
- PR #524 Add Boolean Indexing
- PR #564 Update python `sort_values` method to use updated libcudf `gdf_order_by` API
- PR #509 CSV Reader: Input CSV file can now be passed in as a text or a binary buffer
- PR #607 Add `__iter__` and iteritems to DataFrame class
- PR #643 added a new api gdf_replace_nulls that allows a user to replace nulls in a column

## Improvements

- PR #426 Removed sort-based groupby and refactored existing groupby APIs. Also improves C++/CUDA compile time.
- PR #461 Add `CUDF_HOME` variable in README.md to replace relative pathing.
- PR #472 RMM: Created centralized rmm::device_vector alias and rmm::exec_policy
- PR #500 Improved the concurrent hash map class to support partitioned (multi-pass) hash table building.
- PR #454 Improve CSV reader docs and examples
- PR #465 Added templated C++ API for RMM to avoid explicit cast to `void**`
- PR #513 `.gitignore` tweaks
- PR #521 Add `assert_eq` function for testing
- PR #502 Simplify Dockerfile for local dev, eliminate old conda/pip envs
- PR #549 Adds `-rdynamic` compiler flag to nvcc for Debug builds
- PR #472 RMM: Created centralized rmm::device_vector alias and rmm::exec_policy
- PR #577 Added external C++ API for scatter/gather functions
- PR #500 Improved the concurrent hash map class to support partitioned (multi-pass) hash table building
- PR #583 Updated `gdf_size_type` to `int`
- PR #500 Improved the concurrent hash map class to support partitioned (multi-pass) hash table building
- PR #617 Added .dockerignore file. Prevents adding stale cmake cache files to the docker container
- PR #658 Reduced `JOIN_TEST` time by isolating overflow test of hash table size computation
- PR #664 Added Debuging instructions to README
- PR #651 Remove noqa marks in `__init__.py` files
- PR #671 CSV Reader: uncompressed buffer input can be parsed without explicitly specifying compression as None
- PR #684 Make RMM a submodule
- PR #718 Ensure sum, product, min, max methods pandas compatibility on empty datasets
- PR #720 Refactored Index classes to make them more Pandas-like, added CategoricalIndex
- PR #749 Improve to_arrow and from_arrow Pandas compatibility
- PR #766 Remove TravisCI references, remove unused variables from CMake, fix ARROW_VERSION in Cmake
- PR #773 Add build-args back to Dockerfile and handle dependencies based on environment yml file
- PR #781 Move thirdparty submodules to root and symlink in /cpp
- PR #843 Fix broken cudf/python API examples, add new methods to the API index

## Bug Fixes

- PR #569 CSV Reader: Fix days being off-by-one when parsing some dates
- PR #531 CSV Reader: Fix incorrect parsing of quoted numbers
- PR #465 Added templated C++ API for RMM to avoid explicit cast to `void**`
- PR #473 Added missing <random> include
- PR #478 CSV Reader: Add api support for auto column detection, header, mangle_dupe_cols, usecols
- PR #495 Updated README to correct where cffi pytest should be executed
- PR #501 Fix the intermittent segfault caused by the `thousands` and `compression` parameters in the csv reader
- PR #502 Simplify Dockerfile for local dev, eliminate old conda/pip envs
- PR #512 fix bug for `on` parameter in `DataFrame.merge` to allow for None or single column name
- PR #511 Updated python/cudf/bindings/join.pyx to fix cudf merge printing out dtypes
- PR #513 `.gitignore` tweaks
- PR #521 Add `assert_eq` function for testing
- PR #537 Fix CMAKE_CUDA_STANDARD_REQURIED typo in CMakeLists.txt
- PR #447 Fix silent failure in initializing DataFrame from generator
- PR #545 Temporarily disable csv reader thousands test to prevent segfault (test re-enabled in PR #501)
- PR #559 Fix Assertion error while using `applymap` to change the output dtype
- PR #575 Update `print_env.sh` script to better handle missing commands
- PR #612 Prevent an exception from occuring with true division on integer series.
- PR #630 Fix deprecation warning for `pd.core.common.is_categorical_dtype`
- PR #622 Fix Series.append() behaviour when appending values with different numeric dtype
- PR #603 Fix error while creating an empty column using None.
- PR #673 Fix array of strings not being caught in from_pandas
- PR #644 Fix return type and column support of dataframe.quantile()
- PR #634 Fix create `DataFrame.from_pandas()` with numeric column names
- PR #654 Add resolution check for GDF_TIMESTAMP in Join
- PR #648 Enforce one-to-one copy required when using `numba>=0.42.0`
- PR #645 Fix cmake build type handling not setting debug options when CMAKE_BUILD_TYPE=="Debug"
- PR #669 Fix GIL deadlock when launching multiple python threads that make Cython calls
- PR #665 Reworked the hash map to add a way to report the destination partition for a key
- PR #670 CMAKE: Fix env include path taking precedence over libcudf source headers
- PR #674 Check for gdf supported column types
- PR #677 Fix 'gdf_csv_test_Dates' gtest failure due to missing nrows parameter
- PR #604 Fix the parsing errors while reading a csv file using `sep` instead of `delimiter`.
- PR #686 Fix converting nulls to NaT values when converting Series to Pandas/Numpy
- PR #689 CSV Reader: Fix behavior with skiprows+header to match pandas implementation
- PR #691 Fixes Join on empty input DFs
- PR #706 CSV Reader: Fix broken dtype inference when whitespace is in data
- PR #717 CSV reader: fix behavior when parsing a csv file with no data rows
- PR #724 CSV Reader: fix build issue due to parameter type mismatch in a std::max call
- PR #734 Prevents reading undefined memory in gpu_expand_mask_bits numba kernel
- PR #747 CSV Reader: fix an issue where CUDA allocations fail with some large input files
- PR #750 Fix race condition for handling NVStrings in CMake
- PR #719 Fix merge column ordering
- PR #770 Fix issue where RMM submodule pointed to wrong branch and pin other to correct branches
- PR #778 Fix hard coded ABI off setting
- PR #784 Update RMM submodule commit-ish and pip paths
- PR #794 Update `rmm::exec_policy` usage to fix segmentation faults when used as temprory allocator.
- PR #800 Point git submodules to branches of forks instead of exact commits


# cuDF 0.4.0 (05 Dec 2018)

## New Features

- PR #398 add pandas-compatible `DataFrame.shape()` and `Series.shape()`
- PR #394 New documentation feature "10 Minutes to cuDF"
- PR #361 CSV Reader: Add support for strings with delimiters

## Improvements

 - PR #436 Improvements for type_dispatcher and wrapper structs
 - PR #429 Add CHANGELOG.md (this file)
 - PR #266 use faster CUDA-accelerated DataFrame column/Series concatenation.
 - PR #379 new C++ `type_dispatcher` reduces code complexity in supporting many data types.
 - PR #349 Improve performance for creating columns from memoryview objects
 - PR #445 Update reductions to use type_dispatcher. Adds integer types support to sum_of_squares.
 - PR #448 Improve installation instructions in README.md
 - PR #456 Change default CMake build to Release, and added option for disabling compilation of tests

## Bug Fixes

 - PR #444 Fix csv_test CUDA too many resources requested fail.
 - PR #396 added missing output buffer in validity tests for groupbys.
 - PR #408 Dockerfile updates for source reorganization
 - PR #437 Add cffi to Dockerfile conda env, fixes "cannot import name 'librmm'"
 - PR #417 Fix `map_test` failure with CUDA 10
 - PR #414 Fix CMake installation include file paths
 - PR #418 Properly cast string dtypes to programmatic dtypes when instantiating columns
 - PR #427 Fix and tests for Concatenation illegal memory access with nulls


# cuDF 0.3.0 (23 Nov 2018)

## New Features

 - PR #336 CSV Reader string support

## Improvements

 - PR #354 source code refactored for better organization. CMake build system overhaul. Beginning of transition to Cython bindings.
 - PR #290 Add support for typecasting to/from datetime dtype
 - PR #323 Add handling pyarrow boolean arrays in input/out, add tests
 - PR #325 GDF_VALIDITY_UNSUPPORTED now returned for algorithms that don't support non-empty valid bitmasks
 - PR #381 Faster InputTooLarge Join test completes in ms rather than minutes.
 - PR #373 .gitignore improvements
 - PR #367 Doc cleanup & examples for DataFrame methods
 - PR #333 Add Rapids Memory Manager documentation
 - PR #321 Rapids Memory Manager adds file/line location logging and convenience macros
 - PR #334 Implement DataFrame `__copy__` and `__deepcopy__`
 - PR #271 Add NVTX ranges to pygdf
 - PR #311 Document system requirements for conda install

## Bug Fixes

 - PR #337 Retain index on `scale()` function
 - PR #344 Fix test failure due to PyArrow 0.11 Boolean handling
 - PR #364 Remove noexcept from managed_allocator;  CMakeLists fix for NVstrings
 - PR #357 Fix bug that made all series be considered booleans for indexing
 - PR #351 replace conda env configuration for developers
 - PRs #346 #360 Fix CSV reading of negative numbers
 - PR #342 Fix CMake to use conda-installed nvstrings
 - PR #341 Preserve categorical dtype after groupby aggregations
 - PR #315 ReadTheDocs build update to fix missing libcuda.so
 - PR #320 FIX out-of-bounds access error in reductions.cu
 - PR #319 Fix out-of-bounds memory access in libcudf count_valid_bits
 - PR #303 Fix printing empty dataframe


# cuDF 0.2.0 and cuDF 0.1.0

These were initial releases of cuDF based on previously separate pyGDF and libGDF libraries.<|MERGE_RESOLUTION|>--- conflicted
+++ resolved
@@ -12,13 +12,10 @@
 - PR #2674 Add __contains__ for Index/Series/Column
 - PR #2722 Add Java bindings for NVTX ranges
 - PR #2702 Add make_bool to dataset generation functions
-<<<<<<< HEAD
-- PR #2691 Row-wise reduction and scan operations via CuPy
-=======
 - PR #2394 Move `rapidsai/custrings` into `cudf`
 - PR #2734 Final sync of custrings source into cudf
 - PR #2724 Add libcudf support for __contains__
->>>>>>> 31229b8c
+- PR #2691 Row-wise reduction and scan operations via CuPy
 
 ## Improvements
 
