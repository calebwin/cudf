# cuDF 0.14.0 (Date TBD)

## New Features

## Improvements
- PR #4471 Consolidate partitioning functionality into a single header.

## Bug Fixes
- PR #4386 Update Java package to 0.14
- PR #4402 Fix cudf::strings::join_strings logic with all-null strings and null narep


# cuDF 0.13.0 (Date TBD)

## New Features

- PR #4360 Added Java bindings for bitwise shift operators
- PR #3577 Add initial dictionary support to column classes
- PR #3917 Add dictionary add_keys function
- PR #3777 Add support for dictionary column in gather
- PR #3693 add string support, skipna to scan operation
- PR #3662 Define and implement `shift`.
- PR #3842 ORC writer: add support for column statistics
- PR #3861 Added Series.sum feature for String
- PR #4069 Added cast of numeric columns from/to String
- PR #3681 Add cudf::experimental::boolean_mask_scatter
- PR #4088 Added asString() on ColumnVector in Java that takes a format string
- PR #4040 Add support for n-way merge of sorted tables
- PR #4053 Multi-column quantiles.
- PR #4100 Add set_keys function for dictionary columns
- PR #3894 Add remove_keys functions for dictionary columns
- PR #4107 Add groupby nunique aggregation
- PR #4153 Support Dask serialization protocol on cuDF objects
- PR #4127 Add python API for n-way sorted merge (merge_sorted)
- PR #4164 Add Buffer "constructor-kwargs" header
- PR #4172 Add groupby nth aggregation
- PR #4159 Add COUNT aggregation that includes null values
- PR #4190 Add libcudf++ transpose Cython implementation
- PR #4063 Define and implement string capitalize and title API
- PR #4217 Add libcudf++ quantiles Cython implementation
- PR #4216 Add cudf.Scalar Python type
- PR #3782 Add `fixed_point` class to support DecimalType
- PR #4272 Add stable sorted order
- PR #4129 Add libcudf++ interleave_columns and tile Cython implementation
- PR #4262 Port unaryops.pyx to use libcudf++ APIs
- PR #4276 Port avro.pyx to libcudf++
- PR #4259 Ability to create Java host buffers from memory-mapped files
- PR #4240 Add groupby::groups()
- PR #4304 Add new NVTX infrastructure and add ranges to all top-level compute APIs.
- PR #4319 Add repartition_by_hash API to dask_cudf
- PR #4315 ShiftLeft, ShiftRight, ShiftRightUnsigned binops
- PR #4321 Expose Python Semi and Anti Joins
- PR #4291 Add Java callback support for RMM events
- PR #4298 Port orc.pyx to libcudf++
- PR #4329 Add support for dictionary columns in scatter
- PR #4352 Add factory function make_column_from_scalar
- PR #4381 Add Java support for copying buffers with asynchronous streams
- PR #4288 Add libcudf++ shift Cython implementation
- PR #4338 Add cudf::sequence() for generating an incrementing list of numeric values

## Improvements

- PR #4140 Add cudf series examples and corr() method for dataframe in dataframe.py
- PR #4187 exposed getNativeView method in Java bindings
- PR #3525 build.sh option to disable nvtx
- PR #3748 Optimize hash_partition using shared memory
- PR #3808 Optimize hash_partition using shared memory and cub block scan
- PR #3698 Add count_(un)set_bits functions taking multiple ranges and updated slice to compute null counts at once.
- PR #3909 Move java backend to libcudf++
- PR #3971 Adding `as_table` to convert Column to Table in python
- PR #3910 Adding sinh, cosh, tanh, asinh, acosh, atanh cube root and rint unary support.
- PR #3972 Add Java bindings for left_semi_join and left_anti_join
- PR #3975 Simplify and generalize data handling in `Buffer`
- PR #3985 Update RMM include files and remove extraneously included header files.
- PR #3601 Port UDF functionality for rolling windows to libcudf++
- PR #3911 Adding null boolean handling for copy_if_else
- PR #4003 Drop old `to_device` utility wrapper function
- PR #4002 Adding to_frame and fix for categorical column issue
- PR #4035 Port NVText tokenize function to libcudf++
- PR #4009 build script update to enable cudf build without installing
- PR #3897 Port cuIO JSON reader to cudf::column types
- PR #4008 Eliminate extra copy in column constructor
- PR #4013 Add cython definition for io readers cudf/io/io_types.hpp
- PR #4028 Port json.pyx to use new libcudf APIs
- PR #4014 ORC/Parquet: add count parameter to stripe/rowgroup-based reader API
- PR #4042 Port cudf/io/functions.hpp to Cython for use in IO bindings
- PR #3880 Add aggregation infrastructure support for reduction
- PR #3880 Add aggregation infrastructure support for cudf::reduce
- PR #4059 Add aggregation infrastructure support for cudf::scan
- PR #4021 Change quantiles signature for clarity.
- PR #4058 Port hash.pyx to use libcudf++ APIs
- PR #4057 Handle offsets in cython Column class
- PR #4045 Reorganize `libxx` directory
- PR #4029 Port stream_compaction.pyx to use libcudf++ APIs
- PR #4031 Docs build scripts and instructions update
- PR #4062 Improve how java classifiers are produced
- PR #4038 JNI and Java support for is_nan and is_not_nan
- PR #3786 Adding string support to rolling_windows
- PR #4067 Removed unused `CATEGORY` type ID.
- PR #3891 Port NVStrings (r)split_record to contiguous_(r)split_record
- PR #4070 Port NVText normalize_spaces to use libcudf strings column
- PR #4072 Allow round_robin_partition to single partition
- PR #4064 Add cudaGetDeviceCount to JNI layer
- PR #4075 Port nvtext ngrams-tokenize to libcudf++
- PR #4087 Add support for writing large Parquet files in a chunked manner.
- PR #3716 Update cudf.to_parquet to use new GPU accelerated Parquet writer
- PR #4083 Use two partitions in test_groupby_multiindex_reset_index
- PR #4071 Add Java bindings for round robin partition
- PR #4079 Simply use `mask.size` to create the array view
- PR #4092 Keep mask on GPU for bit unpacking
- PR #4081 Copy from `Buffer`'s pointer directly to host
- PR #4105 Change threshold of using optimized hash partition code
- PR #4101 Redux serialize `Buffer` directly with `__cuda_array_interface__`
- PR #4098 Remove legacy calls from libcudf strings column code
- PR #4044 Port join.pyx to use libcudf++ APIs
- PR #4111 Use `Buffer`'s to serialize `StringColumn`
- PR #4133 Mask cleanup and fixes: use `int32` dtype, ensure 64 byte padding, handle offsets
- PR #4113 Get `len` of `StringColumn`s without `nvstrings`
- PR #4147 Remove workaround for UNKNOWN_NULL_COUNT in contiguous_split.
- PR #4130 Renames in-place `cudf::experimental::fill` to `cudf::experimental::fill_in_place`
- PR #4136 Add `Index.names` property
- PR #4139 Port rolling.pyx to new libcudf APIs
- PR #4143 Renames in-place `cudf::experimental::copy_range` to `cudf::experimental::copy_range_in_place`
- PR #4144 Release GIL when calling libcudf++ functions
- PR #4082 Rework MultiColumns in cuDF
- PR #4149 Use "type-serialized" for pickled types like Dask
- PR #4174 Port hash groupby to libcudf++
- PR #4171 Split java host and device vectors to make a vector truly immutable
- PR #4167 Port `search` to libcudf++ (support multi-column searchsorted)
- PR #4163 Assert Dask CUDA serializers have `Buffer` frames
- PR #4165 List serializable classes once
- PR #4168 IO readers: do not create null mask for non-nullable columns
- PR #4177 Use `uint8` type for host array copy of `Buffer`
- PR #4183 Update Google Test Execution
- PR #4182 Rename cuDF serialize functions to be more generic
- PR #4176 Add option to parallelize setup.py's cythonize
- PR #4191 Porting sort.pyx to use new libcudf APIs
- PR #4196 reduce CHANGELOG.md merge conflicts
- PR #4197 Added notebook testing to gpuCI gpu build
- PR #4220 Port strings wrap functionality.
- PR #4204 Port nvtext create-ngrams function
- PR #4219 Port dlpack.pyx to use new libcudf APIs
- PR #4225 Remove stale notebooks
- PR #4233 Porting replace.pyx to use new libcudf APIs
- PR #4223 Fix a few of the Cython warnings
- PR #4234 Add BUILD_LEGACY_TESTS cmake option
- PR #4231 Support for custom cuIO data_sink classes.
- PR #4251 Add class to docs in `dask-cudf` `derived_from`
- PR #4261 libxx Cython reorganization
- PR #4274 Support negative position values in slice_strings
- PR #4282 Porting nvstrings conversion functions from new libcudf++ to Python/Cython
- PR #4290 Port Parquet to use new libcudf APIs
- PR #4299 Convert cudf::shift to column-based api
- PR #4301 Add support for writing large ORC files in a chunked manner
- PR #4306 Use libcudf++ `unary.pyx` cast instead of legacy cast
- PR #4295 Port reduce.pyx to libcudf++ API
- PR #4305 Move gpuarrow.pyx and related libarrow_cuda files into `_libxx`
- PR #4244 Port nvstrings Substring Gather/Scatter functions to cuDF Python/Cython
- PR #4280 Port nvstrings Numeric Handling functions to cuDF Python/Cython
- PR #4278 Port filling.pyx to libcudf++ API
- PR #4328 Add memory threshold callbacks for Java RMM event handler
- PR #4336 Move a bunch of internal nvstrings code to use native StringColumns
- PR #4166 Port `is_sorted.pyx` to use libcudf++ APIs
- PR #4351 Remove a bunch of internal usage of Numba; set rmm as cupy allocator
- PR #4333 nvstrings case/capitalization cython bindings
- PR #4345 Removed an undesirable backwards include from /include to /src in cuIO writers.hpp
- PR #4367 Port copying.pyx to use new libcudf
- PR #4362 Move pq_chunked_state struct into it's own header to match how orc writer is doing it.
- PR #4339 Port libcudf strings `wrap` api to cython/python
- PR #4236 Update dask_cudf.io.to_parquet to use cudf to_parquet
- PR #4311 Port nvstrings String Manipulations functions to cuDF Python/Cython
- PR #4373 Port nvstrings Regular Expressions functions to cuDF Python/Cython
- PR #4407 Enable `.str.slice` & `.str.get` and `.str.zfill` unit-tests
- PR #4412 Require Dask + Distributed 2.12.0+
- PR #4377 Support loading avro files that contain nested arrays
- PR #4436 Enable `.str.cat` and fix `.str.split` on python side
- PR #4405 Port nvstrings (Sub)string Comparisons functions to cuDF Python/Cython
- PR #4316 Add Java and JNI bindings for substring expression
- PR #4314 Add Java and JNI bindings for string contains
- PR #4461 Port nvstrings Miscellaneous functions to cuDF Python/Cython
- PR #4493 Skip legacy testing in CI

## Bug Fixes

- PR #3888 Drop `ptr=None` from `DeviceBuffer` call
- PR #3976 Fix string serialization and memory_usage method to be consistent
- PR #3902 Fix conversion of large size GPU array to dataframe
- PR #3953 Fix overflow in column_buffer when computing the device buffer size
- PR #3959 Add missing hash-dispatch function for cudf.Series
- PR #3970 Fix for Series Pickle
- PR #3964 Restore legacy NVStrings and NVCategory dependencies in Java jar
- PR #3982 Fix java unary op enum and add missing ops
- PR #3999 Fix issue serializing empty string columns (java)
- PR #3979 Add `name` to Series serialize and deserialize
- PR #4005 Fix null mask allocation bug in gather_bitmask
- PR #4000 Fix dask_cudf sort_values performance for single partitions
- PR #4007 Fix for copy_bitmask issue with uninitialized device_buffer
- PR #4037 Fix JNI quantile compile issue
- PR #4054 Fixed JNI to deal with reduction API changes
- PR #4052 Fix for round-robin when num_partitions divides nrows.
- PR #4061 Add NDEBUG guard on `constexpr_assert`.
- PR #4049 Fix `cudf::split` issue returning one less than expected column vectors
- PR #4065 Parquet writer: fix for out-of-range dictionary indices
- PR #4066 Fixed mismatch with dtype enums
- PR #4078 Fix joins for when column_in_common input parameter is empty
- PR #4080 Fix multi-index dask test with sort issue
- PR #4084 Update Java for removal of CATEGORY type
- PR #4086 ORC reader: fix potentially incorrect timestamp decoding in the last rowgroup
- PR #4089 Fix dask groupby mutliindex test case issues in join
- PR #4097 Fix strings concatenate logic with column offsets
- PR #4076 All null string entries should have null data buffer
- PR #4145 Support empty index case in DataFrame._from_table
- PR #4109 Use rmm::device_vector instead of thrust::device_vector
- PR #4113 Use `.nvstrings` in `StringColumn.sum(...)`
- PR #4116 Fix a bug in contiguous_split() where tables with mixed column types could corrupt string output
- PR #4108 Fix dtype bugs in dask_cudf metadata (metadata_nonempty overhaul)
- PR #4138 Really fix strings concatenate logic with column offsets
- PR #4119 Fix binary ops slowdown using jitify -remove-unused-globals
- PR #4125 Fix type enum to account for added Dictionary type in `types.hpp`
- PR #4132 Fix `hash_partition` null mask allocation
- PR #4137 Update Java for mutating fill and rolling window changes
- PR #4184 Add missing except+ to Cython bindings
- PR #4141 Fix NVStrings test_convert failure in 10.2 build
- PR #4158 Fix merge issue with empty table return if one of the two tables are empty
- PR #4162 Properly handle no index metadata generation for to_parquet
- PR #4175 Fix `__sizeof__` calculation in `StringColumn`
- PR #4155 Update groupby group_offsets size and fix unnecessary device dispatch.
- PR #4186 Fix from_timestamps 12-hour specifiers support
- PR #4198 Fix constructing `RangeIndex` from `range`
- PR #4192 Parquet writer: fix OOB read when computing string hash
- PR #4201 Fix java window tests
- PR #4199 Fix potential race condition in memcpy_block
- PR #4221 Fix series dict alignment to not drop index name
- PR #4218 Fix `get_aggregation` definition with `except *`
- PR #4215 Fix performance regression in strings::detail::concatenate
- PR #4214 Alter ValueError exception for GPU accelerated Parquet writer to properly report `categorical` columns are not supported.
- PR #4232 Fix handling empty tuples of children in string columns
- PR #4222 Fix no-return compile error in binop-null-test
- PR #4242 Fix for rolling tests CI failure
- PR #4245 Fix race condition in parquet reader
- PR #4253 Fix dictionary decode and set_keys with column offset
- PR #4258 Fix dask-cudf losing index name in `reset_index`
- PR #4268 Fix java build for hash aggregate
- PR #4275 Fix bug in searching nullable values in non-nullable search space in `upper_bound`
- PR #4273 Fix losing `StringIndex` name in dask `_meta_nonempty`
- PR #4279 Fix converting `np.float64` to Scalar
- PR #4285 Add init files for cython pkgs and fix `setup.py`
- PR #4287 Parquet reader: fix empty string potentially read as null
- PR #4310 Fix empty values case in groupby
- PR #4297 Fix specification of package_data in setup.py
- PR #4302 Fix `_is_local_filesystem` check
- PR #4303 Parquet reader: fix empty columns missing from table
- PR #4317 Fix fill() when using string_scalar with an empty string
- PR #4324 Fix slice_strings for out-of-range start position value
- PR #4115 Serialize an empty column table with non zero rows
- PR #4327 Preemptive dispatch fix for changes in dask#5973
<<<<<<< HEAD
- PR #4466 Fix merge key column sorting
=======
- PR #4379 Correct regex reclass count variable to number of pairs instead of the number of literals
- PR #4364 Fix libcudf zfill strings to ignore '+/-' chars
- PR #4358 Fix strings::concat where narep is an empty string
- PR #4369 Fix race condition in gpuinflate
- PR #4390 Disable ScatterValid and ScatterNull legacy tests
- PR #4399 Make scalar destructor virtual.
- PR #4406 Fix sorted merge issue with null values and ascending=False
- PR #4445 Fix string issue for parquet reader and support `keep_index` for `scatter_to_tables`
- PR #4423 Tighten up Dask serialization checks
- PR #4438 Fix repl-template error for replace_with_backrefs
- PR #4434 Fix join_strings logic with all-null strings and non-null narep
- PR #4465 Fix use_pandas_index having no effect in libcudf++ parquet reader
- PR #4464 Update Cmake to always link in libnvToolsExt
- PR #4467 Fix dropna issue for a DataFrame having np.nan
- PR #4480 Fix string_scalar.value to return an empty string_view for empty string-scalar
- PR #4474 Fix to not materialize RangeIndex in copy_categories
- PR #4496 Skip tests which require 2+ GPUs
- PR #4494 Update Java memory event handler for new RMM resource API
>>>>>>> 9ac8a623


# cuDF 0.12.0 (04 Feb 2020)

## New Features

- PR #3759 Updated 10 Minutes with clarification on how `dask_cudf` uses `cudf` API
- PR #3224 Define and implement new join APIs.
- PR #3284 Add gpu-accelerated parquet writer
- PR #3254 Python redesign for libcudf++
- PR #3336 Add `from_dlpack` and `to_dlpack`
- PR #3555 Add column names support to libcudf++ io readers and writers
- PR #3527 Add string functionality for merge API
- PR #3610 Add memory_usage to DataFrame and Series APIs
- PR #3557 Add contiguous_split() function.
- PR #3619 Support CuPy 7
- PR #3604 Add nvtext ngrams-tokenize function
- PR #3403 Define and implement new stack + tile APIs
- PR #3627 Adding cudf::sort and cudf::sort_by_key
- PR #3597 Implement new sort based groupby
- PR #3776 Add column equivalence comparator (using epsilon for float equality)
- PR #3667 Define and implement round-robin partition API.
- PR #3690 Add bools_to_mask
- PR #3761 Introduce a Frame class and make Index, DataFrame and Series subclasses
- PR #3538 Define and implement left semi join and left anti join
- PR #3683 Added support for multiple delimiters in `nvtext.token_count()`
- PR #3792 Adding is_nan and is_notnan
- PR #3594 Adding clamp support to libcudf++

## Improvements

- PR #3124 Add support for grand-children in cudf column classes
- PR #3292 Port NVStrings regex contains function
- PR #3409 Port NVStrings regex replace function
- PR #3417 Port NVStrings regex findall function
- PR #3351 Add warning when filepath resolves to multiple files in cudf readers
- PR #3370 Port NVStrings strip functions
- PR #3453 Port NVStrings IPv4 convert functions to cudf strings column
- PR #3441 Port NVStrings url encode/decode to cudf strings column
- PR #3364 Port NVStrings split functions
- PR #3463 Port NVStrings partition/rpartition to cudf strings column
- PR #3502 ORC reader: add option to read DECIMALs as INT64
- PR #3461 Add a new overload to allocate_like() that takes explicit type and size params.
- PR #3590 Specialize hash functions for floating point
- PR #3569 Use `np.asarray` in `StringColumn.deserialize`
- PR #3553 Support Python NoneType in numeric binops
- PR #3511 Support DataFrame / Series mixed arithmetic
- PR #3567 Include `strides` in `__cuda_array_interface__`
- PR #3608 Update OPS codeowner group name
- PR #3431 Port NVStrings translate to cudf strings column
- PR #3507 Define and implement new binary operation APIs
- PR #3620 Add stream parameter to unary ops detail API
- PR #3593 Adding begin/end for mutable_column_device_view
- PR #3587 Merge CHECK_STREAM & CUDA_CHECK_LAST to CHECK_CUDA
- PR #3733 Rework `hash_partition` API
- PR #3655 Use move with make_pair to avoid copy construction
- PR #3402 Define and implement new quantiles APIs
- PR #3612 Add ability to customize the JIT kernel cache path
- PR #3647 Remove PatchedNumbaDeviceArray with CuPy 6.6.0
- PR #3641 Remove duplicate definitions of CUDA_DEVICE_CALLABLE
- PR #3640 Enable memory_usage in dask_cudf (also adds pd.Index from_pandas)
- PR #3654 Update Jitify submodule ref to include gcc-8 fix
- PR #3639 Define and implement `nans_to_nulls`
- PR #3561 Rework contains implementation in search
- PR #3616 Add aggregation infrastructure for argmax/argmin.
- PR #3673 Parquet reader: improve rounding of timestamp conversion to seconds
- PR #3699 Stringify libcudacxx headers for binary op JIT
- PR #3697 Improve column insert performance for wide frames
- PR #3653 Make `gather_bitmask_kernel` more reusable.
- PR #3710 Remove multiple CMake configuration steps from root build script
- PR #3657 Define and implement compiled binops for string column comparisons
- PR #3520 Change read_parquet defaults and add warnings
- PR #3780 Java APIs for selecting a GPU
- PR #3796 Improve on round-robin with the case when number partitions greater than number of rows.
- PR #3805 Avoid CuPy 7.1.0 for now
- PR #3758 detail::scatter variant with map iterator support
- PR #3882 Fail loudly when creating a StringColumn from nvstrings with > MAX_VAL(int32) bytes
- PR #3823 Add header file for detail search functions
- PR #2438 Build GBench Benchmarks in CI
- PR #3713 Adding aggregation support to rolling_window
- PR #3875 Add abstract sink for IO writers, used by ORC and Parquet writers for now
- PR #3916 Refactor gather bindings

## Bug Fixes

- PR #3618 Update 10 minutes to cudf and cupy to hide warning that were being shown in the docs
- PR #3550 Update Java package to 0.12
- PR #3549 Fix index name issue with iloc with RangeIndex
- PR #3562 Fix 4GB limit for gzipped-compressed csv files
- PR #2981 enable build.sh to build all targets without installation
- PR #3563 Use `__cuda_array_interface__` for serialization
- PR #3564 Fix cuda memory access error in gather_bitmask_kernel
- PR #3548 Replaced CUDA_RT_CALL with CUDA_TRY
- PR #3486 Pandas > 0.25 compatability
- PR #3622 Fix new warnings and errors when building with gcc-8
- PR #3588 Remove avro reader column order reversal
- PR #3629 Fix hash map test failure
- PR #3637 Fix sorted set_index operations in dask_cudf
- PR #3663 Fix libcudf++ ORC reader microseconds and milliseconds conversion
- PR #3668 Fixing CHECK_CUDA debug build issue
- PR #3684 Fix ends_with logic for matching string case
- PR #3691 Fix create_offsets to handle offset correctly
- PR #3687 Fixed bug while passing input GPU memory pointer in `nvtext.scatter_count()`
- PR #3701 Fix hash_partition hashing all columns instead of columns_to_hash
- PR #3694 Allow for null columns parameter in `csv_writer`
- PR #3706 Removed extra type-dispatcher call from merge
- PR #3704 Changed the default delimiter to `whitespace` for nvtext methods.
- PR #3741 Construct DataFrame from dict-of-Series with alignment
- PR #3724 Update rmm version to match release
- PR #3743 Fix for `None` data in `__array_interface__`
- PR #3731 Fix performance of zero sized dataframe slice
- PR #3709 Fix inner_join incorrect result issue
- PR #3734 Update numba to 0.46 in conda files
- PR #3738 Update libxx cython types.hpp path
- PR #3672 Fix to_host issue with column_view having offset
- PR #3730 CSV reader: Set invalid float values to NaN/null
- PR #3670 Floor when casting between timestamps of different precisions
- PR #3728 Fix apply_boolean_mask issue with non-null string column
- PR #3769 Don't look for a `name` attribute in column
- PR #3783 Bind cuDF operators to Dask Dataframe
- PR #3775 Fix segfault when reading compressed CSV files larger than 4GB
- PR #3799 Align indices of Series inputs when adding as columns to DataFrame
- PR #3803 Keep name when unpickling Index objects
- PR #3804 Fix cuda crash in AVRO reader
- PR #3766 Remove references to cudf::type_id::CATEGORY from IO code
- PR #3817 Don't always deepcopy an index
- PR #3821 Fix OOB read in gpuinflate prefetcher
- PR #3829 Parquet writer: fix empty dataframe causing cuda launch errors
- PR #3835 Fix memory leak in Cython when dealing with nulls in string columns
- PR #3866 Remove unnecessary if check in NVStrings.create_offsets
- PR #3858 Fixes the broken debug build after #3728
- PR #3850 Fix merge typecast scope issue and resulting memory leak
- PR #3855 Fix MultiColumn recreation with reset_index
- PR #3869 Fixed size calculation in NVStrings::byte_count()
- PR #3868 Fix apply_grouped moving average example
- PR #3900 Properly link `NVStrings` and `NVCategory` into tests
- PR #3868 Fix apply_grouped moving average example
- PR #3871 Fix `split_out` error
- PR #3886 Fix string column materialization from column view
- PR #3893 Parquet reader: fix segfault reading empty parquet file
- PR #3931 Dask-cudf groupby `.agg` multicolumn handling fix
- PR #4017 Fix memory leaks in `GDF_STRING` cython handling and `nans_to_nulls` cython


# cuDF 0.11.0 (11 Dec 2019)

## New Features

- PR #2905 Added `Series.median()` and null support for `Series.quantile()`
- PR #2930 JSON Reader: Support ARROW_RANDOM_FILE input
- PR #2956 Add `cudf::stack` and `cudf::tile`
- PR #2980 Added nvtext is_vowel/is_consonant functions
- PR #2987 Add `inplace` arg to `DataFrame.reset_index` and `Series`
- PR #3011 Added libcudf++ transition guide
- PR #3129 Add strings column factory from `std::vector`s
- PR #3054 Add parquet reader support for decimal data types
- PR #3022 adds DataFrame.astype for cuDF dataframes
- PR #2962 Add isnull(), notnull() and related functions
- PR #3025 Move search files to legacy
- PR #3068 Add `scalar` class
- PR #3094 Adding `any` and `all` support from libcudf
- PR #3130 Define and implement new `column_wrapper`
- PR #3143 Define and implement new copying APIs `slice` and `split`
- PR #3161 Move merge files to legacy
- PR #3079 Added support to write ORC files given a local path
- PR #3192 Add dtype param to cast `DataFrame` on init
- PR #3213 Port cuIO to libcudf++
- PR #3222 Add nvtext character tokenizer
- PR #3223 Java expose underlying buffers
- PR #3300 Add `DataFrame.insert`
- PR #3263 Define and implement new `valid_if`
- PR #3278 Add `to_host` utility to copy `column_view` to host
- PR #3087 Add new cudf::experimental bool8 wrapper
- PR #3219 Construct column from column_view
- PR #3250 Define and implement new merge APIs
- PR #3144 Define and implement new hashing APIs `hash` and `hash_partition`
- PR #3229 Define and implement new search APIs
- PR #3308 java add API for memory usage callbacks
- PR #2691 Row-wise reduction and scan operations via CuPy
- PR #3291 Add normalize_nans_and_zeros
- PR #3187 Define and implement new replace APIs
- PR #3356 Add vertical concatenation for table/columns
- PR #3344 java split API
- PR #2791 Add `groupby.std()`
- PR #3368 Enable dropna argument in dask_cudf groupby
- PR #3298 add null replacement iterator for column_device_view
- PR #3297 Define and implement new groupby API.
- PR #3396 Update device_atomics with new bool8 and timestamp specializations
- PR #3411 Java host memory management API
- PR #3393 Implement df.cov and enable covariance/correlation in dask_cudf
- PR #3401 Add dask_cudf ORC writer (to_orc)
- PR #3331 Add copy_if_else
- PR #3427 Define and Implement new multi-search API
- PR #3442 Add Bool-index + Multi column + DataFrame support for set-item
- PR #3172 Define and implement new fill/repeat/copy_range APIs
- PR #3490 Add pair iterators for columns
- PR #3497 Add DataFrame.drop(..., inplace=False) argument
- PR #3469 Add string functionality for replace API
- PR #3273 Define and implement new reduction APIs

## Improvements

- PR #2904 Move gpu decompressors to cudf::io namespace
- PR #2977 Moved old C++ test utilities to legacy directory.
- PR #2965 Fix slow orc reader perf with large uncompressed blocks
- PR #2995 Move JIT type utilities to legacy directory
- PR #2927 Add ``Table`` and ``TableView`` extension classes that wrap legacy cudf::table
- PR #3005 Renames `cudf::exp` namespace to `cudf::experimental`
- PR #3008 Make safe versions of `is_null` and `is_valid` in `column_device_view`
- PR #3026 Move fill and repeat files to legacy
- PR #3027 Move copying.hpp and related source to legacy folder
- PR #3014 Snappy decompression optimizations
- PR #3032 Use `asarray` to coerce indices to a NumPy array
- PR #2996 IO Readers: Replace `cuio::device_buffer` with `rmm::device_buffer`
- PR #3051 Specialized hash function for strings column
- PR #3065 Select and Concat for cudf::experimental::table
- PR #3080 Move `valid_if.cuh` to `legacy/`
- PR #3052 Moved replace.hpp functionality to legacy
- PR #3091 Move join files to legacy
- PR #3092 Implicitly init RMM if Java allocates before init
- PR #3029 Update gdf_ numeric types with stdint and move to cudf namespace
- PR #3052 Moved replace.hpp functionality to legacy
- PR #2955 Add cmake option to only build for present GPU architecture
- PR #3070 Move functions.h and related source to legacy
- PR #2951 Allow set_index to handle a list of column names
- PR #3093 Move groupby files to legacy
- PR #2988 Removing GIS functionality (now part of cuSpatial library)
- PR #3067 Java method to return size of device memory buffer
- PR #3083 Improved some binary operation tests to include null testing.
- PR #3084 Update to arrow-cpp and pyarrow 0.15.0
- PR #3071 Move cuIO to legacy
- PR #3126 Round 2 of snappy decompression optimizations
- PR #3046 Define and implement new copying APIs `empty_like` and `allocate_like`
- PR #3128 Support MultiIndex in DataFrame.join
- PR #2971 Added initial gather and scatter methods for strings_column_view
- PR #3133 Port NVStrings to cudf column: count_characters and count_bytes
- PR #2991 Added strings column functions concatenate and join_strings
- PR #3028 Define and implement new `gather` APIs.
- PR #3135 Add nvtx utilities to cudf::nvtx namespace
- PR #3021 Java host side concat of serialized buffers
- PR #3138 Move unary files to legacy
- PR #3170 Port NVStrings substring functions to cudf strings column
- PR #3159 Port NVStrings is-chars-types function to cudf strings column
- PR #3154 Make `table_view_base.column()` const and add `mutable_table_view.column()`
- PR #3175 Set cmake cuda version variables
- PR #3171 Move deprecated error macros to legacy
- PR #3191 Port NVStrings integer convert ops to cudf column
- PR #3189 Port NVStrings find ops to cudf column
- PR #3352 Port NVStrings convert float functions to cudf strings column
- PR #3193 Add cuPy as a formal dependency
- PR #3195 Support for zero columned `table_view`
- PR #3165 Java device memory size for string category
- PR #3205 Move transform files to legacy
- PR #3202 Rename and move error.hpp to public headers
- PR #2878 Use upstream merge code in dask_cudf
- PR #3217 Port NVStrings upper and lower case conversion functions
- PR #3350 Port NVStrings booleans convert functions
- PR #3231 Add `column::release()` to give up ownership of contents.
- PR #3157 Use enum class rather than enum for mask_allocation_policy
- PR #3232 Port NVStrings datetime conversion to cudf strings column
- PR #3136 Define and implement new transpose API
- PR #3237 Define and implement new transform APIs
- PR #3245 Move binaryop files to legacy
- PR #3241 Move stream_compaction files to legacy
- PR #3166 Move reductions to legacy
- PR #3261 Small cleanup: remove `== true`
- PR #3271 Update rmm API based on `rmm.reinitialize(...)` change
- PR #3266 Remove optional checks for CuPy
- PR #3268 Adding null ordering per column feature when sorting
- PR #3239 Adding floating point specialization to comparators for NaNs
- PR #3270 Move predicates files to legacy
- PR #3281 Add to_host specialization for strings in column test utilities
- PR #3282 Add `num_bitmask_words`
- PR #3252 Add new factory methods to include passing an existing null mask
- PR #3288 Make `bit.cuh` utilities usable from host code.
- PR #3287 Move rolling windows files to legacy
- PR #3182 Define and implement new unary APIs `is_null` and `is_not_null`
- PR #3314 Drop `cython` from run requirements
- PR #3301 Add tests for empty column wrapper.
- PR #3294 Update to arrow-cpp and pyarrow 0.15.1
- PR #3310 Add `row_hasher` and `element_hasher` utilities
- PR #3272 Support non-default streams when creating/destroying hash maps
- PR #3286 Clean up the starter code on README
- PR #3332 Port NVStrings replace to cudf strings column
- PR #3354 Define and implement new `scatter` APIs
- PR #3322 Port NVStrings pad operations to cudf strings column
- PR #3345 Add cache member for number of characters in string_view class
- PR #3299 Define and implement new `is_sorted` APIs
- PR #3328 Partition by stripes in dask_cudf ORC reader
- PR #3243 Use upstream join code in dask_cudf
- PR #3371 Add `select` method to `table_view`
- PR #3309 Add java and JNI bindings for search bounds
- PR #3305 Define and implement new rolling window APIs
- PR #3380 Concatenate columns of strings
- PR #3382 Add fill function for strings column
- PR #3391 Move device_atomics_tests.cu files to legacy
- PR #3303 Define and implement new stream compaction APIs `copy_if`, `drop_nulls`,
           `apply_boolean_mask`, `drop_duplicate` and `unique_count`.
- PR #3387 Strings column gather function
- PR #3440 Strings column scatter function
- PR #3389 Move quantiles.hpp + group_quantiles.hpp files to legacy
- PR #3397 Port unary cast to libcudf++
- PR #3398 Move reshape.hpp files to legacy
- PR #3395 Port NVStrings regex extract to cudf strings column
- PR #3423 Port NVStrings htoi to cudf strings column
- PR #3425 Strings column copy_if_else implementation
- PR #3422 Move utilities to legacy
- PR #3201 Define and implement new datetime_ops APIs
- PR #3421 Port NVStrings find_multiple to cudf strings column
- PR #3448 Port scatter_to_tables to libcudf++
- PR #3458 Update strings sections in the transition guide
- PR #3462 Add `make_empty_column` and update `empty_like`.
- PR #3465 Port `aggregation` traits and utilities.
- PR #3214 Define and implement new unary operations APIs
- PR #3475 Add `bitmask_to_host` column utility
- PR #3487 Add is_boolean trait and random timestamp generator for testing
- PR #3492 Small cleanup (remove std::abs) and comment
- PR #3407 Allow multiple row-groups per task in dask_cudf read_parquet
- PR #3512 Remove unused CUDA conda labels
- PR #3500 cudf::fill()/cudf::repeat() support for strings columns.
- PR #3438 Update scalar and scalar_device_view to better support strings
- PR #3414 Add copy_range function for strings column
- PR #3685 Add string support to contiguous_split.
- PR #3471 Add scalar/column, column/scalar and scalar/scalar overloads to copy_if_else.
- PR #3451 Add support for implicit typecasting of join columns

## Bug Fixes

- PR #2895 Fixed dask_cudf group_split behavior to handle upstream rearrange_by_divisions
- PR #3048 Support for zero columned tables
- PR #3030 Fix snappy decoding regression in PR #3014
- PR #3041 Fixed exp to experimental namespace name change issue
- PR #3056 Add additional cmake hint for finding local build of RMM files
- PR #3060 Move copying.hpp includes to legacy
- PR #3139 Fixed java RMM auto initalization
- PR #3141 Java fix for relocated IO headers
- PR #3149 Rename column_wrapper.cuh to column_wrapper.hpp
- PR #3168 Fix mutable_column_device_view head const_cast
- PR #3199 Update JNI includes for legacy moves
- PR #3204 ORC writer: Fix ByteRLE encoding of NULLs
- PR #2994 Fix split_out-support but with hash_object_dispatch
- PR #3212 Fix string to date casting when format is not specified
- PR #3218 Fixes `row_lexicographic_comparator` issue with handling two tables
- PR #3228 Default initialize RMM when Java native dependencies are loaded
- PR #3012 replacing instances of `to_gpu_array` with `mem`
- PR #3236 Fix Numba 0.46+/CuPy 6.3 interface compatibility
- PR #3276 Update JNI includes for legacy moves
- PR #3256 Fix orc writer crash with multiple string columns
- PR #3211 Fix breaking change caused by rapidsai/rmm#167
- PR #3265 Fix dangling pointer in `is_sorted`
- PR #3267 ORC writer: fix incorrect ByteRLE encoding of long literal runs
- PR #3277 Fix invalid reference to deleted temporary in `is_sorted`.
- PR #3274 ORC writer: fix integer RLEv2 mode2 unsigned base value encoding
- PR #3279 Fix shutdown hang issues with pinned memory pool init executor
- PR #3280 Invalid children check in mutable_column_device_view
- PR #3289 fix java memory usage API for empty columns
- PR #3293 Fix loading of csv files zipped on MacOS (disabled zip min version check)
- PR #3295 Fix storing storing invalid RMM exec policies.
- PR #3307 Add pd.RangeIndex to from_pandas to fix dask_cudf meta_nonempty bug
- PR #3313 Fix public headers including non-public headers
- PR #3318 Revert arrow to 0.15.0 temporarily to unblock downstream projects CI
- PR #3317 Fix index-argument bug in dask_cudf parquet reader
- PR #3323 Fix `insert` non-assert test case
- PR #3341 Fix `Series` constructor converting NoneType to "None"
- PR #3326 Fix and test for detail::gather map iterator type inference
- PR #3334 Remove zero-size exception check from make_strings_column factories
- PR #3333 Fix compilation issues with `constexpr` functions not marked `__device__`
- PR #3340 Make all benchmarks use cudf base fixture to initialize RMM pool
- PR #3337 Fix Java to pad validity buffers to 64-byte boundary
- PR #3362 Fix `find_and_replace` upcasting series for python scalars and lists
- PR #3357 Disabling `column_view` iterators for non fixed-width types
- PR #3383 Fix : properly compute null counts for rolling_window.
- PR #3386 Removing external includes from `column_view.hpp`
- PR #3369 Add write_partition to dask_cudf to fix to_parquet bug
- PR #3388 Support getitem with bools when DataFrame has a MultiIndex
- PR #3408 Fix String and Column (De-)Serialization
- PR #3372 Fix dask-distributed scatter_by_map bug
- PR #3419 Fix a bug in parse_into_parts (incomplete input causing walking past the end of string).
- PR #3413 Fix dask_cudf read_csv file-list bug
- PR #3416 Fix memory leak in ColumnVector when pulling strings off the GPU
- PR #3424 Fix benchmark build by adding libcudacxx to benchmark's CMakeLists.txt
- PR #3435 Fix diff and shift for empty series
- PR #3439 Fix index-name bug in StringColumn concat
- PR #3445 Fix ORC Writer default stripe size
- PR #3459 Fix printing of invalid entries
- PR #3466 Fix gather null mask allocation for invalid index
- PR #3468 Fix memory leak issue in `drop_duplicates`
- PR #3474 Fix small doc error in capitalize Docs
- PR #3491 Fix more doc errors in NVStrings
- PR #3478 Fix as_index deep copy via Index.rename inplace arg
- PR #3476 Fix ORC reader timezone conversion
- PR #3188 Repr slices up large DataFrames
- PR #3519 Fix strings column concatenate handling zero-sized columns
- PR #3530 Fix copy_if_else test case fail issue
- PR #3523 Fix lgenfe issue with debug build
- PR #3532 Fix potential use-after-free in cudf parquet reader
- PR #3540 Fix unary_op null_mask bug and add missing test cases
- PR #3559 Use HighLevelGraph api in DataFrame constructor (Fix upstream compatibility)
- PR #3572 Fix CI Issue with hypothesis tests that are flaky


# cuDF 0.10.0 (16 Oct 2019)

## New Features

- PR #2423 Added `groupby.quantile()`
- PR #2522 Add Java bindings for NVStrings backed upper and lower case mutators
- PR #2605 Added Sort based groupby in libcudf
- PR #2607 Add Java bindings for parsing JSON
- PR #2629 Add dropna= parameter to groupby
- PR #2585 ORC & Parquet Readers: Remove millisecond timestamp restriction
- PR #2507 Add GPU-accelerated ORC Writer
- PR #2559 Add Series.tolist()
- PR #2653 Add Java bindings for rolling window operations
- PR #2480 Merge `custreamz` codebase into `cudf` repo
- PR #2674 Add __contains__ for Index/Series/Column
- PR #2635 Add support to read from remote and cloud sources like s3, gcs, hdfs
- PR #2722 Add Java bindings for NVTX ranges
- PR #2702 Add make_bool to dataset generation functions
- PR #2394 Move `rapidsai/custrings` into `cudf`
- PR #2734 Final sync of custrings source into cudf
- PR #2724 Add libcudf support for __contains__
- PR #2777 Add python bindings for porter stemmer measure functionality
- PR #2781 Add issorted to is_monotonic
- PR #2685 Add cudf::scatter_to_tables and cython binding
- PR #2743 Add Java bindings for NVStrings timestamp2long as part of String ColumnVector casting
- PR #2785 Add nvstrings Python docs
- PR #2786 Add benchmarks option to root build.sh
- PR #2802 Add `cudf::repeat()` and `cudf.Series.repeat()`
- PR #2773 Add Fisher's unbiased kurtosis and skew for Series/DataFrame
- PR #2748 Parquet Reader: Add option to specify loading of PANDAS index
- PR #2807 Add scatter_by_map to DataFrame python API
- PR #2836 Add nvstrings.code_points method
- PR #2844 Add Series/DataFrame notnull
- PR #2858 Add GTest type list utilities
- PR #2870 Add support for grouping by Series of arbitrary length
- PR #2719 Series covariance and Pearson correlation
- PR #2207 Beginning of libcudf overhaul: introduce new column and table types
- PR #2869 Add `cudf.CategoricalDtype`
- PR #2838 CSV Reader: Support ARROW_RANDOM_FILE input
- PR #2655 CuPy-based Series and Dataframe .values property
- PR #2803 Added `edit_distance_matrix()` function to calculate pairwise edit distance for each string on a given nvstrings object.
- PR #2811 Start of cudf strings column work based on 2207
- PR #2872 Add Java pinned memory pool allocator
- PR #2969 Add findAndReplaceAll to ColumnVector
- PR #2814 Add Datetimeindex.weekday
- PR #2999 Add timestamp conversion support for string categories
- PR #2918 Add cudf::column timestamp wrapper types

## Improvements

- PR #2578 Update legacy_groupby to use libcudf group_by_without_aggregation
- PR #2581 Removed `managed` allocator from hash map classes.
- PR #2571 Remove unnecessary managed memory from gdf_column_concat
- PR #2648 Cython/Python reorg
- PR #2588 Update Series.append documentation
- PR #2632 Replace dask-cudf set_index code with upstream
- PR #2682 Add cudf.set_allocator() function for easier allocator init
- PR #2642 Improve null printing and testing
- PR #2747 Add missing Cython headers / cudftestutil lib to conda package for cuspatial build
- PR #2706 Compute CSV format in device code to speedup performance
- PR #2673 Add support for np.longlong type
- PR #2703 move dask serialization dispatch into cudf
- PR #2728 Add YYMMDD to version tag for nightly conda packages
- PR #2729 Handle file-handle input in to_csv
- PR #2741 CSV Reader: Move kernel functions into its own file
- PR #2766 Improve nvstrings python cmake flexibility
- PR #2756 Add out_time_unit option to csv reader, support timestamp resolutions
- PR #2771 Stopgap alias for to_gpu_matrix()
- PR #2783 Support mapping input columns to function arguments in apply kernels
- PR #2645 libcudf unique_count for Series.nunique
- PR #2817 Dask-cudf: `read_parquet` support for remote filesystems
- PR #2823 improve java data movement debugging
- PR #2806 CSV Reader: Clean-up row offset operations
- PR #2640 Add dask wait/persist exmaple to 10 minute guide
- PR #2828 Optimizations of kernel launch configuration for `DataFrame.apply_rows` and `DataFrame.apply_chunks`
- PR #2831 Add `column` argument to `DataFrame.drop`
- PR #2775 Various optimizations to improve __getitem__ and __setitem__ performance
- PR #2810 cudf::allocate_like can optionally always allocate a mask.
- PR #2833 Parquet reader: align page data allocation sizes to 4-bytes to satisfy cuda-memcheck
- PR #2832 Using the new Python bindings for UCX
- PR #2856 Update group_split_cudf to use scatter_by_map
- PR #2890 Optionally keep serialized table data on the host.
- PR #2778 Doc: Updated and fixed some docstrings that were formatted incorrectly.
- PR #2830 Use YYMMDD tag in custreamz nightly build
- PR #2875 Java: Remove synchronized from register methods in MemoryCleaner
- PR #2887 Minor snappy decompression optimization
- PR #2899 Use new RMM API based on Cython
- PR #2788 Guide to Python UDFs
- PR #2919 Change java API to use operators in groupby namespace
- PR #2909 CSV Reader: Avoid row offsets host vector default init
- PR #2834 DataFrame supports setting columns via attribute syntax `df.x = col`
- PR #3147 DataFrame can be initialized from rows via list of tuples
- PR #3539 Restrict CuPy to 6

## Bug Fixes

- PR #2584 ORC Reader: fix parsing of `DECIMAL` index positions
- PR #2619 Fix groupby serialization/deserialization
- PR #2614 Update Java version to match
- PR #2601 Fixes nlargest(1) issue in Series and Dataframe
- PR #2610 Fix a bug in index serialization (properly pass DeviceNDArray)
- PR #2621 Fixes the floordiv issue of not promoting float type when rhs is 0
- PR #2611 Types Test: fix static casting from negative int to string
- PR #2618 IO Readers: Fix datasource memory map failure for multiple reads
- PR #2628 groupby_without_aggregation non-nullable input table produces non-nullable output
- PR #2615 fix string category partitioning in java API
- PR #2641 fix string category and timeunit concat in the java API
- PR #2649 Fix groupby issue resulting from column_empty bug
- PR #2658 Fix astype() for null categorical columns
- PR #2660 fix column string category and timeunit concat in the java API
- PR #2664 ORC reader: fix `skip_rows` larger than first stripe
- PR #2654 Allow Java gdfOrderBy to work with string categories
- PR #2669 AVRO reader: fix non-deterministic output
- PR #2668 Update Java bindings to specify timestamp units for ORC and Parquet readers
- PR #2679 AVRO reader: fix cuda errors when decoding compressed streams
- PR #2692 Add concatenation for data-frame with different headers (empty and non-empty)
- PR #2651 Remove nvidia driver installation from ci/cpu/build.sh
- PR #2697 Ensure csv reader sets datetime column time units
- PR #2698 Return RangeIndex from contiguous slice of RangeIndex
- PR #2672 Fix null and integer handling in round
- PR #2704 Parquet Reader: Fix crash when loading string column with nulls
- PR #2725 Fix Jitify issue with running on Turing using CUDA version < 10
- PR #2731 Fix building of benchmarks
- PR #2738 Fix java to find new NVStrings locations
- PR #2736 Pin Jitify branch to v0.10 version
- PR #2742 IO Readers: Fix possible silent failures when creating `NvStrings` instance
- PR #2753 Fix java quantile API calls
- PR #2762 Fix validity processing for time in java
- PR #2796 Fix handling string slicing and other nvstrings delegated methods with dask
- PR #2769 Fix link to API docs in README.md
- PR #2772 Handle multiindex pandas Series #2772
- PR #2749 Fix apply_rows/apply_chunks pessimistic null mask to use in_cols null masks only
- PR #2752 CSV Reader: Fix exception when there's no rows to process
- PR #2716 Added Exception for `StringMethods` in string methods
- PR #2787 Fix Broadcasting `None` to `cudf-series`
- PR #2794 Fix async race in NVCategory::get_value and get_value_bounds
- PR #2795 Fix java build/cast error
- PR #2496 Fix improper merge of two dataframes when names differ
- PR #2824 Fix issue with incorrect result when Numeric Series replace is called several times
- PR #2751 Replace value with null
- PR #2765 Fix Java inequality comparisons for string category
- PR #2818 Fix java join API to use new C++ join API
- PR #2841 Fix nvstrings.slice and slice_from for range (0,0)
- PR #2837 Fix join benchmark
- PR #2809 Add hash_df and group_split dispatch functions for dask
- PR #2843 Parquet reader: fix skip_rows when not aligned with page or row_group boundaries
- PR #2851 Deleted existing dask-cudf/record.txt
- PR #2854 Fix column creation from ephemeral objects exposing __cuda_array_interface__
- PR #2860 Fix boolean indexing when the result is a single row
- PR #2859 Fix tail method issue for string columns
- PR #2852 Fixed `cumsum()` and `cumprod()` on boolean series.
- PR #2865 DaskIO: Fix `read_csv` and `read_orc` when input is list of files
- PR #2750 Fixed casting values to cudf::bool8 so non-zero values always cast to true
- PR #2873 Fixed dask_cudf read_partition bug by generating ParquetDatasetPiece
- PR #2850 Fixes dask_cudf.read_parquet on partitioned datasets
- PR #2896 Properly handle `axis` string keywords in `concat`
- PR #2926 Update rounding algorithm to avoid using fmod
- PR #2968 Fix Java dependency loading when using NVTX
- PR #2963 Fix ORC writer uncompressed block indexing
- PR #2928 CSV Reader: Fix using `byte_range` for large datasets
- PR #2983 Fix sm_70+ race condition in gpu_unsnap
- PR #2964 ORC Writer: Segfault when writing mixed numeric and string columns
- PR #3007 Java: Remove unit test that frees RMM invalid pointer
- PR #3009 Fix orc reader RLEv2 patch position regression from PR #2507
- PR #3002 Fix CUDA invalid configuration errors reported after loading an ORC file without data
- PR #3035 Update update-version.sh for new docs locations
- PR #3038 Fix uninitialized stream parameter in device_table deleter
- PR #3064 Fixes groupby performance issue
- PR #3061 Add rmmInitialize to nvstrings gtests
- PR #3058 Fix UDF doc markdown formatting
- PR #3059 Add nvstrings python build instructions to contributing.md


# cuDF 0.9.0 (21 Aug 2019)

## New Features

- PR #1993 Add CUDA-accelerated series aggregations: mean, var, std
- PR #2111 IO Readers: Support memory buffer, file-like object, and URL inputs
- PR #2012 Add `reindex()` to DataFrame and Series
- PR #2097 Add GPU-accelerated AVRO reader
- PR #2098 Support binary ops on DFs and Series with mismatched indices
- PR #2160 Merge `dask-cudf` codebase into `cudf` repo
- PR #2149 CSV Reader: Add `hex` dtype for explicit hexadecimal parsing
- PR #2156 Add `upper_bound()` and `lower_bound()` for libcudf tables and `searchsorted()` for cuDF Series
- PR #2158 CSV Reader: Support single, non-list/dict argument for `dtype`
- PR #2177 CSV Reader: Add `parse_dates` parameter for explicit date inference
- PR #1744 cudf::apply_boolean_mask and cudf::drop_nulls support for cudf::table inputs (multi-column)
- PR #2196 Add `DataFrame.dropna()`
- PR #2197 CSV Writer: add `chunksize` parameter for `to_csv`
- PR #2215 `type_dispatcher` benchmark
- PR #2179 Add Java quantiles
- PR #2157 Add __array_function__ to DataFrame and Series
- PR #2212 Java support for ORC reader
- PR #2224 Add DataFrame isna, isnull, notna functions
- PR #2236 Add Series.drop_duplicates
- PR #2105 Add hash-based join benchmark
- PR #2316 Add unique, nunique, and value_counts for datetime columns
- PR #2337 Add Java support for slicing a ColumnVector
- PR #2049 Add cudf::merge (sorted merge)
- PR #2368 Full cudf+dask Parquet Support
- PR #2380 New cudf::is_sorted checks whether cudf::table is sorted
- PR #2356 Java column vector standard deviation support
- PR #2221 MultiIndex full indexing - Support iloc and wildcards for loc
- PR #2429 Java support for getting length of strings in a ColumnVector
- PR #2415 Add `value_counts` for series of any type
- PR #2446 Add __array_function__ for index
- PR #2437 ORC reader: Add 'use_np_dtypes' option
- PR #2382 Add CategoricalAccessor add, remove, rename, and ordering methods
- PR #2464 Native implement `__cuda_array_interface__` for Series/Index/Column objects
- PR #2425 Rolling window now accepts array-based user-defined functions
- PR #2442 Add __setitem__
- PR #2449 Java support for getting byte count of strings in a ColumnVector
- PR #2492 Add groupby.size() method
- PR #2358 Add cudf::nans_to_nulls: convert floating point column into bitmask
- PR #2489 Add drop argument to set_index
- PR #2491 Add Java bindings for ORC reader 'use_np_dtypes' option
- PR #2213 Support s/ms/us/ns DatetimeColumn time unit resolutions
- PR #2536 Add _constructor properties to Series and DataFrame

## Improvements

- PR #2103 Move old `column` and `bitmask` files into `legacy/` directory
- PR #2109 added name to Python column classes
- PR #1947 Cleanup serialization code
- PR #2125 More aggregate in java API
- PR #2127 Add in java Scalar tests
- PR #2088 Refactor of Python groupby code
- PR #2130 Java serialization and deserialization of tables.
- PR #2131 Chunk rows logic added to csv_writer
- PR #2129 Add functions in the Java API to support nullable column filtering
- PR #2165 made changes to get_dummies api for it to be available in MethodCache
- PR #2171 Add CodeCov integration, fix doc version, make --skip-tests work when invoking with source
- PR #2184 handle remote orc files for dask-cudf
- PR #2186 Add `getitem` and `getattr` style access to Rolling objects
- PR #2168 Use cudf.Column for CategoricalColumn's categories instead of a tuple
- PR #2193 DOC: cudf::type_dispatcher documentation for specializing dispatched functors
- PR #2199 Better java support for appending strings
- PR #2176 Added column dtype support for datetime, int8, int16 to csv_writer
- PR #2209 Matching `get_dummies` & `select_dtypes` behavior to pandas
- PR #2217 Updated Java bindings to use the new groupby API
- PR #2214 DOC: Update doc instructions to build/install `cudf` and `dask-cudf`
- PR #2220 Update Java bindings for reduction rename
- PR #2232 Move CodeCov upload from build script to Jenkins
- PR #2225 refactor to use libcudf for gathering columns in dataframes
- PR #2293 Improve join performance (faster compute_join_output_size)
- PR #2300 Create separate dask codeowners for dask-cudf codebase
- PR #2304 gdf_group_by_without_aggregations returns gdf_column
- PR #2309 Java readers: remove redundant copy of result pointers
- PR #2307 Add `black` and `isort` to style checker script
- PR #2345 Restore removal of old groupby implementation
- PR #2342 Improve `astype()` to operate all ways
- PR #2329 using libcudf cudf::copy for column deep copy
- PR #2344 DOC: docs on code formatting for contributors
- PR #2376 Add inoperative axis= and win_type= arguments to Rolling()
- PR #2378 remove dask for (de-)serialization of cudf objects
- PR #2353 Bump Arrow and Dask versions
- PR #2377 Replace `standard_python_slice` with just `slice.indices()`
- PR #2373 cudf.DataFrame enchancements & Series.values support
- PR #2392 Remove dlpack submodule; make cuDF's Cython API externally accessible
- PR #2430 Updated Java bindings to use the new unary API
- PR #2406 Moved all existing `table` related files to a `legacy/` directory
- PR #2350 Performance related changes to get_dummies
- PR #2420 Remove `cudautils.astype` and replace with `typecast.apply_cast`
- PR #2456 Small improvement to typecast utility
- PR #2458 Fix handling of thirdparty packages in `isort` config
- PR #2459 IO Readers: Consolidate all readers to use `datasource` class
- PR #2475 Exposed type_dispatcher.hpp, nvcategory_util.hpp and wrapper_types.hpp in the include folder
- PR #2484 Enabled building libcudf as a static library
- PR #2453 Streamline CUDA_REL environment variable
- PR #2483 Bundle Boost filesystem dependency in the Java jar
- PR #2486 Java API hash functions
- PR #2481 Adds the ignore_null_keys option to the java api
- PR #2490 Java api: support multiple aggregates for the same column
- PR #2510 Java api: uses table based apply_boolean_mask
- PR #2432 Use pandas formatting for console, html, and latex output
- PR #2573 Bump numba version to 0.45.1
- PR #2606 Fix references to notebooks-contrib

## Bug Fixes

- PR #2086 Fixed quantile api behavior mismatch in series & dataframe
- PR #2128 Add offset param to host buffer readers in java API.
- PR #2145 Work around binops validity checks for java
- PR #2146 Work around unary_math validity checks for java
- PR #2151 Fixes bug in cudf::copy_range where null_count was invalid
- PR #2139 matching to pandas describe behavior & fixing nan values issue
- PR #2161 Implicitly convert unsigned to signed integer types in binops
- PR #2154 CSV Reader: Fix bools misdetected as strings dtype
- PR #2178 Fix bug in rolling bindings where a view of an ephemeral column was being taken
- PR #2180 Fix issue with isort reordering `importorskip` below imports depending on them
- PR #2187 fix to honor dtype when numpy arrays are passed to columnops.as_column
- PR #2190 Fix issue in astype conversion of string column to 'str'
- PR #2208 Fix issue with calling `head()` on one row dataframe
- PR #2229 Propagate exceptions from Cython cdef functions
- PR #2234 Fix issue with local build script not properly building
- PR #2223 Fix CUDA invalid configuration errors reported after loading small compressed ORC files
- PR #2162 Setting is_unique and is_monotonic-related attributes
- PR #2244 Fix ORC RLEv2 delta mode decoding with nonzero residual delta width
- PR #2297 Work around `var/std` unsupported only at debug build
- PR #2302 Fixed java serialization corner case
- PR #2355 Handle float16 in binary operations
- PR #2311 Fix copy behaviour for GenericIndex
- PR #2349 Fix issues with String filter in java API
- PR #2323 Fix groupby on categoricals
- PR #2328 Ensure order is preserved in CategoricalAccessor._set_categories
- PR #2202 Fix issue with unary ops mishandling empty input
- PR #2326 Fix for bug in DLPack when reading multiple columns
- PR #2324 Fix cudf Docker build
- PR #2325 Fix ORC RLEv2 patched base mode decoding with nonzero patch width
- PR #2235 Fix get_dummies to be compatible with dask
- PR #2332 Zero initialize gdf_dtype_extra_info
- PR #2355 Handle float16 in binary operations
- PR #2360 Fix missing dtype handling in cudf.Series & columnops.as_column
- PR #2364 Fix quantile api and other trivial issues around it
- PR #2361 Fixed issue with `codes` of CategoricalIndex
- PR #2357 Fixed inconsistent type of index created with from_pandas vs direct construction
- PR #2389 Fixed Rolling __getattr__ and __getitem__ for offset based windows
- PR #2402 Fixed bug in valid mask computation in cudf::copy_if (apply_boolean_mask)
- PR #2401 Fix to a scalar datetime(of type Days) issue
- PR #2386 Correctly allocate output valids in groupby
- PR #2411 Fixed failures on binary op on single element string column
- PR #2422 Fix Pandas logical binary operation incompatibilites
- PR #2447 Fix CodeCov posting build statuses temporarily
- PR #2450 Fix erroneous null handling in `cudf.DataFrame`'s `apply_rows`
- PR #2470 Fix issues with empty strings and string categories (Java)
- PR #2471 Fix String Column Validity.
- PR #2481 Fix java validity buffer serialization
- PR #2485 Updated bytes calculation to use size_t to avoid overflow in column concat
- PR #2461 Fix groupby multiple aggregations same column
- PR #2514 Fix cudf::drop_nulls threshold handling in Cython
- PR #2516 Fix utilities include paths and meta.yaml header paths
- PR #2517 Fix device memory leak in to_dlpack tensor deleter
- PR #2431 Fix local build generated file ownerships
- PR #2511 Added import of orc, refactored exception handlers to not squash fatal exceptions
- PR #2527 Fix index and column input handling in dask_cudf read_parquet
- PR #2466 Fix `dataframe.query` returning null rows erroneously
- PR #2548 Orc reader: fix non-deterministic data decoding at chunk boundaries
- PR #2557 fix cudautils import in string.py
- PR #2521 Fix casting datetimes from/to the same resolution
- PR #2545 Fix MultiIndexes with datetime levels
- PR #2560 Remove duplicate `dlpack` definition in conda recipe
- PR #2567 Fix ColumnVector.fromScalar issues while dealing with null scalars
- PR #2565 Orc reader: fix incorrect data decoding of int64 data types
- PR #2577 Fix search benchmark compilation error by adding necessary header
- PR #2604 Fix a bug in copying.pyx:_normalize_types that upcasted int32 to int64


# cuDF 0.8.0 (27 June 2019)

## New Features

- PR #1524 Add GPU-accelerated JSON Lines parser with limited feature set
- PR #1569 Add support for Json objects to the JSON Lines reader
- PR #1622 Add Series.loc
- PR #1654 Add cudf::apply_boolean_mask: faster replacement for gdf_apply_stencil
- PR #1487 cython gather/scatter
- PR #1310 Implemented the slice/split functionality.
- PR #1630 Add Python layer to the GPU-accelerated JSON reader
- PR #1745 Add rounding of numeric columns via Numba
- PR #1772 JSON reader: add support for BytesIO and StringIO input
- PR #1527 Support GDF_BOOL8 in readers and writers
- PR #1819 Logical operators (AND, OR, NOT) for libcudf and cuDF
- PR #1813 ORC Reader: Add support for stripe selection
- PR #1828 JSON Reader: add suport for bool8 columns
- PR #1833 Add column iterator with/without nulls
- PR #1665 Add the point-in-polygon GIS function
- PR #1863 Series and Dataframe methods for all and any
- PR #1908 cudf::copy_range and cudf::fill for copying/assigning an index or range to a constant
- PR #1921 Add additional formats for typecasting to/from strings
- PR #1807 Add Series.dropna()
- PR #1987 Allow user defined functions in the form of ptx code to be passed to binops
- PR #1948 Add operator functions like `Series.add()` to DataFrame and Series
- PR #1954 Add skip test argument to GPU build script
- PR #2018 Add bindings for new groupby C++ API
- PR #1984 Add rolling window operations Series.rolling() and DataFrame.rolling()
- PR #1542 Python method and bindings for to_csv
- PR #1995 Add Java API
- PR #1998 Add google benchmark to cudf
- PR #1845 Add cudf::drop_duplicates, DataFrame.drop_duplicates
- PR #1652 Added `Series.where()` feature
- PR #2074 Java Aggregates, logical ops, and better RMM support
- PR #2140 Add a `cudf::transform` function
- PR #2068 Concatenation of different typed columns

## Improvements

- PR #1538 Replacing LesserRTTI with inequality_comparator
- PR #1703 C++: Added non-aggregating `insert` to `concurrent_unordered_map` with specializations to store pairs with a single atomicCAS when possible.
- PR #1422 C++: Added a RAII wrapper for CUDA streams
- PR #1701 Added `unique` method for stringColumns
- PR #1713 Add documentation for Dask-XGBoost
- PR #1666 CSV Reader: Improve performance for files with large number of columns
- PR #1725 Enable the ability to use a single column groupby as its own index
- PR #1759 Add an example showing simultaneous rolling averages to `apply_grouped` documentation
- PR #1746 C++: Remove unused code: `windowed_ops.cu`, `sorting.cu`, `hash_ops.cu`
- PR #1748 C++: Add `bool` nullability flag to `device_table` row operators
- PR #1764 Improve Numerical column: `mean_var` and `mean`
- PR #1767 Speed up Python unit tests
- PR #1770 Added build.sh script, updated CI scripts and documentation
- PR #1739 ORC Reader: Add more pytest coverage
- PR #1696 Added null support in `Series.replace()`.
- PR #1390 Added some basic utility functions for `gdf_column`'s
- PR #1791 Added general column comparison code for testing
- PR #1795 Add printing of git submodule info to `print_env.sh`
- PR #1796 Removing old sort based group by code and gdf_filter
- PR #1811 Added funtions for copying/allocating `cudf::table`s
- PR #1838 Improve columnops.column_empty so that it returns typed columns instead of a generic Column
- PR #1890 Add utils.get_dummies- a pandas-like wrapper around one_hot-encoding
- PR #1823 CSV Reader: default the column type to string for empty dataframes
- PR #1827 Create bindings for scalar-vector binops, and update one_hot_encoding to use them
- PR #1817 Operators now support different sized dataframes as long as they don't share different sized columns
- PR #1855 Transition replace_nulls to new C++ API and update corresponding Cython/Python code
- PR #1858 Add `std::initializer_list` constructor to `column_wrapper`
- PR #1846 C++ type-erased gdf_equal_columns test util; fix gdf_equal_columns logic error
- PR #1390 Added some basic utility functions for `gdf_column`s
- PR #1391 Tidy up bit-resolution-operation and bitmask class code
- PR #1882 Add iloc functionality to MultiIndex dataframes
- PR #1884 Rolling windows: general enhancements and better coverage for unit tests
- PR #1886 support GDF_STRING_CATEGORY columns in apply_boolean_mask, drop_nulls and other libcudf functions
- PR #1896 Improve performance of groupby with levels specified in dask-cudf
- PR #1915 Improve iloc performance for non-contiguous row selection
- PR #1859 Convert read_json into a C++ API
- PR #1919 Rename libcudf namespace gdf to namespace cudf
- PR #1850 Support left_on and right_on for DataFrame merge operator
- PR #1930 Specialize constructor for `cudf::bool8` to cast argument to `bool`
- PR #1938 Add default constructor for `column_wrapper`
- PR #1930 Specialize constructor for `cudf::bool8` to cast argument to `bool`
- PR #1952 consolidate libcudf public API headers in include/cudf
- PR #1949 Improved selection with boolmask using libcudf `apply_boolean_mask`
- PR #1956 Add support for nulls in `query()`
- PR #1973 Update `std::tuple` to `std::pair` in top-most libcudf APIs and C++ transition guide
- PR #1981 Convert read_csv into a C++ API
- PR #1868 ORC Reader: Support row index for speed up on small/medium datasets
- PR #1964 Added support for list-like types in Series.str.cat
- PR #2005 Use HTML5 details tag in bug report issue template
- PR #2003 Removed few redundant unit-tests from test_string.py::test_string_cat
- PR #1944 Groupby design improvements
- PR #2017 Convert `read_orc()` into a C++ API
- PR #2011 Convert `read_parquet()` into a C++ API
- PR #1756 Add documentation "10 Minutes to cuDF and dask_cuDF"
- PR #2034 Adding support for string columns concatenation using "add" binary operator
- PR #2042 Replace old "10 Minutes" guide with new guide for docs build process
- PR #2036 Make library of common test utils to speed up tests compilation
- PR #2022 Facilitating get_dummies to be a high level api too
- PR #2050 Namespace IO readers and add back free-form `read_xxx` functions
- PR #2104 Add a functional ``sort=`` keyword argument to groupby
- PR #2108 Add `find_and_replace` for StringColumn for replacing single values
- PR #1803 cuDF/CuPy interoperability documentation

## Bug Fixes

- PR #1465 Fix for test_orc.py and test_sparse_df.py test failures
- PR #1583 Fix underlying issue in `as_index()` that was causing `Series.quantile()` to fail
- PR #1680 Add errors= keyword to drop() to fix cudf-dask bug
- PR #1651 Fix `query` function on empty dataframe
- PR #1616 Fix CategoricalColumn to access categories by index instead of iteration
- PR #1660 Fix bug in `loc` when indexing with a column name (a string)
- PR #1683 ORC reader: fix timestamp conversion to UTC
- PR #1613 Improve CategoricalColumn.fillna(-1) performance
- PR #1642 Fix failure of CSV_TEST gdf_csv_test.SkiprowsNrows on multiuser systems
- PR #1709 Fix handling of `datetime64[ms]` in `dataframe.select_dtypes`
- PR #1704 CSV Reader: Add support for the plus sign in number fields
- PR #1687 CSV reader: return an empty dataframe for zero size input
- PR #1757 Concatenating columns with null columns
- PR #1755 Add col_level keyword argument to melt
- PR #1758 Fix df.set_index() when setting index from an empty column
- PR #1749 ORC reader: fix long strings of NULL values resulting in incorrect data
- PR #1742 Parquet Reader: Fix index column name to match PANDAS compat
- PR #1782 Update libcudf doc version
- PR #1783 Update conda dependencies
- PR #1786 Maintain the original series name in series.unique output
- PR #1760 CSV Reader: fix segfault when dtype list only includes columns from usecols list
- PR #1831 build.sh: Assuming python is in PATH instead of using PYTHON env var
- PR #1839 Raise an error instead of segfaulting when transposing a DataFrame with StringColumns
- PR #1840 Retain index correctly during merge left_on right_on
- PR #1825 cuDF: Multiaggregation Groupby Failures
- PR #1789 CSV Reader: Fix missing support for specifying `int8` and `int16` dtypes
- PR #1857 Cython Bindings: Handle `bool` columns while calling `column_view_from_NDArrays`
- PR #1849 Allow DataFrame support methods to pass arguments to the methods
- PR #1847 Fixed #1375 by moving the nvstring check into the wrapper function
- PR #1864 Fixing cudf reduction for POWER platform
- PR #1869 Parquet reader: fix Dask timestamps not matching with Pandas (convert to milliseconds)
- PR #1876 add dtype=bool for `any`, `all` to treat integer column correctly
- PR #1875 CSV reader: take NaN values into account in dtype detection
- PR #1873 Add column dtype checking for the all/any methods
- PR #1902 Bug with string iteration in _apply_basic_agg
- PR #1887 Fix for initialization issue in pq_read_arg,orc_read_arg
- PR #1867 JSON reader: add support for null/empty fields, including the 'null' literal
- PR #1891 Fix bug #1750 in string column comparison
- PR #1909 Support of `to_pandas()` of boolean series with null values
- PR #1923 Use prefix removal when two aggs are called on a SeriesGroupBy
- PR #1914 Zero initialize gdf_column local variables
- PR #1959 Add support for comparing boolean Series to scalar
- PR #1966 Ignore index fix in series append
- PR #1967 Compute index __sizeof__ only once for DataFrame __sizeof__
- PR #1977 Support CUDA installation in default system directories
- PR #1982 Fixes incorrect index name after join operation
- PR #1985 Implement `GDF_PYMOD`, a special modulo that follows python's sign rules
- PR #1991 Parquet reader: fix decoding of NULLs
- PR #1990 Fixes a rendering bug in the `apply_grouped` documentation
- PR #1978 Fix for values being filled in an empty dataframe
- PR #2001 Correctly create MultiColumn from Pandas MultiColumn
- PR #2006 Handle empty dataframe groupby construction for dask
- PR #1965 Parquet Reader: Fix duplicate index column when it's already in `use_cols`
- PR #2033 Add pip to conda environment files to fix warning
- PR #2028 CSV Reader: Fix reading of uncompressed files without a recognized file extension
- PR #2073 Fix an issue when gathering columns with NVCategory and nulls
- PR #2053 cudf::apply_boolean_mask return empty column for empty boolean mask
- PR #2066 exclude `IteratorTest.mean_var_output` test from debug build
- PR #2069 Fix JNI code to use read_csv and read_parquet APIs
- PR #2071 Fix bug with unfound transitive dependencies for GTests in Ubuntu 18.04
- PR #2089 Configure Sphinx to render params correctly
- PR #2091 Fix another bug with unfound transitive dependencies for `cudftestutils` in Ubuntu 18.04
- PR #2115 Just apply `--disable-new-dtags` instead of trying to define all the transitive dependencies
- PR #2106 Fix errors in JitCache tests caused by sharing of device memory between processes
- PR #2120 Fix errors in JitCache tests caused by running multiple threads on the same data
- PR #2102 Fix memory leak in groupby
- PR #2113 fixed typo in to_csv code example


# cudf 0.7.2 (16 May 2019)

## New Features

- PR #1735 Added overload for atomicAdd on int64. Streamlined implementation of custom atomic overloads.
- PR #1741 Add MultiIndex concatenation

## Bug Fixes

- PR #1718 Fix issue with SeriesGroupBy MultiIndex in dask-cudf
- PR #1734 Python: fix performance regression for groupby count() aggregations
- PR #1768 Cython: fix handling read only schema buffers in gpuarrow reader


# cudf 0.7.1 (11 May 2019)

## New Features

- PR #1702 Lazy load MultiIndex to return groupby performance to near optimal.

## Bug Fixes

- PR #1708 Fix handling of `datetime64[ms]` in `dataframe.select_dtypes`


# cuDF 0.7.0 (10 May 2019)

## New Features

- PR #982 Implement gdf_group_by_without_aggregations and gdf_unique_indices functions
- PR #1142 Add `GDF_BOOL` column type
- PR #1194 Implement overloads for CUDA atomic operations
- PR #1292 Implemented Bitwise binary ops AND, OR, XOR (&, |, ^)
- PR #1235 Add GPU-accelerated Parquet Reader
- PR #1335 Added local_dict arg in `DataFrame.query()`.
- PR #1282 Add Series and DataFrame.describe()
- PR #1356 Rolling windows
- PR #1381 Add DataFrame._get_numeric_data
- PR #1388 Add CODEOWNERS file to auto-request reviews based on where changes are made
- PR #1396 Add DataFrame.drop method
- PR #1413 Add DataFrame.melt method
- PR #1412 Add DataFrame.pop()
- PR #1419 Initial CSV writer function
- PR #1441 Add Series level cumulative ops (cumsum, cummin, cummax, cumprod)
- PR #1420 Add script to build and test on a local gpuCI image
- PR #1440 Add DatetimeColumn.min(), DatetimeColumn.max()
- PR #1455 Add Series.Shift via Numba kernel
- PR #1441 Add Series level cumulative ops (cumsum, cummin, cummax, cumprod)
- PR #1461 Add Python coverage test to gpu build
- PR #1445 Parquet Reader: Add selective reading of rows and row group
- PR #1532 Parquet Reader: Add support for INT96 timestamps
- PR #1516 Add Series and DataFrame.ndim
- PR #1556 Add libcudf C++ transition guide
- PR #1466 Add GPU-accelerated ORC Reader
- PR #1565 Add build script for nightly doc builds
- PR #1508 Add Series isna, isnull, and notna
- PR #1456 Add Series.diff() via Numba kernel
- PR #1588 Add Index `astype` typecasting
- PR #1301 MultiIndex support
- PR #1599 Level keyword supported in groupby
- PR #929 Add support operations to dataframe
- PR #1609 Groupby accept list of Series
- PR #1658 Support `group_keys=True` keyword in groupby method

## Improvements

- PR #1531 Refactor closures as private functions in gpuarrow
- PR #1404 Parquet reader page data decoding speedup
- PR #1076 Use `type_dispatcher` in join, quantiles, filter, segmented sort, radix sort and hash_groupby
- PR #1202 Simplify README.md
- PR #1149 CSV Reader: Change convertStrToValue() functions to `__device__` only
- PR #1238 Improve performance of the CUDA trie used in the CSV reader
- PR #1245 Use file cache for JIT kernels
- PR #1278 Update CONTRIBUTING for new conda environment yml naming conventions
- PR #1163 Refactored UnaryOps. Reduced API to two functions: `gdf_unary_math` and `gdf_cast`. Added `abs`, `-`, and `~` ops. Changed bindings to Cython
- PR #1284 Update docs version
- PR #1287 add exclude argument to cudf.select_dtype function
- PR #1286 Refactor some of the CSV Reader kernels into generic utility functions
- PR #1291 fillna in `Series.to_gpu_array()` and `Series.to_array()` can accept the scalar too now.
- PR #1005 generic `reduction` and `scan` support
- PR #1349 Replace modernGPU sort join with thrust.
- PR #1363 Add a dataframe.mean(...) that raises NotImplementedError to satisfy `dask.dataframe.utils.is_dataframe_like`
- PR #1319 CSV Reader: Use column wrapper for gdf_column output alloc/dealloc
- PR #1376 Change series quantile default to linear
- PR #1399 Replace CFFI bindings for NVTX functions with Cython bindings
- PR #1389 Refactored `set_null_count()`
- PR #1386 Added macros `GDF_TRY()`, `CUDF_TRY()` and `ASSERT_CUDF_SUCCEEDED()`
- PR #1435 Rework CMake and conda recipes to depend on installed libraries
- PR #1391 Tidy up bit-resolution-operation and bitmask class code
- PR #1439 Add cmake variable to enable compiling CUDA code with -lineinfo
- PR #1462 Add ability to read parquet files from arrow::io::RandomAccessFile
- PR #1453 Convert CSV Reader CFFI to Cython
- PR #1479 Convert Parquet Reader CFFI to Cython
- PR #1397 Add a utility function for producing an overflow-safe kernel launch grid configuration
- PR #1382 Add GPU parsing of nested brackets to cuIO parsing utilities
- PR #1481 Add cudf::table constructor to allocate a set of `gdf_column`s
- PR #1484 Convert GroupBy CFFI to Cython
- PR #1463 Allow and default melt keyword argument var_name to be None
- PR #1486 Parquet Reader: Use device_buffer rather than device_ptr
- PR #1525 Add cudatoolkit conda dependency
- PR #1520 Renamed `src/dataframe` to `src/table` and moved `table.hpp`. Made `types.hpp` to be type declarations only.
- PR #1492 Convert transpose CFFI to Cython
- PR #1495 Convert binary and unary ops CFFI to Cython
- PR #1503 Convert sorting and hashing ops CFFI to Cython
- PR #1522 Use latest release version in update-version CI script
- PR #1533 Remove stale join CFFI, fix memory leaks in join Cython
- PR #1521 Added `row_bitmask` to compute bitmask for rows of a table. Merged `valids_ops.cu` and `bitmask_ops.cu`
- PR #1553 Overload `hash_row` to avoid using intial hash values. Updated `gdf_hash` to select between overloads
- PR #1585 Updated `cudf::table` to maintain own copy of wrapped `gdf_column*`s
- PR #1559 Add `except +` to all Cython function definitions to catch C++ exceptions properly
- PR #1617 `has_nulls` and `column_dtypes` for `cudf::table`
- PR #1590 Remove CFFI from the build / install process entirely
- PR #1536 Convert gpuarrow CFFI to Cython
- PR #1655 Add `Column._pointer` as a way to access underlying `gdf_column*` of a `Column`
- PR #1655 Update readme conda install instructions for cudf version 0.6 and 0.7


## Bug Fixes

- PR #1233 Fix dtypes issue while adding the column to `str` dataframe.
- PR #1254 CSV Reader: fix data type detection for floating-point numbers in scientific notation
- PR #1289 Fix looping over each value instead of each category in concatenation
- PR #1293 Fix Inaccurate error message in join.pyx
- PR #1308 Add atomicCAS overload for `int8_t`, `int16_t`
- PR #1317 Fix catch polymorphic exception by reference in ipc.cu
- PR #1325 Fix dtype of null bitmasks to int8
- PR #1326 Update build documentation to use -DCMAKE_CXX11_ABI=ON
- PR #1334 Add "na_position" argument to CategoricalColumn sort_by_values
- PR #1321 Fix out of bounds warning when checking Bzip2 header
- PR #1359 Add atomicAnd/Or/Xor for integers
- PR #1354 Fix `fillna()` behaviour when replacing values with different dtypes
- PR #1347 Fixed core dump issue while passing dict_dtypes without column names in `cudf.read_csv()`
- PR #1379 Fixed build failure caused due to error: 'col_dtype' may be used uninitialized
- PR #1392 Update cudf Dockerfile and package_versions.sh
- PR #1385 Added INT8 type to `_schema_to_dtype` for use in GpuArrowReader
- PR #1393 Fixed a bug in `gdf_count_nonzero_mask()` for the case of 0 bits to count
- PR #1395 Update CONTRIBUTING to use the environment variable CUDF_HOME
- PR #1416 Fix bug at gdf_quantile_exact and gdf_quantile_appox
- PR #1421 Fix remove creation of series multiple times during `add_column()`
- PR #1405 CSV Reader: Fix memory leaks on read_csv() failure
- PR #1328 Fix CategoricalColumn to_arrow() null mask
- PR #1433 Fix NVStrings/categories includes
- PR #1432 Update NVStrings to 0.7.* to coincide with 0.7 development
- PR #1483 Modify CSV reader to avoid cropping blank quoted characters in non-string fields
- PR #1446 Merge 1275 hotfix from master into branch-0.7
- PR #1447 Fix legacy groupby apply docstring
- PR #1451 Fix hash join estimated result size is not correct
- PR #1454 Fix local build script improperly change directory permissions
- PR #1490 Require Dask 1.1.0+ for `is_dataframe_like` test or skip otherwise.
- PR #1491 Use more specific directories & groups in CODEOWNERS
- PR #1497 Fix Thrust issue on CentOS caused by missing default constructor of host_vector elements
- PR #1498 Add missing include guard to device_atomics.cuh and separated DEVICE_ATOMICS_TEST
- PR #1506 Fix csv-write call to updated NVStrings method
- PR #1510 Added nvstrings `fillna()` function
- PR #1507 Parquet Reader: Default string data to GDF_STRING
- PR #1535 Fix doc issue to ensure correct labelling of cudf.series
- PR #1537 Fix `undefined reference` link error in HashPartitionTest
- PR #1548 Fix ci/local/build.sh README from using an incorrect image example
- PR #1551 CSV Reader: Fix integer column name indexing
- PR #1586 Fix broken `scalar_wrapper::operator==`
- PR #1591 ORC/Parquet Reader: Fix missing import for FileNotFoundError exception
- PR #1573 Parquet Reader: Fix crash due to clash with ORC reader datasource
- PR #1607 Revert change of `column.to_dense_buffer` always return by copy for performance concerns
- PR #1618 ORC reader: fix assert & data output when nrows/skiprows isn't aligned to stripe boundaries
- PR #1631 Fix failure of TYPES_TEST on some gcc-7 based systems.
- PR #1641 CSV Reader: Fix skip_blank_lines behavior with Windows line terminators (\r\n)
- PR #1648 ORC reader: fix non-deterministic output when skiprows is non-zero
- PR #1676 Fix groupby `as_index` behaviour with `MultiIndex`
- PR #1659 Fix bug caused by empty groupbys and multiindex slicing throwing exceptions
- PR #1656 Correct Groupby failure in dask when un-aggregable columns are left in dataframe.
- PR #1689 Fix groupby performance regression
- PR #1694 Add Cython as a runtime dependency since it's required in `setup.py`


# cuDF 0.6.1 (25 Mar 2019)

## Bug Fixes

- PR #1275 Fix CentOS exception in DataFrame.hash_partition from using value "returned" by a void function


# cuDF 0.6.0 (22 Mar 2019)

## New Features

- PR #760 Raise `FileNotFoundError` instead of `GDF_FILE_ERROR` in `read_csv` if the file does not exist
- PR #539 Add Python bindings for replace function
- PR #823 Add Doxygen configuration to enable building HTML documentation for libcudf C/C++ API
- PR #807 CSV Reader: Add byte_range parameter to specify the range in the input file to be read
- PR #857 Add Tail method for Series/DataFrame and update Head method to use iloc
- PR #858 Add series feature hashing support
- PR #871 CSV Reader: Add support for NA values, including user specified strings
- PR #893 Adds PyArrow based parquet readers / writers to Python, fix category dtype handling, fix arrow ingest buffer size issues
- PR #867 CSV Reader: Add support for ignoring blank lines and comment lines
- PR #887 Add Series digitize method
- PR #895 Add Series groupby
- PR #898 Add DataFrame.groupby(level=0) support
- PR #920 Add feather, JSON, HDF5 readers / writers from PyArrow / Pandas
- PR #888 CSV Reader: Add prefix parameter for column names, used when parsing without a header
- PR #913 Add DLPack support: convert between cuDF DataFrame and DLTensor
- PR #939 Add ORC reader from PyArrow
- PR #918 Add Series.groupby(level=0) support
- PR #906 Add binary and comparison ops to DataFrame
- PR #958 Support unary and binary ops on indexes
- PR #964 Add `rename` method to `DataFrame`, `Series`, and `Index`
- PR #985 Add `Series.to_frame` method
- PR #985 Add `drop=` keyword to reset_index method
- PR #994 Remove references to pygdf
- PR #990 Add external series groupby support
- PR #988 Add top-level merge function to cuDF
- PR #992 Add comparison binaryops to DateTime columns
- PR #996 Replace relative path imports with absolute paths in tests
- PR #995 CSV Reader: Add index_col parameter to specify the column name or index to be used as row labels
- PR #1004 Add `from_gpu_matrix` method to DataFrame
- PR #997 Add property index setter
- PR #1007 Replace relative path imports with absolute paths in cudf
- PR #1013 select columns with df.columns
- PR #1016 Rename Series.unique_count() to nunique() to match pandas API
- PR #947 Prefixsum to handle nulls and float types
- PR #1029 Remove rest of relative path imports
- PR #1021 Add filtered selection with assignment for Dataframes
- PR #872 Adding NVCategory support to cudf apis
- PR #1052 Add left/right_index and left/right_on keywords to merge
- PR #1091 Add `indicator=` and `suffixes=` keywords to merge
- PR #1107 Add unsupported keywords to Series.fillna
- PR #1032 Add string support to cuDF python
- PR #1136 Removed `gdf_concat`
- PR #1153 Added function for getting the padded allocation size for valid bitmask
- PR #1148 Add cudf.sqrt for dataframes and Series
- PR #1159 Add Python bindings for libcudf dlpack functions
- PR #1155 Add __array_ufunc__ for DataFrame and Series for sqrt
- PR #1168 to_frame for series accepts a name argument


## Improvements

- PR #1218 Add dask-cudf page to API docs
- PR #892 Add support for heterogeneous types in binary ops with JIT
- PR #730 Improve performance of `gdf_table` constructor
- PR #561 Add Doxygen style comments to Join CUDA functions
- PR #813 unified libcudf API functions by replacing gpu_ with gdf_
- PR #822 Add support for `__cuda_array_interface__` for ingest
- PR #756 Consolidate common helper functions from unordered map and multimap
- PR #753 Improve performance of groupby sum and average, especially for cases with few groups.
- PR #836 Add ingest support for arrow chunked arrays in Column, Series, DataFrame creation
- PR #763 Format doxygen comments for csv_read_arg struct
- PR #532 CSV Reader: Use type dispatcher instead of switch block
- PR #694 Unit test utilities improvements
- PR #878 Add better indexing to Groupby
- PR #554 Add `empty` method and `is_monotonic` attribute to `Index`
- PR #1040 Fixed up Doxygen comment tags
- PR #909 CSV Reader: Avoid host->device->host copy for header row data
- PR #916 Improved unit testing and error checking for `gdf_column_concat`
- PR #941 Replace `numpy` call in `Series.hash_encode` with `numba`
- PR #942 Added increment/decrement operators for wrapper types
- PR #943 Updated `count_nonzero_mask` to return `num_rows` when the mask is null
- PR #952 Added trait to map C++ type to `gdf_dtype`
- PR #966 Updated RMM submodule.
- PR #998 Add IO reader/writer modules to API docs, fix for missing cudf.Series docs
- PR #1017 concatenate along columns for Series and DataFrames
- PR #1002 Support indexing a dataframe with another boolean dataframe
- PR #1018 Better concatenation for Series and Dataframes
- PR #1036 Use Numpydoc style docstrings
- PR #1047 Adding gdf_dtype_extra_info to gdf_column_view_augmented
- PR #1054 Added default ctor to SerialTrieNode to overcome Thrust issue in CentOS7 + CUDA10
- PR #1024 CSV Reader: Add support for hexadecimal integers in integral-type columns
- PR #1033 Update `fillna()` to use libcudf function `gdf_replace_nulls`
- PR #1066 Added inplace assignment for columns and select_dtypes for dataframes
- PR #1026 CSV Reader: Change the meaning and type of the quoting parameter to match Pandas
- PR #1100 Adds `CUDF_EXPECTS` error-checking macro
- PR #1092 Fix select_dtype docstring
- PR #1111 Added cudf::table
- PR #1108 Sorting for datetime columns
- PR #1120 Return a `Series` (not a `Column`) from `Series.cat.set_categories()`
- PR #1128 CSV Reader: The last data row does not need to be line terminated
- PR #1183 Bump Arrow version to 0.12.1
- PR #1208 Default to CXX11_ABI=ON
- PR #1252 Fix NVStrings dependencies for cuda 9.2 and 10.0
- PR #2037 Optimize the existing `gather` and `scatter` routines in `libcudf`

## Bug Fixes

- PR #821 Fix flake8 issues revealed by flake8 update
- PR #808 Resolved renamed `d_columns_valids` variable name
- PR #820 CSV Reader: fix the issue where reader adds additional rows when file uses 
 as a line terminator
- PR #780 CSV Reader: Fix scientific notation parsing and null values for empty quotes
- PR #815 CSV Reader: Fix data parsing when tabs are present in the input CSV file
- PR #850 Fix bug where left joins where the left df has 0 rows causes a crash
- PR #861 Fix memory leak by preserving the boolean mask index
- PR #875 Handle unnamed indexes in to/from arrow functions
- PR #877 Fix ingest of 1 row arrow tables in from arrow function
- PR #876 Added missing `<type_traits>` include
- PR #889 Deleted test_rmm.py which has now moved to RMM repo
- PR #866 Merge v0.5.1 numpy ABI hotfix into 0.6
- PR #917 value_counts return int type on empty columns
- PR #611 Renamed `gdf_reduce_optimal_output_size()` -> `gdf_reduction_get_intermediate_output_size()`
- PR #923 fix index for negative slicing for cudf dataframe and series
- PR #927 CSV Reader: Fix category GDF_CATEGORY hashes not being computed properly
- PR #921 CSV Reader: Fix parsing errors with delim_whitespace, quotations in the header row, unnamed columns
- PR #933 Fix handling objects of all nulls in series creation
- PR #940 CSV Reader: Fix an issue where the last data row is missing when using byte_range
- PR #945 CSV Reader: Fix incorrect datetime64 when milliseconds or space separator are used
- PR #959 Groupby: Problem with column name lookup
- PR #950 Converting dataframe/recarry with non-contiguous arrays
- PR #963 CSV Reader: Fix another issue with missing data rows when using byte_range
- PR #999 Fix 0 sized kernel launches and empty sort_index exception
- PR #993 Fix dtype in selecting 0 rows from objects
- PR #1009 Fix performance regression in `to_pandas` method on DataFrame
- PR #1008 Remove custom dask communication approach
- PR #1001 CSV Reader: Fix a memory access error when reading a large (>2GB) file with date columns
- PR #1019 Binary Ops: Fix error when one input column has null mask but other doesn't
- PR #1014 CSV Reader: Fix false positives in bool value detection
- PR #1034 CSV Reader: Fix parsing floating point precision and leading zero exponents
- PR #1044 CSV Reader: Fix a segfault when byte range aligns with a page
- PR #1058 Added support for `DataFrame.loc[scalar]`
- PR #1060 Fix column creation with all valid nan values
- PR #1073 CSV Reader: Fix an issue where a column name includes the return character
- PR #1090 Updating Doxygen Comments
- PR #1080 Fix dtypes returned from loc / iloc because of lists
- PR #1102 CSV Reader: Minor fixes and memory usage improvements
- PR #1174: Fix release script typo
- PR #1137 Add prebuild script for CI
- PR #1118 Enhanced the `DataFrame.from_records()` feature
- PR #1129 Fix join performance with index parameter from using numpy array
- PR #1145 Issue with .agg call on multi-column dataframes
- PR #908 Some testing code cleanup
- PR #1167 Fix issue with null_count not being set after inplace fillna()
- PR #1184 Fix iloc performance regression
- PR #1185 Support left_on/right_on and also on=str in merge
- PR #1200 Fix allocating bitmasks with numba instead of rmm in allocate_mask function
- PR #1213 Fix bug with csv reader requesting subset of columns using wrong datatype
- PR #1223 gpuCI: Fix label on rapidsai channel on gpu build scripts
- PR #1242 Add explicit Thrust exec policy to fix NVCATEGORY_TEST segfault on some platforms
- PR #1246 Fix categorical tests that failed due to bad implicit type conversion
- PR #1255 Fix overwriting conda package main label uploads
- PR #1259 Add dlpack includes to pip build


# cuDF 0.5.1 (05 Feb 2019)

## Bug Fixes

- PR #842 Avoid using numpy via cimport to prevent ABI issues in Cython compilation


# cuDF 0.5.0 (28 Jan 2019)

## New Features

- PR #722 Add bzip2 decompression support to `read_csv()`
- PR #693 add ZLIB-based GZIP/ZIP support to `read_csv_strings()`
- PR #411 added null support to gdf_order_by (new API) and cudf_table::sort
- PR #525 Added GitHub Issue templates for bugs, documentation, new features, and questions
- PR #501 CSV Reader: Add support for user-specified decimal point and thousands separator to read_csv_strings()
- PR #455 CSV Reader: Add support for user-specified decimal point and thousands separator to read_csv()
- PR #439 add `DataFrame.drop` method similar to pandas
- PR #356 add `DataFrame.transpose` method and `DataFrame.T` property similar to pandas
- PR #505 CSV Reader: Add support for user-specified boolean values
- PR #350 Implemented Series replace function
- PR #490 Added print_env.sh script to gather relevant environment details when reporting cuDF issues
- PR #474 add ZLIB-based GZIP/ZIP support to `read_csv()`
- PR #547 Added melt similar to `pandas.melt()`
- PR #491 Add CI test script to check for updates to CHANGELOG.md in PRs
- PR #550 Add CI test script to check for style issues in PRs
- PR #558 Add CI scripts for cpu-based conda and gpu-based test builds
- PR #524 Add Boolean Indexing
- PR #564 Update python `sort_values` method to use updated libcudf `gdf_order_by` API
- PR #509 CSV Reader: Input CSV file can now be passed in as a text or a binary buffer
- PR #607 Add `__iter__` and iteritems to DataFrame class
- PR #643 added a new api gdf_replace_nulls that allows a user to replace nulls in a column

## Improvements

- PR #426 Removed sort-based groupby and refactored existing groupby APIs. Also improves C++/CUDA compile time.
- PR #461 Add `CUDF_HOME` variable in README.md to replace relative pathing.
- PR #472 RMM: Created centralized rmm::device_vector alias and rmm::exec_policy
- PR #500 Improved the concurrent hash map class to support partitioned (multi-pass) hash table building.
- PR #454 Improve CSV reader docs and examples
- PR #465 Added templated C++ API for RMM to avoid explicit cast to `void**`
- PR #513 `.gitignore` tweaks
- PR #521 Add `assert_eq` function for testing
- PR #502 Simplify Dockerfile for local dev, eliminate old conda/pip envs
- PR #549 Adds `-rdynamic` compiler flag to nvcc for Debug builds
- PR #472 RMM: Created centralized rmm::device_vector alias and rmm::exec_policy
- PR #577 Added external C++ API for scatter/gather functions
- PR #500 Improved the concurrent hash map class to support partitioned (multi-pass) hash table building
- PR #583 Updated `gdf_size_type` to `int`
- PR #500 Improved the concurrent hash map class to support partitioned (multi-pass) hash table building
- PR #617 Added .dockerignore file. Prevents adding stale cmake cache files to the docker container
- PR #658 Reduced `JOIN_TEST` time by isolating overflow test of hash table size computation
- PR #664 Added Debuging instructions to README
- PR #651 Remove noqa marks in `__init__.py` files
- PR #671 CSV Reader: uncompressed buffer input can be parsed without explicitly specifying compression as None
- PR #684 Make RMM a submodule
- PR #718 Ensure sum, product, min, max methods pandas compatibility on empty datasets
- PR #720 Refactored Index classes to make them more Pandas-like, added CategoricalIndex
- PR #749 Improve to_arrow and from_arrow Pandas compatibility
- PR #766 Remove TravisCI references, remove unused variables from CMake, fix ARROW_VERSION in Cmake
- PR #773 Add build-args back to Dockerfile and handle dependencies based on environment yml file
- PR #781 Move thirdparty submodules to root and symlink in /cpp
- PR #843 Fix broken cudf/python API examples, add new methods to the API index

## Bug Fixes

- PR #569 CSV Reader: Fix days being off-by-one when parsing some dates
- PR #531 CSV Reader: Fix incorrect parsing of quoted numbers
- PR #465 Added templated C++ API for RMM to avoid explicit cast to `void**`
- PR #473 Added missing <random> include
- PR #478 CSV Reader: Add api support for auto column detection, header, mangle_dupe_cols, usecols
- PR #495 Updated README to correct where cffi pytest should be executed
- PR #501 Fix the intermittent segfault caused by the `thousands` and `compression` parameters in the csv reader
- PR #502 Simplify Dockerfile for local dev, eliminate old conda/pip envs
- PR #512 fix bug for `on` parameter in `DataFrame.merge` to allow for None or single column name
- PR #511 Updated python/cudf/bindings/join.pyx to fix cudf merge printing out dtypes
- PR #513 `.gitignore` tweaks
- PR #521 Add `assert_eq` function for testing
- PR #537 Fix CMAKE_CUDA_STANDARD_REQURIED typo in CMakeLists.txt
- PR #447 Fix silent failure in initializing DataFrame from generator
- PR #545 Temporarily disable csv reader thousands test to prevent segfault (test re-enabled in PR #501)
- PR #559 Fix Assertion error while using `applymap` to change the output dtype
- PR #575 Update `print_env.sh` script to better handle missing commands
- PR #612 Prevent an exception from occuring with true division on integer series.
- PR #630 Fix deprecation warning for `pd.core.common.is_categorical_dtype`
- PR #622 Fix Series.append() behaviour when appending values with different numeric dtype
- PR #603 Fix error while creating an empty column using None.
- PR #673 Fix array of strings not being caught in from_pandas
- PR #644 Fix return type and column support of dataframe.quantile()
- PR #634 Fix create `DataFrame.from_pandas()` with numeric column names
- PR #654 Add resolution check for GDF_TIMESTAMP in Join
- PR #648 Enforce one-to-one copy required when using `numba>=0.42.0`
- PR #645 Fix cmake build type handling not setting debug options when CMAKE_BUILD_TYPE=="Debug"
- PR #669 Fix GIL deadlock when launching multiple python threads that make Cython calls
- PR #665 Reworked the hash map to add a way to report the destination partition for a key
- PR #670 CMAKE: Fix env include path taking precedence over libcudf source headers
- PR #674 Check for gdf supported column types
- PR #677 Fix 'gdf_csv_test_Dates' gtest failure due to missing nrows parameter
- PR #604 Fix the parsing errors while reading a csv file using `sep` instead of `delimiter`.
- PR #686 Fix converting nulls to NaT values when converting Series to Pandas/Numpy
- PR #689 CSV Reader: Fix behavior with skiprows+header to match pandas implementation
- PR #691 Fixes Join on empty input DFs
- PR #706 CSV Reader: Fix broken dtype inference when whitespace is in data
- PR #717 CSV reader: fix behavior when parsing a csv file with no data rows
- PR #724 CSV Reader: fix build issue due to parameter type mismatch in a std::max call
- PR #734 Prevents reading undefined memory in gpu_expand_mask_bits numba kernel
- PR #747 CSV Reader: fix an issue where CUDA allocations fail with some large input files
- PR #750 Fix race condition for handling NVStrings in CMake
- PR #719 Fix merge column ordering
- PR #770 Fix issue where RMM submodule pointed to wrong branch and pin other to correct branches
- PR #778 Fix hard coded ABI off setting
- PR #784 Update RMM submodule commit-ish and pip paths
- PR #794 Update `rmm::exec_policy` usage to fix segmentation faults when used as temprory allocator.
- PR #800 Point git submodules to branches of forks instead of exact commits


# cuDF 0.4.0 (05 Dec 2018)

## New Features

- PR #398 add pandas-compatible `DataFrame.shape()` and `Series.shape()`
- PR #394 New documentation feature "10 Minutes to cuDF"
- PR #361 CSV Reader: Add support for strings with delimiters

## Improvements

 - PR #436 Improvements for type_dispatcher and wrapper structs
 - PR #429 Add CHANGELOG.md (this file)
 - PR #266 use faster CUDA-accelerated DataFrame column/Series concatenation.
 - PR #379 new C++ `type_dispatcher` reduces code complexity in supporting many data types.
 - PR #349 Improve performance for creating columns from memoryview objects
 - PR #445 Update reductions to use type_dispatcher. Adds integer types support to sum_of_squares.
 - PR #448 Improve installation instructions in README.md
 - PR #456 Change default CMake build to Release, and added option for disabling compilation of tests

## Bug Fixes

 - PR #444 Fix csv_test CUDA too many resources requested fail.
 - PR #396 added missing output buffer in validity tests for groupbys.
 - PR #408 Dockerfile updates for source reorganization
 - PR #437 Add cffi to Dockerfile conda env, fixes "cannot import name 'librmm'"
 - PR #417 Fix `map_test` failure with CUDA 10
 - PR #414 Fix CMake installation include file paths
 - PR #418 Properly cast string dtypes to programmatic dtypes when instantiating columns
 - PR #427 Fix and tests for Concatenation illegal memory access with nulls


# cuDF 0.3.0 (23 Nov 2018)

## New Features

 - PR #336 CSV Reader string support

## Improvements

 - PR #354 source code refactored for better organization. CMake build system overhaul. Beginning of transition to Cython bindings.
 - PR #290 Add support for typecasting to/from datetime dtype
 - PR #323 Add handling pyarrow boolean arrays in input/out, add tests
 - PR #325 GDF_VALIDITY_UNSUPPORTED now returned for algorithms that don't support non-empty valid bitmasks
 - PR #381 Faster InputTooLarge Join test completes in ms rather than minutes.
 - PR #373 .gitignore improvements
 - PR #367 Doc cleanup & examples for DataFrame methods
 - PR #333 Add Rapids Memory Manager documentation
 - PR #321 Rapids Memory Manager adds file/line location logging and convenience macros
 - PR #334 Implement DataFrame `__copy__` and `__deepcopy__`
 - PR #271 Add NVTX ranges to pygdf
 - PR #311 Document system requirements for conda install

## Bug Fixes

 - PR #337 Retain index on `scale()` function
 - PR #344 Fix test failure due to PyArrow 0.11 Boolean handling
 - PR #364 Remove noexcept from managed_allocator;  CMakeLists fix for NVstrings
 - PR #357 Fix bug that made all series be considered booleans for indexing
 - PR #351 replace conda env configuration for developers
 - PRs #346 #360 Fix CSV reading of negative numbers
 - PR #342 Fix CMake to use conda-installed nvstrings
 - PR #341 Preserve categorical dtype after groupby aggregations
 - PR #315 ReadTheDocs build update to fix missing libcuda.so
 - PR #320 FIX out-of-bounds access error in reductions.cu
 - PR #319 Fix out-of-bounds memory access in libcudf count_valid_bits
 - PR #303 Fix printing empty dataframe


# cuDF 0.2.0 and cuDF 0.1.0

These were initial releases of cuDF based on previously separate pyGDF and libGDF libraries.<|MERGE_RESOLUTION|>--- conflicted
+++ resolved
@@ -254,9 +254,7 @@
 - PR #4324 Fix slice_strings for out-of-range start position value
 - PR #4115 Serialize an empty column table with non zero rows
 - PR #4327 Preemptive dispatch fix for changes in dask#5973
-<<<<<<< HEAD
 - PR #4466 Fix merge key column sorting
-=======
 - PR #4379 Correct regex reclass count variable to number of pairs instead of the number of literals
 - PR #4364 Fix libcudf zfill strings to ignore '+/-' chars
 - PR #4358 Fix strings::concat where narep is an empty string
@@ -275,7 +273,6 @@
 - PR #4474 Fix to not materialize RangeIndex in copy_categories
 - PR #4496 Skip tests which require 2+ GPUs
 - PR #4494 Update Java memory event handler for new RMM resource API
->>>>>>> 9ac8a623
 
 
 # cuDF 0.12.0 (04 Feb 2020)
