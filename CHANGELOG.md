--- conflicted
+++ resolved
@@ -10,14 +10,10 @@
 
 ## Improvements
 
-<<<<<<< HEAD
-- PR #3431 Port NVStrings translate to cudf strings column
 - PR #3292 Port NVStrings regex contains function
 - PR #3417 Port NVStrings regex findall function
-=======
 - PR #3441 Port NVStrings url encode/decode to cudf strings column
 - PR #3364 Port NVStrings split functions
->>>>>>> 25b0f9d4
 - PR #3502 ORC reader: add option to read DECIMALs as INT64
 - PR #3461 Add a new overload to allocate_like() that takes explicit type and size params.
 - PR #3590 Specialize hash functions for floating point
@@ -25,15 +21,12 @@
 - PR #3553 Support Python NoneType in numeric binops
 - PR #3567 Include `strides` in `__cuda_array_interface__`
 - PR #3608 Update OPS codeowner group name
-<<<<<<< HEAD
-=======
 - PR #3431 Port NVStrings translate to cudf strings column
 - PR #3587 Merge CHECK_STREAM & CUDA_CHECK_LAST to CHECK_CUDA
 - PR #3402 Define and implement new quantiles APIs
 - PR #3612 Add ability to customize the JIT kernel cache path
 - PR #3641 Remove duplicate definitions of CUDA_DEVICE_CALLABLE
 - PR #3640 Enable memory_usage in dask_cudf (also adds pd.Index from_pandas)
->>>>>>> 25b0f9d4
 
 ## Bug Fixes
 
