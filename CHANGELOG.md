--- conflicted
+++ resolved
@@ -70,11 +70,8 @@
 - PR #4136 Add `Index.names` property
 - PR #4144 Release GIL when calling libcudf++ functions
 - PR #4149 Use "type-serialized" for pickled types like Dask
-<<<<<<< HEAD
 - PR #4171 Split java host and device vectors to make a vector truly immutable
-=======
 - PR #4163 Assert Dask CUDA serializers have `Buffer` frames
->>>>>>> eec2ba66
 
 ## Bug Fixes
 
