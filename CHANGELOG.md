# cuDF 0.12.0 (Date TBD)

## New Features

- PR #3284 Add gpu-accelerated parquet writer
- PR #3336 Add `from_dlpack` and `to_dlpack`
- PR #3555 Add column names support to libcudf++ io readers and writers
- PR #3610 Add memory_usage to DataFrame and Series APIs

## Improvements

- PR #3502 ORC reader: add option to read DECIMALs as INT64
- PR #3461 Add a new overload to allocate_like() that takes explicit type and size params.
- PR #3590 Specialize hash functions for floating point
- PR #3569 Use `np.asarray` in `StringColumn.deserialize`
- PR #3553 Support Python NoneType in numeric binops
- PR #3608 Update OPS codeowner group name

- PR #3431 Port NVStrings translate to cudf strings column

## Bug Fixes

- PR #3550 Update Java package to 0.12
- PR #3549 Fix index name issue with iloc with RangeIndex
- PR #3562 Fix 4GB limit for gzipped-compressed csv files
- PR #3563 Use `__cuda_array_interface__` for serialization
- PR #3564 Fix cuda memory access error in gather_bitmask_kernel
- PR #3548 Replaced CUDA_RT_CALL with CUDA_TRY
- PR #3588 Remove avro reader column order reversal


# cuDF 0.11.0 (11 Dec 2019)

## New Features

- PR #2905 Added `Series.median()` and null support for `Series.quantile()`
- PR #2930 JSON Reader: Support ARROW_RANDOM_FILE input
- PR #2956 Add `cudf::stack` and `cudf::tile`
- PR #2980 Added nvtext is_vowel/is_consonant functions
- PR #2987 Add `inplace` arg to `DataFrame.reset_index` and `Series`
- PR #3011 Added libcudf++ transition guide
- PR #3129 Add strings column factory from `std::vector`s
- PR #3054 Add parquet reader support for decimal data types
- PR #3022 adds DataFrame.astype for cuDF dataframes
- PR #2962 Add isnull(), notnull() and related functions
- PR #3025 Move search files to legacy
- PR #3068 Add `scalar` class
- PR #3094 Adding `any` and `all` support from libcudf
- PR #3130 Define and implement new `column_wrapper`
- PR #3143 Define and implement new copying APIs `slice` and `split`
- PR #3161 Move merge files to legacy
- PR #3079 Added support to write ORC files given a local path
- PR #3192 Add dtype param to cast `DataFrame` on init
- PR #3213 Port cuIO to libcudf++
- PR #3222 Add nvtext character tokenizer
- PR #3223 Java expose underlying buffers
- PR #3300 Add `DataFrame.insert`
- PR #3263 Define and implement new `valid_if`
- PR #3278 Add `to_host` utility to copy `column_view` to host
- PR #3087 Add new cudf::experimental bool8 wrapper
- PR #3219 Construct column from column_view
- PR #3250 Define and implement new merge APIs
- PR #3144 Define and implement new hashing APIs `hash` and `hash_partition`
- PR #3229 Define and implement new search APIs
- PR #3308 java add API for memory usage callbacks
- PR #2691 Row-wise reduction and scan operations via CuPy
- PR #3291 Add normalize_nans_and_zeros
- PR #3187 Define and implement new replace APIs
- PR #3356 Add vertical concatenation for table/columns
- PR #3344 java split API
- PR #2791 Add `groupby.std()`
- PR #3368 Enable dropna argument in dask_cudf groupby
- PR #3298 add null replacement iterator for column_device_view
- PR #3297 Define and implement new groupby API.
- PR #3396 Update device_atomics with new bool8 and timestamp specializations
- PR #3411 Java host memory management API
- PR #3393 Implement df.cov and enable covariance/correlation in dask_cudf
- PR #3401 Add dask_cudf ORC writer (to_orc)
- PR #3331 Add copy_if_else
- PR #3427 Define and Implement new multi-search API
- PR #3442 Add Bool-index + Multi column + DataFrame support for set-item
- PR #3172 Define and implement new fill/repeat/copy_range APIs
- PR #3497 Add DataFrame.drop(..., inplace=False) argument
<<<<<<< HEAD
- PR #3557 Add contiguous_split() function. 
=======
- PR #3469 Add string functionality for replace API
- PR #3527 Add string functionality for merge API
>>>>>>> fdd9e05e

## Improvements

- PR #2904 Move gpu decompressors to cudf::io namespace
- PR #2977 Moved old C++ test utilities to legacy directory.
- PR #2965 Fix slow orc reader perf with large uncompressed blocks
- PR #2995 Move JIT type utilities to legacy directory
- PR #2927 Add ``Table`` and ``TableView`` extension classes that wrap legacy cudf::table
- PR #3005 Renames `cudf::exp` namespace to `cudf::experimental`
- PR #3008 Make safe versions of `is_null` and `is_valid` in `column_device_view`
- PR #3026 Move fill and repeat files to legacy
- PR #3027 Move copying.hpp and related source to legacy folder
- PR #3014 Snappy decompression optimizations
- PR #3032 Use `asarray` to coerce indices to a NumPy array
- PR #2996 IO Readers: Replace `cuio::device_buffer` with `rmm::device_buffer`
- PR #3051 Specialized hash function for strings column
- PR #3065 Select and Concat for cudf::experimental::table
- PR #3080 Move `valid_if.cuh` to `legacy/`
- PR #3052 Moved replace.hpp functionality to legacy
- PR #3091 Move join files to legacy
- PR #3092 Implicitly init RMM if Java allocates before init
- PR #3029 Update gdf_ numeric types with stdint and move to cudf namespace
- PR #3052 Moved replace.hpp functionality to legacy
- PR #2955 Add cmake option to only build for present GPU architecture
- PR #3070 Move functions.h and related source to legacy
- PR #2951 Allow set_index to handle a list of column names
- PR #3093 Move groupby files to legacy
- PR #2988 Removing GIS functionality (now part of cuSpatial library)
- PR #3067 Java method to return size of device memory buffer
- PR #3083 Improved some binary operation tests to include null testing.
- PR #3084 Update to arrow-cpp and pyarrow 0.15.0
- PR #3071 Move cuIO to legacy
- PR #3126 Round 2 of snappy decompression optimizations
- PR #3046 Define and implement new copying APIs `empty_like` and `allocate_like`
- PR #3128 Support MultiIndex in DataFrame.join
- PR #2971 Added initial gather and scatter methods for strings_column_view
- PR #3133 Port NVStrings to cudf column: count_characters and count_bytes
- PR #2991 Added strings column functions concatenate and join_strings
- PR #3028 Define and implement new `gather` APIs.
- PR #3135 Add nvtx utilities to cudf::nvtx namespace
- PR #3021 Java host side concat of serialized buffers
- PR #3138 Move unary files to legacy
- PR #3170 Port NVStrings substring functions to cudf strings column
- PR #3159 Port NVStrings is-chars-types function to cudf strings column
- PR #3154 Make `table_view_base.column()` const and add `mutable_table_view.column()`
- PR #3175 Set cmake cuda version variables
- PR #3171 Move deprecated error macros to legacy
- PR #3191 Port NVStrings integer convert ops to cudf column
- PR #3189 Port NVStrings find ops to cudf column
- PR #3352 Port NVStrings convert float functions to cudf strings column
- PR #3193 Add cuPy as a formal dependency
- PR #3195 Support for zero columned `table_view`
- PR #3165 Java device memory size for string category
- PR #3205 Move transform files to legacy
- PR #3202 Rename and move error.hpp to public headers
- PR #2878 Use upstream merge code in dask_cudf
- PR #3217 Port NVStrings upper and lower case conversion functions
- PR #3350 Port NVStrings booleans convert functions
- PR #3231 Add `column::release()` to give up ownership of contents.
- PR #3157 Use enum class rather than enum for mask_allocation_policy
- PR #3232 Port NVStrings datetime conversion to cudf strings column
- PR #3136 Define and implement new transpose API
- PR #3237 Define and implement new transform APIs
- PR #3245 Move binaryop files to legacy
- PR #3241 Move stream_compaction files to legacy
- PR #3166 Move reductions to legacy
- PR #3261 Small cleanup: remove `== true`
- PR #3271 Update rmm API based on `rmm.reinitialize(...)` change
- PR #3266 Remove optional checks for CuPy
- PR #3268 Adding null ordering per column feature when sorting
- PR #3239 Adding floating point specialization to comparators for NaNs
- PR #3270 Move predicates files to legacy
- PR #3281 Add to_host specialization for strings in column test utilities
- PR #3282 Add `num_bitmask_words`
- PR #3252 Add new factory methods to include passing an existing null mask
- PR #3288 Make `bit.cuh` utilities usable from host code.
- PR #3287 Move rolling windows files to legacy
- PR #3182 Define and implement new unary APIs `is_null` and `is_not_null`
- PR #3314 Drop `cython` from run requirements
- PR #3301 Add tests for empty column wrapper.
- PR #3294 Update to arrow-cpp and pyarrow 0.15.1
- PR #3310 Add `row_hasher` and `element_hasher` utilities
- PR #3272 Support non-default streams when creating/destroying hash maps
- PR #3286 Clean up the starter code on README
- PR #3332 Port NVStrings replace to cudf strings column
- PR #3354 Define and implement new `scatter` APIs
- PR #3322 Port NVStrings pad operations to cudf strings column
- PR #3345 Add cache member for number of characters in string_view class
- PR #3299 Define and implement new `is_sorted` APIs
- PR #3328 Partition by stripes in dask_cudf ORC reader
- PR #3243 Use upstream join code in dask_cudf
- PR #3371 Add `select` method to `table_view`
- PR #3309 Add java and JNI bindings for search bounds
- PR #3305 Define and implement new rolling window APIs
- PR #3380 Concatenate columns of strings
- PR #3382 Add fill function for strings column
- PR #3391 Move device_atomics_tests.cu files to legacy
- PR #3303 Define and implement new stream compaction APIs `copy_if`, `drop_nulls`,
           `apply_boolean_mask`, `drop_duplicate` and `unique_count`.
- PR #3387 Strings column gather function
- PR #3440 Strings column scatter function
- PR #3389 Move quantiles.hpp + group_quantiles.hpp files to legacy
- PR #3397 Port unary cast to libcudf++
- PR #3398 Move reshape.hpp files to legacy
- PR #3423 Port NVStrings htoi to cudf strings column
- PR #3425 Strings column copy_if_else implementation
- PR #3422 Move utilities to legacy
- PR #3201 Define and implement new datetime_ops APIs
- PR #3421 Port NVStrings find_multiple to cudf strings column
- PR #3448 Port scatter_to_tables to libcudf++
- PR #3458 Update strings sections in the transition guide
- PR #3462 Add `make_empty_column` and update `empty_like`.
- PR #3465 Port `aggregation` traits and utilities.
- PR #3214 Define and implement new unary operations APIs
- PR #3475 Add `bitmask_to_host` column utility
- PR #3487 Add is_boolean trait and random timestamp generator for testing
- PR #3492 Small cleanup (remove std::abs) and comment
- PR #3407 Allow multiple row-groups per task in dask_cudf read_parquet
- PR #3512 Remove unused CUDA conda labels
- PR #3500 cudf::fill()/cudf::repeat() support for strings columns.
- PR #3438 Update scalar and scalar_device_view to better support strings
- PR #3414 Add copy_range function for strings column

## Bug Fixes

- PR #2895 Fixed dask_cudf group_split behavior to handle upstream rearrange_by_divisions
- PR #3048 Support for zero columned tables
- PR #3030 Fix snappy decoding regression in PR #3014
- PR #3041 Fixed exp to experimental namespace name change issue
- PR #3056 Add additional cmake hint for finding local build of RMM files
- PR #3060 Move copying.hpp includes to legacy
- PR #3139 Fixed java RMM auto initalization
- PR #3141 Java fix for relocated IO headers
- PR #3149 Rename column_wrapper.cuh to column_wrapper.hpp
- PR #3168 Fix mutable_column_device_view head const_cast
- PR #3199 Update JNI includes for legacy moves
- PR #3204 ORC writer: Fix ByteRLE encoding of NULLs
- PR #2994 Fix split_out-support but with hash_object_dispatch
- PR #3212 Fix string to date casting when format is not specified
- PR #3218 Fixes `row_lexicographic_comparator` issue with handling two tables
- PR #3228 Default initialize RMM when Java native dependencies are loaded
- PR #3012 replacing instances of `to_gpu_array` with `mem`
- PR #3236 Fix Numba 0.46+/CuPy 6.3 interface compatibility
- PR #3276 Update JNI includes for legacy moves
- PR #3256 Fix orc writer crash with multiple string columns
- PR #3211 Fix breaking change caused by rapidsai/rmm#167
- PR #3265 Fix dangling pointer in `is_sorted`
- PR #3267 ORC writer: fix incorrect ByteRLE encoding of long literal runs
- PR #3277 Fix invalid reference to deleted temporary in `is_sorted`.
- PR #3274 ORC writer: fix integer RLEv2 mode2 unsigned base value encoding
- PR #3279 Fix shutdown hang issues with pinned memory pool init executor
- PR #3280 Invalid children check in mutable_column_device_view
- PR #3289 fix java memory usage API for empty columns
- PR #3293 Fix loading of csv files zipped on MacOS (disabled zip min version check)
- PR #3295 Fix storing storing invalid RMM exec policies.
- PR #3307 Add pd.RangeIndex to from_pandas to fix dask_cudf meta_nonempty bug
- PR #3313 Fix public headers including non-public headers
- PR #3318 Revert arrow to 0.15.0 temporarily to unblock downstream projects CI
- PR #3317 Fix index-argument bug in dask_cudf parquet reader
- PR #3323 Fix `insert` non-assert test case
- PR #3341 Fix `Series` constructor converting NoneType to "None"
- PR #3326 Fix and test for detail::gather map iterator type inference
- PR #3334 Remove zero-size exception check from make_strings_column factories
- PR #3333 Fix compilation issues with `constexpr` functions not marked `__device__`
- PR #3340 Make all benchmarks use cudf base fixture to initialize RMM pool
- PR #3337 Fix Java to pad validity buffers to 64-byte boundary
- PR #3362 Fix `find_and_replace` upcasting series for python scalars and lists
- PR #3357 Disabling `column_view` iterators for non fixed-width types
- PR #3383 Fix : properly compute null counts for rolling_window.
- PR #3386 Removing external includes from `column_view.hpp`
- PR #3369 Add write_partition to dask_cudf to fix to_parquet bug
- PR #3388 Support getitem with bools when DataFrame has a MultiIndex
- PR #3408 Fix String and Column (De-)Serialization
- PR #3372 Fix dask-distributed scatter_by_map bug
- PR #3419 Fix a bug in parse_into_parts (incomplete input causing walking past the end of string).
- PR #3413 Fix dask_cudf read_csv file-list bug
- PR #3416 Fix memory leak in ColumnVector when pulling strings off the GPU
- PR #3424 Fix benchmark build by adding libcudacxx to benchmark's CMakeLists.txt
- PR #3435 Fix diff and shift for empty series
- PR #3439 Fix index-name bug in StringColumn concat
- PR #3445 Fix ORC Writer default stripe size
- PR #3459 Fix printing of invalid entries
- PR #3466 Fix gather null mask allocation for invalid index
- PR #3468 Fix memory leak issue in `drop_duplicates`
- PR #3474 Fix small doc error in capitalize Docs
- PR #3491 Fix more doc errors in NVStrings
- PR #3478 Fix as_index deep copy via Index.rename inplace arg
- PR #3476 Fix ORC reader timezone conversion
- PR #3188 Repr slices up large DataFrames
- PR #3519 Fix strings column concatenate handling zero-sized columns
- PR #3530 Fix copy_if_else test case fail issue
- PR #3523 Fix lgenfe issue with debug build
- PR #3532 Fix potential use-after-free in cudf parquet reader
- PR #3540 Fix unary_op null_mask bug and add missing test cases
- PR #3559 Use HighLevelGraph api in DataFrame constructor (Fix upstream compatibility)
- PR #3572 Fix CI Issue with hypothesis tests that are flaky


# cuDF 0.10.0 (16 Oct 2019)

## New Features

- PR #2423 Added `groupby.quantile()`
- PR #2522 Add Java bindings for NVStrings backed upper and lower case mutators
- PR #2605 Added Sort based groupby in libcudf
- PR #2607 Add Java bindings for parsing JSON
- PR #2629 Add dropna= parameter to groupby
- PR #2585 ORC & Parquet Readers: Remove millisecond timestamp restriction
- PR #2507 Add GPU-accelerated ORC Writer
- PR #2559 Add Series.tolist()
- PR #2653 Add Java bindings for rolling window operations
- PR #2480 Merge `custreamz` codebase into `cudf` repo
- PR #2674 Add __contains__ for Index/Series/Column
- PR #2635 Add support to read from remote and cloud sources like s3, gcs, hdfs
- PR #2722 Add Java bindings for NVTX ranges
- PR #2702 Add make_bool to dataset generation functions
- PR #2394 Move `rapidsai/custrings` into `cudf`
- PR #2734 Final sync of custrings source into cudf
- PR #2724 Add libcudf support for __contains__
- PR #2777 Add python bindings for porter stemmer measure functionality
- PR #2781 Add issorted to is_monotonic
- PR #2685 Add cudf::scatter_to_tables and cython binding
- PR #2743 Add Java bindings for NVStrings timestamp2long as part of String ColumnVector casting
- PR #2785 Add nvstrings Python docs
- PR #2786 Add benchmarks option to root build.sh
- PR #2802 Add `cudf::repeat()` and `cudf.Series.repeat()`
- PR #2773 Add Fisher's unbiased kurtosis and skew for Series/DataFrame
- PR #2748 Parquet Reader: Add option to specify loading of PANDAS index
- PR #2807 Add scatter_by_map to DataFrame python API
- PR #2836 Add nvstrings.code_points method
- PR #2844 Add Series/DataFrame notnull
- PR #2858 Add GTest type list utilities
- PR #2870 Add support for grouping by Series of arbitrary length
- PR #2719 Series covariance and Pearson correlation
- PR #2207 Beginning of libcudf overhaul: introduce new column and table types
- PR #2869 Add `cudf.CategoricalDtype`
- PR #2838 CSV Reader: Support ARROW_RANDOM_FILE input
- PR #2655 CuPy-based Series and Dataframe .values property
- PR #2803 Added `edit_distance_matrix()` function to calculate pairwise edit distance for each string on a given nvstrings object.
- PR #2811 Start of cudf strings column work based on 2207
- PR #2872 Add Java pinned memory pool allocator
- PR #2969 Add findAndReplaceAll to ColumnVector
- PR #2814 Add Datetimeindex.weekday
- PR #2999 Add timestamp conversion support for string categories
- PR #2918 Add cudf::column timestamp wrapper types

## Improvements

- PR #2578 Update legacy_groupby to use libcudf group_by_without_aggregation
- PR #2581 Removed `managed` allocator from hash map classes.
- PR #2571 Remove unnecessary managed memory from gdf_column_concat
- PR #2648 Cython/Python reorg
- PR #2588 Update Series.append documentation
- PR #2632 Replace dask-cudf set_index code with upstream
- PR #2682 Add cudf.set_allocator() function for easier allocator init
- PR #2642 Improve null printing and testing
- PR #2747 Add missing Cython headers / cudftestutil lib to conda package for cuspatial build
- PR #2706 Compute CSV format in device code to speedup performance
- PR #2673 Add support for np.longlong type
- PR #2703 move dask serialization dispatch into cudf
- PR #2728 Add YYMMDD to version tag for nightly conda packages
- PR #2729 Handle file-handle input in to_csv
- PR #2741 CSV Reader: Move kernel functions into its own file
- PR #2766 Improve nvstrings python cmake flexibility
- PR #2756 Add out_time_unit option to csv reader, support timestamp resolutions
- PR #2771 Stopgap alias for to_gpu_matrix()
- PR #2783 Support mapping input columns to function arguments in apply kernels
- PR #2645 libcudf unique_count for Series.nunique
- PR #2817 Dask-cudf: `read_parquet` support for remote filesystems
- PR #2823 improve java data movement debugging
- PR #2806 CSV Reader: Clean-up row offset operations
- PR #2640 Add dask wait/persist exmaple to 10 minute guide
- PR #2828 Optimizations of kernel launch configuration for `DataFrame.apply_rows` and `DataFrame.apply_chunks`
- PR #2831 Add `column` argument to `DataFrame.drop`
- PR #2775 Various optimizations to improve __getitem__ and __setitem__ performance
- PR #2810 cudf::allocate_like can optionally always allocate a mask.
- PR #2833 Parquet reader: align page data allocation sizes to 4-bytes to satisfy cuda-memcheck
- PR #2832 Using the new Python bindings for UCX
- PR #2856 Update group_split_cudf to use scatter_by_map
- PR #2890 Optionally keep serialized table data on the host.
- PR #2778 Doc: Updated and fixed some docstrings that were formatted incorrectly.
- PR #2830 Use YYMMDD tag in custreamz nightly build
- PR #2875 Java: Remove synchronized from register methods in MemoryCleaner
- PR #2887 Minor snappy decompression optimization
- PR #2899 Use new RMM API based on Cython
- PR #2788 Guide to Python UDFs
- PR #2919 Change java API to use operators in groupby namespace
- PR #2909 CSV Reader: Avoid row offsets host vector default init
- PR #2834 DataFrame supports setting columns via attribute syntax `df.x = col`
- PR #3147 DataFrame can be initialized from rows via list of tuples
- PR #3539 Restrict CuPy to 6

## Bug Fixes

- PR #2584 ORC Reader: fix parsing of `DECIMAL` index positions
- PR #2619 Fix groupby serialization/deserialization
- PR #2614 Update Java version to match
- PR #2601 Fixes nlargest(1) issue in Series and Dataframe
- PR #2610 Fix a bug in index serialization (properly pass DeviceNDArray)
- PR #2621 Fixes the floordiv issue of not promoting float type when rhs is 0
- PR #2611 Types Test: fix static casting from negative int to string
- PR #2618 IO Readers: Fix datasource memory map failure for multiple reads
- PR #2628 groupby_without_aggregation non-nullable input table produces non-nullable output
- PR #2615 fix string category partitioning in java API
- PR #2641 fix string category and timeunit concat in the java API
- PR #2649 Fix groupby issue resulting from column_empty bug
- PR #2658 Fix astype() for null categorical columns
- PR #2660 fix column string category and timeunit concat in the java API
- PR #2664 ORC reader: fix `skip_rows` larger than first stripe
- PR #2654 Allow Java gdfOrderBy to work with string categories
- PR #2669 AVRO reader: fix non-deterministic output
- PR #2668 Update Java bindings to specify timestamp units for ORC and Parquet readers
- PR #2679 AVRO reader: fix cuda errors when decoding compressed streams
- PR #2692 Add concatenation for data-frame with different headers (empty and non-empty)
- PR #2651 Remove nvidia driver installation from ci/cpu/build.sh
- PR #2697 Ensure csv reader sets datetime column time units
- PR #2698 Return RangeIndex from contiguous slice of RangeIndex
- PR #2672 Fix null and integer handling in round
- PR #2704 Parquet Reader: Fix crash when loading string column with nulls
- PR #2725 Fix Jitify issue with running on Turing using CUDA version < 10
- PR #2731 Fix building of benchmarks
- PR #2738 Fix java to find new NVStrings locations
- PR #2736 Pin Jitify branch to v0.10 version
- PR #2742 IO Readers: Fix possible silent failures when creating `NvStrings` instance
- PR #2753 Fix java quantile API calls
- PR #2762 Fix validity processing for time in java
- PR #2796 Fix handling string slicing and other nvstrings delegated methods with dask
- PR #2769 Fix link to API docs in README.md
- PR #2772 Handle multiindex pandas Series #2772
- PR #2749 Fix apply_rows/apply_chunks pessimistic null mask to use in_cols null masks only
- PR #2752 CSV Reader: Fix exception when there's no rows to process
- PR #2716 Added Exception for `StringMethods` in string methods
- PR #2787 Fix Broadcasting `None` to `cudf-series`
- PR #2794 Fix async race in NVCategory::get_value and get_value_bounds
- PR #2795 Fix java build/cast error
- PR #2496 Fix improper merge of two dataframes when names differ
- PR #2824 Fix issue with incorrect result when Numeric Series replace is called several times
- PR #2751 Replace value with null
- PR #2765 Fix Java inequality comparisons for string category
- PR #2818 Fix java join API to use new C++ join API
- PR #2841 Fix nvstrings.slice and slice_from for range (0,0)
- PR #2837 Fix join benchmark
- PR #2809 Add hash_df and group_split dispatch functions for dask
- PR #2843 Parquet reader: fix skip_rows when not aligned with page or row_group boundaries
- PR #2851 Deleted existing dask-cudf/record.txt
- PR #2854 Fix column creation from ephemeral objects exposing __cuda_array_interface__
- PR #2860 Fix boolean indexing when the result is a single row
- PR #2859 Fix tail method issue for string columns
- PR #2852 Fixed `cumsum()` and `cumprod()` on boolean series.
- PR #2865 DaskIO: Fix `read_csv` and `read_orc` when input is list of files
- PR #2750 Fixed casting values to cudf::bool8 so non-zero values always cast to true
- PR #2873 Fixed dask_cudf read_partition bug by generating ParquetDatasetPiece
- PR #2850 Fixes dask_cudf.read_parquet on partitioned datasets
- PR #2896 Properly handle `axis` string keywords in `concat`
- PR #2926 Update rounding algorithm to avoid using fmod
- PR #2968 Fix Java dependency loading when using NVTX
- PR #2963 Fix ORC writer uncompressed block indexing
- PR #2928 CSV Reader: Fix using `byte_range` for large datasets
- PR #2983 Fix sm_70+ race condition in gpu_unsnap
- PR #2964 ORC Writer: Segfault when writing mixed numeric and string columns
- PR #3007 Java: Remove unit test that frees RMM invalid pointer
- PR #3009 Fix orc reader RLEv2 patch position regression from PR #2507
- PR #3002 Fix CUDA invalid configuration errors reported after loading an ORC file without data
- PR #3035 Update update-version.sh for new docs locations
- PR #3038 Fix uninitialized stream parameter in device_table deleter
- PR #3064 Fixes groupby performance issue
- PR #3061 Add rmmInitialize to nvstrings gtests
- PR #3058 Fix UDF doc markdown formatting
- PR #3059 Add nvstrings python build instructions to contributing.md


# cuDF 0.9.0 (21 Aug 2019)

## New Features

- PR #1993 Add CUDA-accelerated series aggregations: mean, var, std
- PR #2111 IO Readers: Support memory buffer, file-like object, and URL inputs
- PR #2012 Add `reindex()` to DataFrame and Series
- PR #2097 Add GPU-accelerated AVRO reader
- PR #2098 Support binary ops on DFs and Series with mismatched indices
- PR #2160 Merge `dask-cudf` codebase into `cudf` repo
- PR #2149 CSV Reader: Add `hex` dtype for explicit hexadecimal parsing
- PR #2156 Add `upper_bound()` and `lower_bound()` for libcudf tables and `searchsorted()` for cuDF Series
- PR #2158 CSV Reader: Support single, non-list/dict argument for `dtype`
- PR #2177 CSV Reader: Add `parse_dates` parameter for explicit date inference
- PR #1744 cudf::apply_boolean_mask and cudf::drop_nulls support for cudf::table inputs (multi-column)
- PR #2196 Add `DataFrame.dropna()`
- PR #2197 CSV Writer: add `chunksize` parameter for `to_csv`
- PR #2215 `type_dispatcher` benchmark
- PR #2179 Add Java quantiles
- PR #2157 Add __array_function__ to DataFrame and Series
- PR #2212 Java support for ORC reader
- PR #2224 Add DataFrame isna, isnull, notna functions
- PR #2236 Add Series.drop_duplicates
- PR #2105 Add hash-based join benchmark
- PR #2316 Add unique, nunique, and value_counts for datetime columns
- PR #2337 Add Java support for slicing a ColumnVector
- PR #2049 Add cudf::merge (sorted merge)
- PR #2368 Full cudf+dask Parquet Support
- PR #2380 New cudf::is_sorted checks whether cudf::table is sorted
- PR #2356 Java column vector standard deviation support
- PR #2221 MultiIndex full indexing - Support iloc and wildcards for loc
- PR #2429 Java support for getting length of strings in a ColumnVector
- PR #2415 Add `value_counts` for series of any type
- PR #2446 Add __array_function__ for index
- PR #2437 ORC reader: Add 'use_np_dtypes' option
- PR #2382 Add CategoricalAccessor add, remove, rename, and ordering methods
- PR #2464 Native implement `__cuda_array_interface__` for Series/Index/Column objects
- PR #2425 Rolling window now accepts array-based user-defined functions
- PR #2442 Add __setitem__
- PR #2449 Java support for getting byte count of strings in a ColumnVector
- PR #2492 Add groupby.size() method
- PR #2358 Add cudf::nans_to_nulls: convert floating point column into bitmask
- PR #2489 Add drop argument to set_index
- PR #2491 Add Java bindings for ORC reader 'use_np_dtypes' option
- PR #2213 Support s/ms/us/ns DatetimeColumn time unit resolutions
- PR #2536 Add _constructor properties to Series and DataFrame

## Improvements

- PR #2103 Move old `column` and `bitmask` files into `legacy/` directory
- PR #2109 added name to Python column classes
- PR #1947 Cleanup serialization code
- PR #2125 More aggregate in java API
- PR #2127 Add in java Scalar tests
- PR #2088 Refactor of Python groupby code
- PR #2130 Java serialization and deserialization of tables.
- PR #2131 Chunk rows logic added to csv_writer
- PR #2129 Add functions in the Java API to support nullable column filtering
- PR #2165 made changes to get_dummies api for it to be available in MethodCache
- PR #2171 Add CodeCov integration, fix doc version, make --skip-tests work when invoking with source
- PR #2184 handle remote orc files for dask-cudf
- PR #2186 Add `getitem` and `getattr` style access to Rolling objects
- PR #2168 Use cudf.Column for CategoricalColumn's categories instead of a tuple
- PR #2193 DOC: cudf::type_dispatcher documentation for specializing dispatched functors
- PR #2199 Better java support for appending strings
- PR #2176 Added column dtype support for datetime, int8, int16 to csv_writer
- PR #2209 Matching `get_dummies` & `select_dtypes` behavior to pandas
- PR #2217 Updated Java bindings to use the new groupby API
- PR #2214 DOC: Update doc instructions to build/install `cudf` and `dask-cudf`
- PR #2220 Update Java bindings for reduction rename
- PR #2232 Move CodeCov upload from build script to Jenkins
- PR #2225 refactor to use libcudf for gathering columns in dataframes
- PR #2293 Improve join performance (faster compute_join_output_size)
- PR #2300 Create separate dask codeowners for dask-cudf codebase
- PR #2304 gdf_group_by_without_aggregations returns gdf_column
- PR #2309 Java readers: remove redundant copy of result pointers
- PR #2307 Add `black` and `isort` to style checker script
- PR #2345 Restore removal of old groupby implementation
- PR #2342 Improve `astype()` to operate all ways
- PR #2329 using libcudf cudf::copy for column deep copy
- PR #2344 DOC: docs on code formatting for contributors
- PR #2376 Add inoperative axis= and win_type= arguments to Rolling()
- PR #2378 remove dask for (de-)serialization of cudf objects
- PR #2353 Bump Arrow and Dask versions
- PR #2377 Replace `standard_python_slice` with just `slice.indices()`
- PR #2373 cudf.DataFrame enchancements & Series.values support
- PR #2392 Remove dlpack submodule; make cuDF's Cython API externally accessible
- PR #2430 Updated Java bindings to use the new unary API
- PR #2406 Moved all existing `table` related files to a `legacy/` directory
- PR #2350 Performance related changes to get_dummies
- PR #2420 Remove `cudautils.astype` and replace with `typecast.apply_cast`
- PR #2456 Small improvement to typecast utility
- PR #2458 Fix handling of thirdparty packages in `isort` config
- PR #2459 IO Readers: Consolidate all readers to use `datasource` class
- PR #2475 Exposed type_dispatcher.hpp, nvcategory_util.hpp and wrapper_types.hpp in the include folder
- PR #2484 Enabled building libcudf as a static library
- PR #2453 Streamline CUDA_REL environment variable
- PR #2483 Bundle Boost filesystem dependency in the Java jar
- PR #2486 Java API hash functions
- PR #2481 Adds the ignore_null_keys option to the java api
- PR #2490 Java api: support multiple aggregates for the same column
- PR #2510 Java api: uses table based apply_boolean_mask
- PR #2432 Use pandas formatting for console, html, and latex output
- PR #2573 Bump numba version to 0.45.1
- PR #2606 Fix references to notebooks-contrib

## Bug Fixes

- PR #2086 Fixed quantile api behavior mismatch in series & dataframe
- PR #2128 Add offset param to host buffer readers in java API.
- PR #2145 Work around binops validity checks for java
- PR #2146 Work around unary_math validity checks for java
- PR #2151 Fixes bug in cudf::copy_range where null_count was invalid
- PR #2139 matching to pandas describe behavior & fixing nan values issue
- PR #2161 Implicitly convert unsigned to signed integer types in binops
- PR #2154 CSV Reader: Fix bools misdetected as strings dtype
- PR #2178 Fix bug in rolling bindings where a view of an ephemeral column was being taken
- PR #2180 Fix issue with isort reordering `importorskip` below imports depending on them
- PR #2187 fix to honor dtype when numpy arrays are passed to columnops.as_column
- PR #2190 Fix issue in astype conversion of string column to 'str'
- PR #2208 Fix issue with calling `head()` on one row dataframe
- PR #2229 Propagate exceptions from Cython cdef functions
- PR #2234 Fix issue with local build script not properly building
- PR #2223 Fix CUDA invalid configuration errors reported after loading small compressed ORC files
- PR #2162 Setting is_unique and is_monotonic-related attributes
- PR #2244 Fix ORC RLEv2 delta mode decoding with nonzero residual delta width
- PR #2297 Work around `var/std` unsupported only at debug build
- PR #2302 Fixed java serialization corner case
- PR #2355 Handle float16 in binary operations
- PR #2311 Fix copy behaviour for GenericIndex
- PR #2349 Fix issues with String filter in java API
- PR #2323 Fix groupby on categoricals
- PR #2328 Ensure order is preserved in CategoricalAccessor._set_categories
- PR #2202 Fix issue with unary ops mishandling empty input
- PR #2326 Fix for bug in DLPack when reading multiple columns
- PR #2324 Fix cudf Docker build
- PR #2325 Fix ORC RLEv2 patched base mode decoding with nonzero patch width
- PR #2235 Fix get_dummies to be compatible with dask
- PR #2332 Zero initialize gdf_dtype_extra_info
- PR #2355 Handle float16 in binary operations
- PR #2360 Fix missing dtype handling in cudf.Series & columnops.as_column
- PR #2364 Fix quantile api and other trivial issues around it
- PR #2361 Fixed issue with `codes` of CategoricalIndex
- PR #2357 Fixed inconsistent type of index created with from_pandas vs direct construction
- PR #2389 Fixed Rolling __getattr__ and __getitem__ for offset based windows
- PR #2402 Fixed bug in valid mask computation in cudf::copy_if (apply_boolean_mask)
- PR #2401 Fix to a scalar datetime(of type Days) issue
- PR #2386 Correctly allocate output valids in groupby
- PR #2411 Fixed failures on binary op on single element string column
- PR #2422 Fix Pandas logical binary operation incompatibilites
- PR #2447 Fix CodeCov posting build statuses temporarily
- PR #2450 Fix erroneous null handling in `cudf.DataFrame`'s `apply_rows`
- PR #2470 Fix issues with empty strings and string categories (Java)
- PR #2471 Fix String Column Validity.
- PR #2481 Fix java validity buffer serialization
- PR #2485 Updated bytes calculation to use size_t to avoid overflow in column concat
- PR #2461 Fix groupby multiple aggregations same column
- PR #2514 Fix cudf::drop_nulls threshold handling in Cython
- PR #2516 Fix utilities include paths and meta.yaml header paths
- PR #2517 Fix device memory leak in to_dlpack tensor deleter
- PR #2431 Fix local build generated file ownerships
- PR #2511 Added import of orc, refactored exception handlers to not squash fatal exceptions
- PR #2527 Fix index and column input handling in dask_cudf read_parquet
- PR #2466 Fix `dataframe.query` returning null rows erroneously
- PR #2548 Orc reader: fix non-deterministic data decoding at chunk boundaries
- PR #2557 fix cudautils import in string.py
- PR #2521 Fix casting datetimes from/to the same resolution
- PR #2545 Fix MultiIndexes with datetime levels
- PR #2560 Remove duplicate `dlpack` definition in conda recipe
- PR #2567 Fix ColumnVector.fromScalar issues while dealing with null scalars
- PR #2565 Orc reader: fix incorrect data decoding of int64 data types
- PR #2577 Fix search benchmark compilation error by adding necessary header
- PR #2604 Fix a bug in copying.pyx:_normalize_types that upcasted int32 to int64


# cuDF 0.8.0 (27 June 2019)

## New Features

- PR #1524 Add GPU-accelerated JSON Lines parser with limited feature set
- PR #1569 Add support for Json objects to the JSON Lines reader
- PR #1622 Add Series.loc
- PR #1654 Add cudf::apply_boolean_mask: faster replacement for gdf_apply_stencil
- PR #1487 cython gather/scatter
- PR #1310 Implemented the slice/split functionality.
- PR #1630 Add Python layer to the GPU-accelerated JSON reader
- PR #1745 Add rounding of numeric columns via Numba
- PR #1772 JSON reader: add support for BytesIO and StringIO input
- PR #1527 Support GDF_BOOL8 in readers and writers
- PR #1819 Logical operators (AND, OR, NOT) for libcudf and cuDF
- PR #1813 ORC Reader: Add support for stripe selection
- PR #1828 JSON Reader: add suport for bool8 columns
- PR #1833 Add column iterator with/without nulls
- PR #1665 Add the point-in-polygon GIS function
- PR #1863 Series and Dataframe methods for all and any
- PR #1908 cudf::copy_range and cudf::fill for copying/assigning an index or range to a constant
- PR #1921 Add additional formats for typecasting to/from strings
- PR #1807 Add Series.dropna()
- PR #1987 Allow user defined functions in the form of ptx code to be passed to binops
- PR #1948 Add operator functions like `Series.add()` to DataFrame and Series
- PR #1954 Add skip test argument to GPU build script
- PR #2018 Add bindings for new groupby C++ API
- PR #1984 Add rolling window operations Series.rolling() and DataFrame.rolling()
- PR #1542 Python method and bindings for to_csv
- PR #1995 Add Java API
- PR #1998 Add google benchmark to cudf
- PR #1845 Add cudf::drop_duplicates, DataFrame.drop_duplicates
- PR #1652 Added `Series.where()` feature
- PR #2074 Java Aggregates, logical ops, and better RMM support
- PR #2140 Add a `cudf::transform` function
- PR #2068 Concatenation of different typed columns

## Improvements

- PR #1538 Replacing LesserRTTI with inequality_comparator
- PR #1703 C++: Added non-aggregating `insert` to `concurrent_unordered_map` with specializations to store pairs with a single atomicCAS when possible.
- PR #1422 C++: Added a RAII wrapper for CUDA streams
- PR #1701 Added `unique` method for stringColumns
- PR #1713 Add documentation for Dask-XGBoost
- PR #1666 CSV Reader: Improve performance for files with large number of columns
- PR #1725 Enable the ability to use a single column groupby as its own index
- PR #1759 Add an example showing simultaneous rolling averages to `apply_grouped` documentation
- PR #1746 C++: Remove unused code: `windowed_ops.cu`, `sorting.cu`, `hash_ops.cu`
- PR #1748 C++: Add `bool` nullability flag to `device_table` row operators
- PR #1764 Improve Numerical column: `mean_var` and `mean`
- PR #1767 Speed up Python unit tests
- PR #1770 Added build.sh script, updated CI scripts and documentation
- PR #1739 ORC Reader: Add more pytest coverage
- PR #1696 Added null support in `Series.replace()`.
- PR #1390 Added some basic utility functions for `gdf_column`'s
- PR #1791 Added general column comparison code for testing
- PR #1795 Add printing of git submodule info to `print_env.sh`
- PR #1796 Removing old sort based group by code and gdf_filter
- PR #1811 Added funtions for copying/allocating `cudf::table`s
- PR #1838 Improve columnops.column_empty so that it returns typed columns instead of a generic Column
- PR #1890 Add utils.get_dummies- a pandas-like wrapper around one_hot-encoding
- PR #1823 CSV Reader: default the column type to string for empty dataframes
- PR #1827 Create bindings for scalar-vector binops, and update one_hot_encoding to use them
- PR #1817 Operators now support different sized dataframes as long as they don't share different sized columns
- PR #1855 Transition replace_nulls to new C++ API and update corresponding Cython/Python code
- PR #1858 Add `std::initializer_list` constructor to `column_wrapper`
- PR #1846 C++ type-erased gdf_equal_columns test util; fix gdf_equal_columns logic error
- PR #1390 Added some basic utility functions for `gdf_column`s
- PR #1391 Tidy up bit-resolution-operation and bitmask class code
- PR #1882 Add iloc functionality to MultiIndex dataframes
- PR #1884 Rolling windows: general enhancements and better coverage for unit tests
- PR #1886 support GDF_STRING_CATEGORY columns in apply_boolean_mask, drop_nulls and other libcudf functions
- PR #1896 Improve performance of groupby with levels specified in dask-cudf
- PR #1915 Improve iloc performance for non-contiguous row selection
- PR #1859 Convert read_json into a C++ API
- PR #1919 Rename libcudf namespace gdf to namespace cudf
- PR #1850 Support left_on and right_on for DataFrame merge operator
- PR #1930 Specialize constructor for `cudf::bool8` to cast argument to `bool`
- PR #1938 Add default constructor for `column_wrapper`
- PR #1930 Specialize constructor for `cudf::bool8` to cast argument to `bool`
- PR #1952 consolidate libcudf public API headers in include/cudf
- PR #1949 Improved selection with boolmask using libcudf `apply_boolean_mask`
- PR #1956 Add support for nulls in `query()`
- PR #1973 Update `std::tuple` to `std::pair` in top-most libcudf APIs and C++ transition guide
- PR #1981 Convert read_csv into a C++ API
- PR #1868 ORC Reader: Support row index for speed up on small/medium datasets
- PR #1964 Added support for list-like types in Series.str.cat
- PR #2005 Use HTML5 details tag in bug report issue template
- PR #2003 Removed few redundant unit-tests from test_string.py::test_string_cat
- PR #1944 Groupby design improvements
- PR #2017 Convert `read_orc()` into a C++ API
- PR #2011 Convert `read_parquet()` into a C++ API
- PR #1756 Add documentation "10 Minutes to cuDF and dask_cuDF"
- PR #2034 Adding support for string columns concatenation using "add" binary operator
- PR #2042 Replace old "10 Minutes" guide with new guide for docs build process
- PR #2036 Make library of common test utils to speed up tests compilation
- PR #2022 Facilitating get_dummies to be a high level api too
- PR #2050 Namespace IO readers and add back free-form `read_xxx` functions
- PR #2104 Add a functional ``sort=`` keyword argument to groupby
- PR #2108 Add `find_and_replace` for StringColumn for replacing single values
- PR #1803 cuDF/CuPy interoperability documentation

## Bug Fixes

- PR #1465 Fix for test_orc.py and test_sparse_df.py test failures
- PR #1583 Fix underlying issue in `as_index()` that was causing `Series.quantile()` to fail
- PR #1680 Add errors= keyword to drop() to fix cudf-dask bug
- PR #1651 Fix `query` function on empty dataframe
- PR #1616 Fix CategoricalColumn to access categories by index instead of iteration
- PR #1660 Fix bug in `loc` when indexing with a column name (a string)
- PR #1683 ORC reader: fix timestamp conversion to UTC
- PR #1613 Improve CategoricalColumn.fillna(-1) performance
- PR #1642 Fix failure of CSV_TEST gdf_csv_test.SkiprowsNrows on multiuser systems
- PR #1709 Fix handling of `datetime64[ms]` in `dataframe.select_dtypes`
- PR #1704 CSV Reader: Add support for the plus sign in number fields
- PR #1687 CSV reader: return an empty dataframe for zero size input
- PR #1757 Concatenating columns with null columns
- PR #1755 Add col_level keyword argument to melt
- PR #1758 Fix df.set_index() when setting index from an empty column
- PR #1749 ORC reader: fix long strings of NULL values resulting in incorrect data
- PR #1742 Parquet Reader: Fix index column name to match PANDAS compat
- PR #1782 Update libcudf doc version
- PR #1783 Update conda dependencies
- PR #1786 Maintain the original series name in series.unique output
- PR #1760 CSV Reader: fix segfault when dtype list only includes columns from usecols list
- PR #1831 build.sh: Assuming python is in PATH instead of using PYTHON env var
- PR #1839 Raise an error instead of segfaulting when transposing a DataFrame with StringColumns
- PR #1840 Retain index correctly during merge left_on right_on
- PR #1825 cuDF: Multiaggregation Groupby Failures
- PR #1789 CSV Reader: Fix missing support for specifying `int8` and `int16` dtypes
- PR #1857 Cython Bindings: Handle `bool` columns while calling `column_view_from_NDArrays`
- PR #1849 Allow DataFrame support methods to pass arguments to the methods
- PR #1847 Fixed #1375 by moving the nvstring check into the wrapper function
- PR #1864 Fixing cudf reduction for POWER platform
- PR #1869 Parquet reader: fix Dask timestamps not matching with Pandas (convert to milliseconds)
- PR #1876 add dtype=bool for `any`, `all` to treat integer column correctly
- PR #1875 CSV reader: take NaN values into account in dtype detection
- PR #1873 Add column dtype checking for the all/any methods
- PR #1902 Bug with string iteration in _apply_basic_agg
- PR #1887 Fix for initialization issue in pq_read_arg,orc_read_arg
- PR #1867 JSON reader: add support for null/empty fields, including the 'null' literal
- PR #1891 Fix bug #1750 in string column comparison
- PR #1909 Support of `to_pandas()` of boolean series with null values
- PR #1923 Use prefix removal when two aggs are called on a SeriesGroupBy
- PR #1914 Zero initialize gdf_column local variables
- PR #1959 Add support for comparing boolean Series to scalar
- PR #1966 Ignore index fix in series append
- PR #1967 Compute index __sizeof__ only once for DataFrame __sizeof__
- PR #1977 Support CUDA installation in default system directories
- PR #1982 Fixes incorrect index name after join operation
- PR #1985 Implement `GDF_PYMOD`, a special modulo that follows python's sign rules
- PR #1991 Parquet reader: fix decoding of NULLs
- PR #1990 Fixes a rendering bug in the `apply_grouped` documentation
- PR #1978 Fix for values being filled in an empty dataframe
- PR #2001 Correctly create MultiColumn from Pandas MultiColumn
- PR #2006 Handle empty dataframe groupby construction for dask
- PR #1965 Parquet Reader: Fix duplicate index column when it's already in `use_cols`
- PR #2033 Add pip to conda environment files to fix warning
- PR #2028 CSV Reader: Fix reading of uncompressed files without a recognized file extension
- PR #2073 Fix an issue when gathering columns with NVCategory and nulls
- PR #2053 cudf::apply_boolean_mask return empty column for empty boolean mask
- PR #2066 exclude `IteratorTest.mean_var_output` test from debug build
- PR #2069 Fix JNI code to use read_csv and read_parquet APIs
- PR #2071 Fix bug with unfound transitive dependencies for GTests in Ubuntu 18.04
- PR #2089 Configure Sphinx to render params correctly
- PR #2091 Fix another bug with unfound transitive dependencies for `cudftestutils` in Ubuntu 18.04
- PR #2115 Just apply `--disable-new-dtags` instead of trying to define all the transitive dependencies
- PR #2106 Fix errors in JitCache tests caused by sharing of device memory between processes
- PR #2120 Fix errors in JitCache tests caused by running multiple threads on the same data
- PR #2102 Fix memory leak in groupby
- PR #2113 fixed typo in to_csv code example


# cudf 0.7.2 (16 May 2019)

## New Features

- PR #1735 Added overload for atomicAdd on int64. Streamlined implementation of custom atomic overloads.
- PR #1741 Add MultiIndex concatenation

## Bug Fixes

- PR #1718 Fix issue with SeriesGroupBy MultiIndex in dask-cudf
- PR #1734 Python: fix performance regression for groupby count() aggregations
- PR #1768 Cython: fix handling read only schema buffers in gpuarrow reader


# cudf 0.7.1 (11 May 2019)

## New Features

- PR #1702 Lazy load MultiIndex to return groupby performance to near optimal.

## Bug Fixes

- PR #1708 Fix handling of `datetime64[ms]` in `dataframe.select_dtypes`


# cuDF 0.7.0 (10 May 2019)

## New Features

- PR #982 Implement gdf_group_by_without_aggregations and gdf_unique_indices functions
- PR #1142 Add `GDF_BOOL` column type
- PR #1194 Implement overloads for CUDA atomic operations
- PR #1292 Implemented Bitwise binary ops AND, OR, XOR (&, |, ^)
- PR #1235 Add GPU-accelerated Parquet Reader
- PR #1335 Added local_dict arg in `DataFrame.query()`.
- PR #1282 Add Series and DataFrame.describe()
- PR #1356 Rolling windows
- PR #1381 Add DataFrame._get_numeric_data
- PR #1388 Add CODEOWNERS file to auto-request reviews based on where changes are made
- PR #1396 Add DataFrame.drop method
- PR #1413 Add DataFrame.melt method
- PR #1412 Add DataFrame.pop()
- PR #1419 Initial CSV writer function
- PR #1441 Add Series level cumulative ops (cumsum, cummin, cummax, cumprod)
- PR #1420 Add script to build and test on a local gpuCI image
- PR #1440 Add DatetimeColumn.min(), DatetimeColumn.max()
- PR #1455 Add Series.Shift via Numba kernel
- PR #1441 Add Series level cumulative ops (cumsum, cummin, cummax, cumprod)
- PR #1461 Add Python coverage test to gpu build
- PR #1445 Parquet Reader: Add selective reading of rows and row group
- PR #1532 Parquet Reader: Add support for INT96 timestamps
- PR #1516 Add Series and DataFrame.ndim
- PR #1556 Add libcudf C++ transition guide
- PR #1466 Add GPU-accelerated ORC Reader
- PR #1565 Add build script for nightly doc builds
- PR #1508 Add Series isna, isnull, and notna
- PR #1456 Add Series.diff() via Numba kernel
- PR #1588 Add Index `astype` typecasting
- PR #1301 MultiIndex support
- PR #1599 Level keyword supported in groupby
- PR #929 Add support operations to dataframe
- PR #1609 Groupby accept list of Series
- PR #1658 Support `group_keys=True` keyword in groupby method

## Improvements

- PR #1531 Refactor closures as private functions in gpuarrow
- PR #1404 Parquet reader page data decoding speedup
- PR #1076 Use `type_dispatcher` in join, quantiles, filter, segmented sort, radix sort and hash_groupby
- PR #1202 Simplify README.md
- PR #1149 CSV Reader: Change convertStrToValue() functions to `__device__` only
- PR #1238 Improve performance of the CUDA trie used in the CSV reader
- PR #1245 Use file cache for JIT kernels
- PR #1278 Update CONTRIBUTING for new conda environment yml naming conventions
- PR #1163 Refactored UnaryOps. Reduced API to two functions: `gdf_unary_math` and `gdf_cast`. Added `abs`, `-`, and `~` ops. Changed bindings to Cython
- PR #1284 Update docs version
- PR #1287 add exclude argument to cudf.select_dtype function
- PR #1286 Refactor some of the CSV Reader kernels into generic utility functions
- PR #1291 fillna in `Series.to_gpu_array()` and `Series.to_array()` can accept the scalar too now.
- PR #1005 generic `reduction` and `scan` support
- PR #1349 Replace modernGPU sort join with thrust.
- PR #1363 Add a dataframe.mean(...) that raises NotImplementedError to satisfy `dask.dataframe.utils.is_dataframe_like`
- PR #1319 CSV Reader: Use column wrapper for gdf_column output alloc/dealloc
- PR #1376 Change series quantile default to linear
- PR #1399 Replace CFFI bindings for NVTX functions with Cython bindings
- PR #1389 Refactored `set_null_count()`
- PR #1386 Added macros `GDF_TRY()`, `CUDF_TRY()` and `ASSERT_CUDF_SUCCEEDED()`
- PR #1435 Rework CMake and conda recipes to depend on installed libraries
- PR #1391 Tidy up bit-resolution-operation and bitmask class code
- PR #1439 Add cmake variable to enable compiling CUDA code with -lineinfo
- PR #1462 Add ability to read parquet files from arrow::io::RandomAccessFile
- PR #1453 Convert CSV Reader CFFI to Cython
- PR #1479 Convert Parquet Reader CFFI to Cython
- PR #1397 Add a utility function for producing an overflow-safe kernel launch grid configuration
- PR #1382 Add GPU parsing of nested brackets to cuIO parsing utilities
- PR #1481 Add cudf::table constructor to allocate a set of `gdf_column`s
- PR #1484 Convert GroupBy CFFI to Cython
- PR #1463 Allow and default melt keyword argument var_name to be None
- PR #1486 Parquet Reader: Use device_buffer rather than device_ptr
- PR #1525 Add cudatoolkit conda dependency
- PR #1520 Renamed `src/dataframe` to `src/table` and moved `table.hpp`. Made `types.hpp` to be type declarations only.
- PR #1492 Convert transpose CFFI to Cython
- PR #1495 Convert binary and unary ops CFFI to Cython
- PR #1503 Convert sorting and hashing ops CFFI to Cython
- PR #1522 Use latest release version in update-version CI script
- PR #1533 Remove stale join CFFI, fix memory leaks in join Cython
- PR #1521 Added `row_bitmask` to compute bitmask for rows of a table. Merged `valids_ops.cu` and `bitmask_ops.cu`
- PR #1553 Overload `hash_row` to avoid using intial hash values. Updated `gdf_hash` to select between overloads
- PR #1585 Updated `cudf::table` to maintain own copy of wrapped `gdf_column*`s
- PR #1559 Add `except +` to all Cython function definitions to catch C++ exceptions properly
- PR #1617 `has_nulls` and `column_dtypes` for `cudf::table`
- PR #1590 Remove CFFI from the build / install process entirely
- PR #1536 Convert gpuarrow CFFI to Cython
- PR #1655 Add `Column._pointer` as a way to access underlying `gdf_column*` of a `Column`
- PR #1655 Update readme conda install instructions for cudf version 0.6 and 0.7


## Bug Fixes

- PR #1233 Fix dtypes issue while adding the column to `str` dataframe.
- PR #1254 CSV Reader: fix data type detection for floating-point numbers in scientific notation
- PR #1289 Fix looping over each value instead of each category in concatenation
- PR #1293 Fix Inaccurate error message in join.pyx
- PR #1308 Add atomicCAS overload for `int8_t`, `int16_t`
- PR #1317 Fix catch polymorphic exception by reference in ipc.cu
- PR #1325 Fix dtype of null bitmasks to int8
- PR #1326 Update build documentation to use -DCMAKE_CXX11_ABI=ON
- PR #1334 Add "na_position" argument to CategoricalColumn sort_by_values
- PR #1321 Fix out of bounds warning when checking Bzip2 header
- PR #1359 Add atomicAnd/Or/Xor for integers
- PR #1354 Fix `fillna()` behaviour when replacing values with different dtypes
- PR #1347 Fixed core dump issue while passing dict_dtypes without column names in `cudf.read_csv()`
- PR #1379 Fixed build failure caused due to error: 'col_dtype' may be used uninitialized
- PR #1392 Update cudf Dockerfile and package_versions.sh
- PR #1385 Added INT8 type to `_schema_to_dtype` for use in GpuArrowReader
- PR #1393 Fixed a bug in `gdf_count_nonzero_mask()` for the case of 0 bits to count
- PR #1395 Update CONTRIBUTING to use the environment variable CUDF_HOME
- PR #1416 Fix bug at gdf_quantile_exact and gdf_quantile_appox
- PR #1421 Fix remove creation of series multiple times during `add_column()`
- PR #1405 CSV Reader: Fix memory leaks on read_csv() failure
- PR #1328 Fix CategoricalColumn to_arrow() null mask
- PR #1433 Fix NVStrings/categories includes
- PR #1432 Update NVStrings to 0.7.* to coincide with 0.7 development
- PR #1483 Modify CSV reader to avoid cropping blank quoted characters in non-string fields
- PR #1446 Merge 1275 hotfix from master into branch-0.7
- PR #1447 Fix legacy groupby apply docstring
- PR #1451 Fix hash join estimated result size is not correct
- PR #1454 Fix local build script improperly change directory permissions
- PR #1490 Require Dask 1.1.0+ for `is_dataframe_like` test or skip otherwise.
- PR #1491 Use more specific directories & groups in CODEOWNERS
- PR #1497 Fix Thrust issue on CentOS caused by missing default constructor of host_vector elements
- PR #1498 Add missing include guard to device_atomics.cuh and separated DEVICE_ATOMICS_TEST
- PR #1506 Fix csv-write call to updated NVStrings method
- PR #1510 Added nvstrings `fillna()` function
- PR #1507 Parquet Reader: Default string data to GDF_STRING
- PR #1535 Fix doc issue to ensure correct labelling of cudf.series
- PR #1537 Fix `undefined reference` link error in HashPartitionTest
- PR #1548 Fix ci/local/build.sh README from using an incorrect image example
- PR #1551 CSV Reader: Fix integer column name indexing
- PR #1586 Fix broken `scalar_wrapper::operator==`
- PR #1591 ORC/Parquet Reader: Fix missing import for FileNotFoundError exception
- PR #1573 Parquet Reader: Fix crash due to clash with ORC reader datasource
- PR #1607 Revert change of `column.to_dense_buffer` always return by copy for performance concerns
- PR #1618 ORC reader: fix assert & data output when nrows/skiprows isn't aligned to stripe boundaries
- PR #1631 Fix failure of TYPES_TEST on some gcc-7 based systems.
- PR #1641 CSV Reader: Fix skip_blank_lines behavior with Windows line terminators (\r\n)
- PR #1648 ORC reader: fix non-deterministic output when skiprows is non-zero
- PR #1676 Fix groupby `as_index` behaviour with `MultiIndex`
- PR #1659 Fix bug caused by empty groupbys and multiindex slicing throwing exceptions
- PR #1656 Correct Groupby failure in dask when un-aggregable columns are left in dataframe.
- PR #1689 Fix groupby performance regression
- PR #1694 Add Cython as a runtime dependency since it's required in `setup.py`


# cuDF 0.6.1 (25 Mar 2019)

## Bug Fixes

- PR #1275 Fix CentOS exception in DataFrame.hash_partition from using value "returned" by a void function


# cuDF 0.6.0 (22 Mar 2019)

## New Features

- PR #760 Raise `FileNotFoundError` instead of `GDF_FILE_ERROR` in `read_csv` if the file does not exist
- PR #539 Add Python bindings for replace function
- PR #823 Add Doxygen configuration to enable building HTML documentation for libcudf C/C++ API
- PR #807 CSV Reader: Add byte_range parameter to specify the range in the input file to be read
- PR #857 Add Tail method for Series/DataFrame and update Head method to use iloc
- PR #858 Add series feature hashing support
- PR #871 CSV Reader: Add support for NA values, including user specified strings
- PR #893 Adds PyArrow based parquet readers / writers to Python, fix category dtype handling, fix arrow ingest buffer size issues
- PR #867 CSV Reader: Add support for ignoring blank lines and comment lines
- PR #887 Add Series digitize method
- PR #895 Add Series groupby
- PR #898 Add DataFrame.groupby(level=0) support
- PR #920 Add feather, JSON, HDF5 readers / writers from PyArrow / Pandas
- PR #888 CSV Reader: Add prefix parameter for column names, used when parsing without a header
- PR #913 Add DLPack support: convert between cuDF DataFrame and DLTensor
- PR #939 Add ORC reader from PyArrow
- PR #918 Add Series.groupby(level=0) support
- PR #906 Add binary and comparison ops to DataFrame
- PR #958 Support unary and binary ops on indexes
- PR #964 Add `rename` method to `DataFrame`, `Series`, and `Index`
- PR #985 Add `Series.to_frame` method
- PR #985 Add `drop=` keyword to reset_index method
- PR #994 Remove references to pygdf
- PR #990 Add external series groupby support
- PR #988 Add top-level merge function to cuDF
- PR #992 Add comparison binaryops to DateTime columns
- PR #996 Replace relative path imports with absolute paths in tests
- PR #995 CSV Reader: Add index_col parameter to specify the column name or index to be used as row labels
- PR #1004 Add `from_gpu_matrix` method to DataFrame
- PR #997 Add property index setter
- PR #1007 Replace relative path imports with absolute paths in cudf
- PR #1013 select columns with df.columns
- PR #1016 Rename Series.unique_count() to nunique() to match pandas API
- PR #947 Prefixsum to handle nulls and float types
- PR #1029 Remove rest of relative path imports
- PR #1021 Add filtered selection with assignment for Dataframes
- PR #872 Adding NVCategory support to cudf apis
- PR #1052 Add left/right_index and left/right_on keywords to merge
- PR #1091 Add `indicator=` and `suffixes=` keywords to merge
- PR #1107 Add unsupported keywords to Series.fillna
- PR #1032 Add string support to cuDF python
- PR #1136 Removed `gdf_concat`
- PR #1153 Added function for getting the padded allocation size for valid bitmask
- PR #1148 Add cudf.sqrt for dataframes and Series
- PR #1159 Add Python bindings for libcudf dlpack functions
- PR #1155 Add __array_ufunc__ for DataFrame and Series for sqrt
- PR #1168 to_frame for series accepts a name argument


## Improvements

- PR #1218 Add dask-cudf page to API docs
- PR #892 Add support for heterogeneous types in binary ops with JIT
- PR #730 Improve performance of `gdf_table` constructor
- PR #561 Add Doxygen style comments to Join CUDA functions
- PR #813 unified libcudf API functions by replacing gpu_ with gdf_
- PR #822 Add support for `__cuda_array_interface__` for ingest
- PR #756 Consolidate common helper functions from unordered map and multimap
- PR #753 Improve performance of groupby sum and average, especially for cases with few groups.
- PR #836 Add ingest support for arrow chunked arrays in Column, Series, DataFrame creation
- PR #763 Format doxygen comments for csv_read_arg struct
- PR #532 CSV Reader: Use type dispatcher instead of switch block
- PR #694 Unit test utilities improvements
- PR #878 Add better indexing to Groupby
- PR #554 Add `empty` method and `is_monotonic` attribute to `Index`
- PR #1040 Fixed up Doxygen comment tags
- PR #909 CSV Reader: Avoid host->device->host copy for header row data
- PR #916 Improved unit testing and error checking for `gdf_column_concat`
- PR #941 Replace `numpy` call in `Series.hash_encode` with `numba`
- PR #942 Added increment/decrement operators for wrapper types
- PR #943 Updated `count_nonzero_mask` to return `num_rows` when the mask is null
- PR #952 Added trait to map C++ type to `gdf_dtype`
- PR #966 Updated RMM submodule.
- PR #998 Add IO reader/writer modules to API docs, fix for missing cudf.Series docs
- PR #1017 concatenate along columns for Series and DataFrames
- PR #1002 Support indexing a dataframe with another boolean dataframe
- PR #1018 Better concatenation for Series and Dataframes
- PR #1036 Use Numpydoc style docstrings
- PR #1047 Adding gdf_dtype_extra_info to gdf_column_view_augmented
- PR #1054 Added default ctor to SerialTrieNode to overcome Thrust issue in CentOS7 + CUDA10
- PR #1024 CSV Reader: Add support for hexadecimal integers in integral-type columns
- PR #1033 Update `fillna()` to use libcudf function `gdf_replace_nulls`
- PR #1066 Added inplace assignment for columns and select_dtypes for dataframes
- PR #1026 CSV Reader: Change the meaning and type of the quoting parameter to match Pandas
- PR #1100 Adds `CUDF_EXPECTS` error-checking macro
- PR #1092 Fix select_dtype docstring
- PR #1111 Added cudf::table
- PR #1108 Sorting for datetime columns
- PR #1120 Return a `Series` (not a `Column`) from `Series.cat.set_categories()`
- PR #1128 CSV Reader: The last data row does not need to be line terminated
- PR #1183 Bump Arrow version to 0.12.1
- PR #1208 Default to CXX11_ABI=ON
- PR #1252 Fix NVStrings dependencies for cuda 9.2 and 10.0
- PR #2037 Optimize the existing `gather` and `scatter` routines in `libcudf`

## Bug Fixes

- PR #821 Fix flake8 issues revealed by flake8 update
- PR #808 Resolved renamed `d_columns_valids` variable name
- PR #820 CSV Reader: fix the issue where reader adds additional rows when file uses \r\n as a line terminator
- PR #780 CSV Reader: Fix scientific notation parsing and null values for empty quotes
- PR #815 CSV Reader: Fix data parsing when tabs are present in the input CSV file
- PR #850 Fix bug where left joins where the left df has 0 rows causes a crash
- PR #861 Fix memory leak by preserving the boolean mask index
- PR #875 Handle unnamed indexes in to/from arrow functions
- PR #877 Fix ingest of 1 row arrow tables in from arrow function
- PR #876 Added missing `<type_traits>` include
- PR #889 Deleted test_rmm.py which has now moved to RMM repo
- PR #866 Merge v0.5.1 numpy ABI hotfix into 0.6
- PR #917 value_counts return int type on empty columns
- PR #611 Renamed `gdf_reduce_optimal_output_size()` -> `gdf_reduction_get_intermediate_output_size()`
- PR #923 fix index for negative slicing for cudf dataframe and series
- PR #927 CSV Reader: Fix category GDF_CATEGORY hashes not being computed properly
- PR #921 CSV Reader: Fix parsing errors with delim_whitespace, quotations in the header row, unnamed columns
- PR #933 Fix handling objects of all nulls in series creation
- PR #940 CSV Reader: Fix an issue where the last data row is missing when using byte_range
- PR #945 CSV Reader: Fix incorrect datetime64 when milliseconds or space separator are used
- PR #959 Groupby: Problem with column name lookup
- PR #950 Converting dataframe/recarry with non-contiguous arrays
- PR #963 CSV Reader: Fix another issue with missing data rows when using byte_range
- PR #999 Fix 0 sized kernel launches and empty sort_index exception
- PR #993 Fix dtype in selecting 0 rows from objects
- PR #1009 Fix performance regression in `to_pandas` method on DataFrame
- PR #1008 Remove custom dask communication approach
- PR #1001 CSV Reader: Fix a memory access error when reading a large (>2GB) file with date columns
- PR #1019 Binary Ops: Fix error when one input column has null mask but other doesn't
- PR #1014 CSV Reader: Fix false positives in bool value detection
- PR #1034 CSV Reader: Fix parsing floating point precision and leading zero exponents
- PR #1044 CSV Reader: Fix a segfault when byte range aligns with a page
- PR #1058 Added support for `DataFrame.loc[scalar]`
- PR #1060 Fix column creation with all valid nan values
- PR #1073 CSV Reader: Fix an issue where a column name includes the return character
- PR #1090 Updating Doxygen Comments
- PR #1080 Fix dtypes returned from loc / iloc because of lists
- PR #1102 CSV Reader: Minor fixes and memory usage improvements
- PR #1174: Fix release script typo
- PR #1137 Add prebuild script for CI
- PR #1118 Enhanced the `DataFrame.from_records()` feature
- PR #1129 Fix join performance with index parameter from using numpy array
- PR #1145 Issue with .agg call on multi-column dataframes
- PR #908 Some testing code cleanup
- PR #1167 Fix issue with null_count not being set after inplace fillna()
- PR #1184 Fix iloc performance regression
- PR #1185 Support left_on/right_on and also on=str in merge
- PR #1200 Fix allocating bitmasks with numba instead of rmm in allocate_mask function
- PR #1213 Fix bug with csv reader requesting subset of columns using wrong datatype
- PR #1223 gpuCI: Fix label on rapidsai channel on gpu build scripts
- PR #1242 Add explicit Thrust exec policy to fix NVCATEGORY_TEST segfault on some platforms
- PR #1246 Fix categorical tests that failed due to bad implicit type conversion
- PR #1255 Fix overwriting conda package main label uploads
- PR #1259 Add dlpack includes to pip build


# cuDF 0.5.1 (05 Feb 2019)

## Bug Fixes

- PR #842 Avoid using numpy via cimport to prevent ABI issues in Cython compilation


# cuDF 0.5.0 (28 Jan 2019)

## New Features

- PR #722 Add bzip2 decompression support to `read_csv()`
- PR #693 add ZLIB-based GZIP/ZIP support to `read_csv_strings()`
- PR #411 added null support to gdf_order_by (new API) and cudf_table::sort
- PR #525 Added GitHub Issue templates for bugs, documentation, new features, and questions
- PR #501 CSV Reader: Add support for user-specified decimal point and thousands separator to read_csv_strings()
- PR #455 CSV Reader: Add support for user-specified decimal point and thousands separator to read_csv()
- PR #439 add `DataFrame.drop` method similar to pandas
- PR #356 add `DataFrame.transpose` method and `DataFrame.T` property similar to pandas
- PR #505 CSV Reader: Add support for user-specified boolean values
- PR #350 Implemented Series replace function
- PR #490 Added print_env.sh script to gather relevant environment details when reporting cuDF issues
- PR #474 add ZLIB-based GZIP/ZIP support to `read_csv()`
- PR #547 Added melt similar to `pandas.melt()`
- PR #491 Add CI test script to check for updates to CHANGELOG.md in PRs
- PR #550 Add CI test script to check for style issues in PRs
- PR #558 Add CI scripts for cpu-based conda and gpu-based test builds
- PR #524 Add Boolean Indexing
- PR #564 Update python `sort_values` method to use updated libcudf `gdf_order_by` API
- PR #509 CSV Reader: Input CSV file can now be passed in as a text or a binary buffer
- PR #607 Add `__iter__` and iteritems to DataFrame class
- PR #643 added a new api gdf_replace_nulls that allows a user to replace nulls in a column

## Improvements

- PR #426 Removed sort-based groupby and refactored existing groupby APIs. Also improves C++/CUDA compile time.
- PR #461 Add `CUDF_HOME` variable in README.md to replace relative pathing.
- PR #472 RMM: Created centralized rmm::device_vector alias and rmm::exec_policy
- PR #500 Improved the concurrent hash map class to support partitioned (multi-pass) hash table building.
- PR #454 Improve CSV reader docs and examples
- PR #465 Added templated C++ API for RMM to avoid explicit cast to `void**`
- PR #513 `.gitignore` tweaks
- PR #521 Add `assert_eq` function for testing
- PR #502 Simplify Dockerfile for local dev, eliminate old conda/pip envs
- PR #549 Adds `-rdynamic` compiler flag to nvcc for Debug builds
- PR #472 RMM: Created centralized rmm::device_vector alias and rmm::exec_policy
- PR #577 Added external C++ API for scatter/gather functions
- PR #500 Improved the concurrent hash map class to support partitioned (multi-pass) hash table building
- PR #583 Updated `gdf_size_type` to `int`
- PR #500 Improved the concurrent hash map class to support partitioned (multi-pass) hash table building
- PR #617 Added .dockerignore file. Prevents adding stale cmake cache files to the docker container
- PR #658 Reduced `JOIN_TEST` time by isolating overflow test of hash table size computation
- PR #664 Added Debuging instructions to README
- PR #651 Remove noqa marks in `__init__.py` files
- PR #671 CSV Reader: uncompressed buffer input can be parsed without explicitly specifying compression as None
- PR #684 Make RMM a submodule
- PR #718 Ensure sum, product, min, max methods pandas compatibility on empty datasets
- PR #720 Refactored Index classes to make them more Pandas-like, added CategoricalIndex
- PR #749 Improve to_arrow and from_arrow Pandas compatibility
- PR #766 Remove TravisCI references, remove unused variables from CMake, fix ARROW_VERSION in Cmake
- PR #773 Add build-args back to Dockerfile and handle dependencies based on environment yml file
- PR #781 Move thirdparty submodules to root and symlink in /cpp
- PR #843 Fix broken cudf/python API examples, add new methods to the API index

## Bug Fixes

- PR #569 CSV Reader: Fix days being off-by-one when parsing some dates
- PR #531 CSV Reader: Fix incorrect parsing of quoted numbers
- PR #465 Added templated C++ API for RMM to avoid explicit cast to `void**`
- PR #473 Added missing <random> include
- PR #478 CSV Reader: Add api support for auto column detection, header, mangle_dupe_cols, usecols
- PR #495 Updated README to correct where cffi pytest should be executed
- PR #501 Fix the intermittent segfault caused by the `thousands` and `compression` parameters in the csv reader
- PR #502 Simplify Dockerfile for local dev, eliminate old conda/pip envs
- PR #512 fix bug for `on` parameter in `DataFrame.merge` to allow for None or single column name
- PR #511 Updated python/cudf/bindings/join.pyx to fix cudf merge printing out dtypes
- PR #513 `.gitignore` tweaks
- PR #521 Add `assert_eq` function for testing
- PR #537 Fix CMAKE_CUDA_STANDARD_REQURIED typo in CMakeLists.txt
- PR #447 Fix silent failure in initializing DataFrame from generator
- PR #545 Temporarily disable csv reader thousands test to prevent segfault (test re-enabled in PR #501)
- PR #559 Fix Assertion error while using `applymap` to change the output dtype
- PR #575 Update `print_env.sh` script to better handle missing commands
- PR #612 Prevent an exception from occuring with true division on integer series.
- PR #630 Fix deprecation warning for `pd.core.common.is_categorical_dtype`
- PR #622 Fix Series.append() behaviour when appending values with different numeric dtype
- PR #603 Fix error while creating an empty column using None.
- PR #673 Fix array of strings not being caught in from_pandas
- PR #644 Fix return type and column support of dataframe.quantile()
- PR #634 Fix create `DataFrame.from_pandas()` with numeric column names
- PR #654 Add resolution check for GDF_TIMESTAMP in Join
- PR #648 Enforce one-to-one copy required when using `numba>=0.42.0`
- PR #645 Fix cmake build type handling not setting debug options when CMAKE_BUILD_TYPE=="Debug"
- PR #669 Fix GIL deadlock when launching multiple python threads that make Cython calls
- PR #665 Reworked the hash map to add a way to report the destination partition for a key
- PR #670 CMAKE: Fix env include path taking precedence over libcudf source headers
- PR #674 Check for gdf supported column types
- PR #677 Fix 'gdf_csv_test_Dates' gtest failure due to missing nrows parameter
- PR #604 Fix the parsing errors while reading a csv file using `sep` instead of `delimiter`.
- PR #686 Fix converting nulls to NaT values when converting Series to Pandas/Numpy
- PR #689 CSV Reader: Fix behavior with skiprows+header to match pandas implementation
- PR #691 Fixes Join on empty input DFs
- PR #706 CSV Reader: Fix broken dtype inference when whitespace is in data
- PR #717 CSV reader: fix behavior when parsing a csv file with no data rows
- PR #724 CSV Reader: fix build issue due to parameter type mismatch in a std::max call
- PR #734 Prevents reading undefined memory in gpu_expand_mask_bits numba kernel
- PR #747 CSV Reader: fix an issue where CUDA allocations fail with some large input files
- PR #750 Fix race condition for handling NVStrings in CMake
- PR #719 Fix merge column ordering
- PR #770 Fix issue where RMM submodule pointed to wrong branch and pin other to correct branches
- PR #778 Fix hard coded ABI off setting
- PR #784 Update RMM submodule commit-ish and pip paths
- PR #794 Update `rmm::exec_policy` usage to fix segmentation faults when used as temprory allocator.
- PR #800 Point git submodules to branches of forks instead of exact commits


# cuDF 0.4.0 (05 Dec 2018)

## New Features

- PR #398 add pandas-compatible `DataFrame.shape()` and `Series.shape()`
- PR #394 New documentation feature "10 Minutes to cuDF"
- PR #361 CSV Reader: Add support for strings with delimiters

## Improvements

 - PR #436 Improvements for type_dispatcher and wrapper structs
 - PR #429 Add CHANGELOG.md (this file)
 - PR #266 use faster CUDA-accelerated DataFrame column/Series concatenation.
 - PR #379 new C++ `type_dispatcher` reduces code complexity in supporting many data types.
 - PR #349 Improve performance for creating columns from memoryview objects
 - PR #445 Update reductions to use type_dispatcher. Adds integer types support to sum_of_squares.
 - PR #448 Improve installation instructions in README.md
 - PR #456 Change default CMake build to Release, and added option for disabling compilation of tests

## Bug Fixes

 - PR #444 Fix csv_test CUDA too many resources requested fail.
 - PR #396 added missing output buffer in validity tests for groupbys.
 - PR #408 Dockerfile updates for source reorganization
 - PR #437 Add cffi to Dockerfile conda env, fixes "cannot import name 'librmm'"
 - PR #417 Fix `map_test` failure with CUDA 10
 - PR #414 Fix CMake installation include file paths
 - PR #418 Properly cast string dtypes to programmatic dtypes when instantiating columns
 - PR #427 Fix and tests for Concatenation illegal memory access with nulls


# cuDF 0.3.0 (23 Nov 2018)

## New Features

 - PR #336 CSV Reader string support

## Improvements

 - PR #354 source code refactored for better organization. CMake build system overhaul. Beginning of transition to Cython bindings.
 - PR #290 Add support for typecasting to/from datetime dtype
 - PR #323 Add handling pyarrow boolean arrays in input/out, add tests
 - PR #325 GDF_VALIDITY_UNSUPPORTED now returned for algorithms that don't support non-empty valid bitmasks
 - PR #381 Faster InputTooLarge Join test completes in ms rather than minutes.
 - PR #373 .gitignore improvements
 - PR #367 Doc cleanup & examples for DataFrame methods
 - PR #333 Add Rapids Memory Manager documentation
 - PR #321 Rapids Memory Manager adds file/line location logging and convenience macros
 - PR #334 Implement DataFrame `__copy__` and `__deepcopy__`
 - PR #271 Add NVTX ranges to pygdf
 - PR #311 Document system requirements for conda install

## Bug Fixes

 - PR #337 Retain index on `scale()` function
 - PR #344 Fix test failure due to PyArrow 0.11 Boolean handling
 - PR #364 Remove noexcept from managed_allocator;  CMakeLists fix for NVstrings
 - PR #357 Fix bug that made all series be considered booleans for indexing
 - PR #351 replace conda env configuration for developers
 - PRs #346 #360 Fix CSV reading of negative numbers
 - PR #342 Fix CMake to use conda-installed nvstrings
 - PR #341 Preserve categorical dtype after groupby aggregations
 - PR #315 ReadTheDocs build update to fix missing libcuda.so
 - PR #320 FIX out-of-bounds access error in reductions.cu
 - PR #319 Fix out-of-bounds memory access in libcudf count_valid_bits
 - PR #303 Fix printing empty dataframe


# cuDF 0.2.0 and cuDF 0.1.0

These were initial releases of cuDF based on previously separate pyGDF and libGDF libraries.<|MERGE_RESOLUTION|>--- conflicted
+++ resolved
@@ -81,12 +81,9 @@
 - PR #3442 Add Bool-index + Multi column + DataFrame support for set-item
 - PR #3172 Define and implement new fill/repeat/copy_range APIs
 - PR #3497 Add DataFrame.drop(..., inplace=False) argument
-<<<<<<< HEAD
-- PR #3557 Add contiguous_split() function. 
-=======
 - PR #3469 Add string functionality for replace API
 - PR #3527 Add string functionality for merge API
->>>>>>> fdd9e05e
+- PR #3557 Add contiguous_split() function. 
 
 ## Improvements
 
