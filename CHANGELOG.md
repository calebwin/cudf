# cuDF 0.12.0 (Date TBD)

## New Features
<<<<<<< HEAD
- PR #3224 Define and implement new join APIs.
=======
- PR #3284 Add gpu-accelerated parquet writer
>>>>>>> f8c1c0d5

## Improvements

## Bug Fixes
<<<<<<< HEAD
=======
-PR #3549 Fix index name issue with iloc with RangeIndex
>>>>>>> f8c1c0d5


# cuDF 0.11.0 (Date TBD)

## New Features
- PR #2905 Added `Series.median()` and null support for `Series.quantile()`
- PR #2930 JSON Reader: Support ARROW_RANDOM_FILE input
- PR #2956 Add `cudf::stack` and `cudf::tile`
- PR #2980 Added nvtext is_vowel/is_consonant functions
- PR #2987 Add `inplace` arg to `DataFrame.reset_index` and `Series`
- PR #3011 Added libcudf++ transition guide
- PR #3129 Add strings column factory from `std::vector`s
- PR #3054 Add parquet reader support for decimal data types
- PR #3022 adds DataFrame.astype for cuDF dataframes
- PR #2962 Add isnull(), notnull() and related functions
- PR #3025 Move search files to legacy
- PR #3068 Add `scalar` class
- PR #3094 Adding `any` and `all` support from libcudf
- PR #3130 Define and implement new `column_wrapper`
- PR #3143 Define and implement new copying APIs `slice` and `split`
- PR #3161 Move merge files to legacy
- PR #3079 Added support to write ORC files given a local path
- PR #3192 Add dtype param to cast `DataFrame` on init
- PR #3213 Port cuIO to libcudf++
- PR #3222 Add nvtext character tokenizer
- PR #3223 Java expose underlying buffers
- PR #3300 Add `DataFrame.insert`
- PR #3263 Define and implement new `valid_if`
- PR #3278 Add `to_host` utility to copy `column_view` to host
- PR #3087 Add new cudf::experimental bool8 wrapper
- PR #3219 Construct column from column_view
- PR #3250 Define and implement new merge APIs
- PR #3144 Define and implement new hashing APIs `hash` and `hash_partition`
- PR #3229 Define and implement new search APIs
- PR #3308 java add API for memory usage callbacks
- PR #2691 Row-wise reduction and scan operations via CuPy
- PR #3291 Add normalize_nans_and_zeros
- PR #3187 Define and implement new replace APIs
- PR #3356 Add vertical concatenation for table/columns
- PR #3344 java split API
- PR #2791 Add `groupby.std()`
- PR #3368 Enable dropna argument in dask_cudf groupby
- PR #3298 add null replacement iterator for column_device_view
- PR #3297 Define and implement new groupby API.
- PR #3396 Update device_atomics with new bool8 and timestamp specializations
- PR #3411 Java host memory management API
- PR #3393 Implement df.cov and enable covariance/correlation in dask_cudf
- PR #3401 Add dask_cudf ORC writer (to_orc)
- PR #3331 Add copy_if_else
- PR #3427 Define and Implement new multi-search API
- PR #3442 Add Bool-index + Multi column + DataFrame support for set-item
- PR #3172 Define and implement new fill/repeat/copy_range APIs
- PR #3497 Add DataFrame.drop(..., inplace=False) argument
- PR #3469 Add string functionality for replace API

## Improvements

- PR #2904 Move gpu decompressors to cudf::io namespace
- PR #2977 Moved old C++ test utilities to legacy directory.
- PR #2965 Fix slow orc reader perf with large uncompressed blocks
- PR #2995 Move JIT type utilities to legacy directory
- PR #2927 Add ``Table`` and ``TableView`` extension classes that wrap legacy cudf::table
- PR #3005 Renames `cudf::exp` namespace to `cudf::experimental`
- PR #3008 Make safe versions of `is_null` and `is_valid` in `column_device_view`
- PR #3026 Move fill and repeat files to legacy
- PR #3027 Move copying.hpp and related source to legacy folder
- PR #3014 Snappy decompression optimizations
- PR #3032 Use `asarray` to coerce indices to a NumPy array
- PR #2996 IO Readers: Replace `cuio::device_buffer` with `rmm::device_buffer`
- PR #3051 Specialized hash function for strings column
- PR #3065 Select and Concat for cudf::experimental::table
- PR #3080 Move `valid_if.cuh` to `legacy/`
- PR #3052 Moved replace.hpp functionality to legacy
- PR #3091 Move join files to legacy
- PR #3092 Implicitly init RMM if Java allocates before init
- PR #3029 Update gdf_ numeric types with stdint and move to cudf namespace
- PR #3052 Moved replace.hpp functionality to legacy
- PR #2955 Add cmake option to only build for present GPU architecture
- PR #3070 Move functions.h and related source to legacy
- PR #2951 Allow set_index to handle a list of column names
- PR #3093 Move groupby files to legacy
- PR #2988 Removing GIS functionality (now part of cuSpatial library)
- PR #3067 Java method to return size of device memory buffer
- PR #3083 Improved some binary operation tests to include null testing.
- PR #3084 Update to arrow-cpp and pyarrow 0.15.0
- PR #3071 Move cuIO to legacy
- PR #3126 Round 2 of snappy decompression optimizations
- PR #3046 Define and implement new copying APIs `empty_like` and `allocate_like`
- PR #3128 Support MultiIndex in DataFrame.join
- PR #2971 Added initial gather and scatter methods for strings_column_view
- PR #3133 Port NVStrings to cudf column: count_characters and count_bytes
- PR #2991 Added strings column functions concatenate and join_strings
- PR #3028 Define and implement new `gather` APIs.
- PR #3135 Add nvtx utilities to cudf::nvtx namespace
- PR #3021 Java host side concat of serialized buffers
- PR #3138 Move unary files to legacy
- PR #3170 Port NVStrings substring functions to cudf strings column
- PR #3159 Port NVStrings is-chars-types function to cudf strings column
- PR #3154 Make `table_view_base.column()` const and add `mutable_table_view.column()`
- PR #3175 Set cmake cuda version variables
- PR #3171 Move deprecated error macros to legacy
- PR #3191 Port NVStrings integer convert ops to cudf column
- PR #3189 Port NVStrings find ops to cudf column
- PR #3352 Port NVStrings convert float functions to cudf strings column
- PR #3193 Add cuPy as a formal dependency
- PR #3195 Support for zero columned `table_view`
- PR #3165 Java device memory size for string category
- PR #3205 Move transform files to legacy
- PR #3202 Rename and move error.hpp to public headers
- PR #2878 Use upstream merge code in dask_cudf
- PR #3217 Port NVStrings upper and lower case conversion functions
- PR #3350 Port NVStrings booleans convert functions
- PR #3231 Add `column::release()` to give up ownership of contents.
- PR #3157 Use enum class rather than enum for mask_allocation_policy
- PR #3232 Port NVStrings datetime conversion to cudf strings column
- PR #3136 Define and implement new transpose API
- PR #3237 Define and implement new transform APIs
- PR #3245 Move binaryop files to legacy
- PR #3241 Move stream_compaction files to legacy
- PR #3166 Move reductions to legacy
- PR #3261 Small cleanup: remove `== true`
- PR #3271 Update rmm API based on `rmm.reinitialize(...)` change
- PR #3266 Remove optional checks for CuPy
- PR #3268 Adding null ordering per column feature when sorting
- PR #3239 Adding floating point specialization to comparators for NaNs
- PR #3270 Move predicates files to legacy
- PR #3281 Add to_host specialization for strings in column test utilities
- PR #3282 Add `num_bitmask_words`
- PR #3252 Add new factory methods to include passing an existing null mask
- PR #3288 Make `bit.cuh` utilities usable from host code.
- PR #3287 Move rolling windows files to legacy
- PR #3182 Define and implement new unary APIs `is_null` and `is_not_null`
- PR #3314 Drop `cython` from run requirements
- PR #3301 Add tests for empty column wrapper.
- PR #3294 Update to arrow-cpp and pyarrow 0.15.1
- PR #3310 Add `row_hasher` and `element_hasher` utilities
- PR #3272 Support non-default streams when creating/destroying hash maps
- PR #3286 Clean up the starter code on README
- PR #3332 Port NVStrings replace to cudf strings column
- PR #3354 Define and implement new `scatter` APIs
- PR #3322 Port NVStrings pad operations to cudf strings column
- PR #3345 Add cache member for number of characters in string_view class
- PR #3299 Define and implement new `is_sorted` APIs
- PR #3328 Partition by stripes in dask_cudf ORC reader
- PR #3243 Use upstream join code in dask_cudf
- PR #3371 Add `select` method to `table_view`
- PR #3309 Add java and JNI bindings for search bounds
- PR #3305 Define and implement new rolling window APIs
- PR #3380 Concatenate columns of strings
- PR #3382 Add fill function for strings column
- PR #3391 Move device_atomics_tests.cu files to legacy
- PR #3303 Define and implement new stream compaction APIs `copy_if`, `drop_nulls`,
           `apply_boolean_mask`, `drop_duplicate` and `unique_count`.
- PR #3387 Strings column gather function
- PR #3440 Strings column scatter function
- PR #3389 Move quantiles.hpp + group_quantiles.hpp files to legacy
- PR #3397 Port unary cast to libcudf++
- PR #3398 Move reshape.hpp files to legacy
- PR #3423 Port NVStrings htoi to cudf strings column
- PR #3425 Strings column copy_if_else implementation
- PR #3422 Move utilities to legacy
- PR #3201 Define and implement new datetime_ops APIs
- PR #3461 Add a new overload to allocate_like() that takes explicit type and size params.
- PR #3421 Port NVStrings find_multiple to cudf strings column
- PR #3448 Port scatter_to_tables to libcudf++
- PR #3458 Update strings sections in the transition guide
- PR #3462 Add `make_empty_column` and update `empty_like`.
- PR #3465 Port `aggregation` traits and utilities.
- PR #3214 Define and implement new unary operations APIs
- PR #3475 Add `bitmask_to_host` column utility
- PR #3487 Add is_boolean trait and random timestamp generator for testing
- PR #3492 Small cleanup (remove std::abs) and comment
- PR #3407 Allow multiple row-groups per task in dask_cudf read_parquet
- PR #3512 Remove unused CUDA conda labels
- PR #3500 cudf::fill()/cudf::repeat() support for strings columns.
- PR #3438 Update scalar and scalar_device_view to better support strings
- PR #3414 Add copy_range function for strings column

## Bug Fixes

- PR #2895 Fixed dask_cudf group_split behavior to handle upstream rearrange_by_divisions
- PR #3048 Support for zero columned tables
- PR #3030 Fix snappy decoding regression in PR #3014
- PR #3041 Fixed exp to experimental namespace name change issue
- PR #3056 Add additional cmake hint for finding local build of RMM files
- PR #3060 Move copying.hpp includes to legacy
- PR #3139 Fixed java RMM auto initalization
- PR #3141 Java fix for relocated IO headers
- PR #3149 Rename column_wrapper.cuh to column_wrapper.hpp
- PR #3168 Fix mutable_column_device_view head const_cast
- PR #3199 Update JNI includes for legacy moves
- PR #3204 ORC writer: Fix ByteRLE encoding of NULLs
- PR #2994 Fix split_out-support but with hash_object_dispatch
- PR #3212 Fix string to date casting when format is not specified
- PR #3218 Fixes `row_lexicographic_comparator` issue with handling two tables
- PR #3228 Default initialize RMM when Java native dependencies are loaded
- PR #3012 replacing instances of `to_gpu_array` with `mem`
- PR #3236 Fix Numba 0.46+/CuPy 6.3 interface compatibility
- PR #3276 Update JNI includes for legacy moves
- PR #3256 Fix orc writer crash with multiple string columns
- PR #3211 Fix breaking change caused by rapidsai/rmm#167
- PR #3265 Fix dangling pointer in `is_sorted`
- PR #3267 ORC writer: fix incorrect ByteRLE encoding of long literal runs
- PR #3277 Fix invalid reference to deleted temporary in `is_sorted`.
- PR #3274 ORC writer: fix integer RLEv2 mode2 unsigned base value encoding
- PR #3279 Fix shutdown hang issues with pinned memory pool init executor
- PR #3280 Invalid children check in mutable_column_device_view
- PR #3289 fix java memory usage API for empty columns
- PR #3293 Fix loading of csv files zipped on MacOS (disabled zip min version check)
- PR #3295 Fix storing storing invalid RMM exec policies.
- PR #3307 Add pd.RangeIndex to from_pandas to fix dask_cudf meta_nonempty bug
- PR #3313 Fix public headers including non-public headers
- PR #3318 Revert arrow to 0.15.0 temporarily to unblock downstream projects CI
- PR #3317 Fix index-argument bug in dask_cudf parquet reader
- PR #3323 Fix `insert` non-assert test case
- PR #3341 Fix `Series` constructor converting NoneType to "None"
- PR #3326 Fix and test for detail::gather map iterator type inference
- PR #3334 Remove zero-size exception check from make_strings_column factories
- PR #3333 Fix compilation issues with `constexpr` functions not marked `__device__`
- PR #3340 Make all benchmarks use cudf base fixture to initialize RMM pool
- PR #3337 Fix Java to pad validity buffers to 64-byte boundary
- PR #3362 Fix `find_and_replace` upcasting series for python scalars and lists
- PR #3357 Disabling `column_view` iterators for non fixed-width types
- PR #3383 Fix : properly compute null counts for rolling_window.
- PR #3386 Removing external includes from `column_view.hpp`
- PR #3369 Add write_partition to dask_cudf to fix to_parquet bug
- PR #3388 Support getitem with bools when DataFrame has a MultiIndex
- PR #3408 Fix String and Column (De-)Serialization
- PR #3372 Fix dask-distributed scatter_by_map bug
- PR #3419 Fix a bug in parse_into_parts (incomplete input causing walking past the end of string).
- PR #3413 Fix dask_cudf read_csv file-list bug
- PR #3416 Fix memory leak in ColumnVector when pulling strings off the GPU
- PR #3424 Fix benchmark build by adding libcudacxx to benchmark's CMakeLists.txt
- PR #3435 Fix diff and shift for empty series
- PR #3439 Fix index-name bug in StringColumn concat
- PR #3445 Fix ORC Writer default stripe size
- PR #3459 Fix printing of invalid entries
- PR #3466 Fix gather null mask allocation for invalid index
- PR #3468 Fix memory leak issue in `drop_duplicates`
- PR #3474 Fix small doc error in capitalize Docs
- PR #3491 Fix more doc errors in NVStrings
- PR #3478 Fix as_index deep copy via Index.rename inplace arg
- PR #3476 Fix ORC reader timezone conversion
- PR #3188 Repr slices up large DataFrames
- PR #3519 Fix strings column concatenate handling zero-sized columns
- PR #3530 Fix copy_if_else test case fail issue
- PR #3523 Fix lgenfe issue with debug build
- PR #3532 Fix potential use-after-free in cudf parquet reader
- PR #3540 Fix unary_op null_mask bug and add missing test cases

# cuDF 0.10.0 (16 Oct 2019)

## New Features

- PR #2423 Added `groupby.quantile()`
- PR #2522 Add Java bindings for NVStrings backed upper and lower case mutators
- PR #2605 Added Sort based groupby in libcudf
- PR #2607 Add Java bindings for parsing JSON
- PR #2629 Add dropna= parameter to groupby
- PR #2585 ORC & Parquet Readers: Remove millisecond timestamp restriction
- PR #2507 Add GPU-accelerated ORC Writer
- PR #2559 Add Series.tolist()
- PR #2653 Add Java bindings for rolling window operations
- PR #2480 Merge `custreamz` codebase into `cudf` repo
- PR #2674 Add __contains__ for Index/Series/Column
- PR #2635 Add support to read from remote and cloud sources like s3, gcs, hdfs
- PR #2722 Add Java bindings for NVTX ranges
- PR #2702 Add make_bool to dataset generation functions
- PR #2394 Move `rapidsai/custrings` into `cudf`
- PR #2734 Final sync of custrings source into cudf
- PR #2724 Add libcudf support for __contains__
- PR #2777 Add python bindings for porter stemmer measure functionality
- PR #2781 Add issorted to is_monotonic
- PR #2685 Add cudf::scatter_to_tables and cython binding
- PR #2743 Add Java bindings for NVStrings timestamp2long as part of String ColumnVector casting
- PR #2785 Add nvstrings Python docs
- PR #2786 Add benchmarks option to root build.sh
- PR #2802 Add `cudf::repeat()` and `cudf.Series.repeat()`
- PR #2773 Add Fisher's unbiased kurtosis and skew for Series/DataFrame
- PR #2748 Parquet Reader: Add option to specify loading of PANDAS index
- PR #2807 Add scatter_by_map to DataFrame python API
- PR #2836 Add nvstrings.code_points method
- PR #2844 Add Series/DataFrame notnull
- PR #2858 Add GTest type list utilities
- PR #2870 Add support for grouping by Series of arbitrary length
- PR #2719 Series covariance and Pearson correlation
- PR #2207 Beginning of libcudf overhaul: introduce new column and table types
- PR #2869 Add `cudf.CategoricalDtype`
- PR #2838 CSV Reader: Support ARROW_RANDOM_FILE input
- PR #2655 CuPy-based Series and Dataframe .values property
- PR #2803 Added `edit_distance_matrix()` function to calculate pairwise edit distance for each string on a given nvstrings object.
- PR #2811 Start of cudf strings column work based on 2207
- PR #2872 Add Java pinned memory pool allocator
- PR #2969 Add findAndReplaceAll to ColumnVector
- PR #2814 Add Datetimeindex.weekday
- PR #2999 Add timestamp conversion support for string categories
- PR #2918 Add cudf::column timestamp wrapper types

## Improvements

- PR #2578 Update legacy_groupby to use libcudf group_by_without_aggregation
- PR #2581 Removed `managed` allocator from hash map classes.
- PR #2571 Remove unnecessary managed memory from gdf_column_concat
- PR #2648 Cython/Python reorg
- PR #2588 Update Series.append documentation
- PR #2632 Replace dask-cudf set_index code with upstream
- PR #2682 Add cudf.set_allocator() function for easier allocator init
- PR #2642 Improve null printing and testing
- PR #2747 Add missing Cython headers / cudftestutil lib to conda package for cuspatial build
- PR #2706 Compute CSV format in device code to speedup performance
- PR #2673 Add support for np.longlong type
- PR #2703 move dask serialization dispatch into cudf
- PR #2728 Add YYMMDD to version tag for nightly conda packages
- PR #2729 Handle file-handle input in to_csv
- PR #2741 CSV Reader: Move kernel functions into its own file
- PR #2766 Improve nvstrings python cmake flexibility
- PR #2756 Add out_time_unit option to csv reader, support timestamp resolutions
- PR #2771 Stopgap alias for to_gpu_matrix()
- PR #2783 Support mapping input columns to function arguments in apply kernels
- PR #2645 libcudf unique_count for Series.nunique
- PR #2817 Dask-cudf: `read_parquet` support for remote filesystems
- PR #2823 improve java data movement debugging
- PR #2806 CSV Reader: Clean-up row offset operations
- PR #2640 Add dask wait/persist exmaple to 10 minute guide
- PR #2828 Optimizations of kernel launch configuration for `DataFrame.apply_rows` and `DataFrame.apply_chunks`
- PR #2831 Add `column` argument to `DataFrame.drop`
- PR #2775 Various optimizations to improve __getitem__ and __setitem__ performance
- PR #2810 cudf::allocate_like can optionally always allocate a mask.
- PR #2833 Parquet reader: align page data allocation sizes to 4-bytes to satisfy cuda-memcheck
- PR #2832 Using the new Python bindings for UCX
- PR #2856 Update group_split_cudf to use scatter_by_map
- PR #2890 Optionally keep serialized table data on the host.
- PR #2778 Doc: Updated and fixed some docstrings that were formatted incorrectly.
- PR #2830 Use YYMMDD tag in custreamz nightly build
- PR #2875 Java: Remove synchronized from register methods in MemoryCleaner
- PR #2887 Minor snappy decompression optimization
- PR #2899 Use new RMM API based on Cython
- PR #2788 Guide to Python UDFs
- PR #2919 Change java API to use operators in groupby namespace
- PR #2909 CSV Reader: Avoid row offsets host vector default init
- PR #2834 DataFrame supports setting columns via attribute syntax `df.x = col`
- PR #3147 DataFrame can be initialized from rows via list of tuples
- PR #3539 Restrict CuPy to 6

## Bug Fixes

- PR #2584 ORC Reader: fix parsing of `DECIMAL` index positions
- PR #2619 Fix groupby serialization/deserialization
- PR #2614 Update Java version to match
- PR #2601 Fixes nlargest(1) issue in Series and Dataframe
- PR #2610 Fix a bug in index serialization (properly pass DeviceNDArray)
- PR #2621 Fixes the floordiv issue of not promoting float type when rhs is 0
- PR #2611 Types Test: fix static casting from negative int to string
- PR #2618 IO Readers: Fix datasource memory map failure for multiple reads
- PR #2628 groupby_without_aggregation non-nullable input table produces non-nullable output
- PR #2615 fix string category partitioning in java API
- PR #2641 fix string category and timeunit concat in the java API
- PR #2649 Fix groupby issue resulting from column_empty bug
- PR #2658 Fix astype() for null categorical columns
- PR #2660 fix column string category and timeunit concat in the java API
- PR #2664 ORC reader: fix `skip_rows` larger than first stripe
- PR #2654 Allow Java gdfOrderBy to work with string categories
- PR #2669 AVRO reader: fix non-deterministic output
- PR #2668 Update Java bindings to specify timestamp units for ORC and Parquet readers
- PR #2679 AVRO reader: fix cuda errors when decoding compressed streams
- PR #2692 Add concatenation for data-frame with different headers (empty and non-empty)
- PR #2651 Remove nvidia driver installation from ci/cpu/build.sh
- PR #2697 Ensure csv reader sets datetime column time units
- PR #2698 Return RangeIndex from contiguous slice of RangeIndex
- PR #2672 Fix null and integer handling in round
- PR #2704 Parquet Reader: Fix crash when loading string column with nulls
- PR #2725 Fix Jitify issue with running on Turing using CUDA version < 10
- PR #2731 Fix building of benchmarks
- PR #2738 Fix java to find new NVStrings locations
- PR #2736 Pin Jitify branch to v0.10 version
- PR #2742 IO Readers: Fix possible silent failures when creating `NvStrings` instance
- PR #2753 Fix java quantile API calls
- PR #2762 Fix validity processing for time in java
- PR #2796 Fix handling string slicing and other nvstrings delegated methods with dask
- PR #2769 Fix link to API docs in README.md
- PR #2772 Handle multiindex pandas Series #2772
- PR #2749 Fix apply_rows/apply_chunks pessimistic null mask to use in_cols null masks only
- PR #2752 CSV Reader: Fix exception when there's no rows to process
- PR #2716 Added Exception for `StringMethods` in string methods
- PR #2787 Fix Broadcasting `None` to `cudf-series`
- PR #2794 Fix async race in NVCategory::get_value and get_value_bounds
- PR #2795 Fix java build/cast error
- PR #2496 Fix improper merge of two dataframes when names differ
- PR #2824 Fix issue with incorrect result when Numeric Series replace is called several times
- PR #2751 Replace value with null
- PR #2765 Fix Java inequality comparisons for string category
- PR #2818 Fix java join API to use new C++ join API
- PR #2841 Fix nvstrings.slice and slice_from for range (0,0)
- PR #2837 Fix join benchmark
- PR #2809 Add hash_df and group_split dispatch functions for dask
- PR #2843 Parquet reader: fix skip_rows when not aligned with page or row_group boundaries
- PR #2851 Deleted existing dask-cudf/record.txt
- PR #2854 Fix column creation from ephemeral objects exposing __cuda_array_interface__
- PR #2860 Fix boolean indexing when the result is a single row
- PR #2859 Fix tail method issue for string columns
- PR #2852 Fixed `cumsum()` and `cumprod()` on boolean series.
- PR #2865 DaskIO: Fix `read_csv` and `read_orc` when input is list of files
- PR #2750 Fixed casting values to cudf::bool8 so non-zero values always cast to true
- PR #2873 Fixed dask_cudf read_partition bug by generating ParquetDatasetPiece
- PR #2850 Fixes dask_cudf.read_parquet on partitioned datasets
- PR #2896 Properly handle `axis` string keywords in `concat`
- PR #2926 Update rounding algorithm to avoid using fmod
- PR #2968 Fix Java dependency loading when using NVTX
- PR #2963 Fix ORC writer uncompressed block indexing
- PR #2928 CSV Reader: Fix using `byte_range` for large datasets
- PR #2983 Fix sm_70+ race condition in gpu_unsnap
- PR #2964 ORC Writer: Segfault when writing mixed numeric and string columns
- PR #3007 Java: Remove unit test that frees RMM invalid pointer
- PR #3009 Fix orc reader RLEv2 patch position regression from PR #2507
- PR #3002 Fix CUDA invalid configuration errors reported after loading an ORC file without data
- PR #3035 Update update-version.sh for new docs locations
- PR #3038 Fix uninitialized stream parameter in device_table deleter
- PR #3064 Fixes groupby performance issue
- PR #3061 Add rmmInitialize to nvstrings gtests
- PR #3058 Fix UDF doc markdown formatting
- PR #3059 Add nvstrings python build instructions to contributing.md


# cuDF 0.9.0 (21 Aug 2019)

## New Features

- PR #1993 Add CUDA-accelerated series aggregations: mean, var, std
- PR #2111 IO Readers: Support memory buffer, file-like object, and URL inputs
- PR #2012 Add `reindex()` to DataFrame and Series
- PR #2097 Add GPU-accelerated AVRO reader
- PR #2098 Support binary ops on DFs and Series with mismatched indices
- PR #2160 Merge `dask-cudf` codebase into `cudf` repo
- PR #2149 CSV Reader: Add `hex` dtype for explicit hexadecimal parsing
- PR #2156 Add `upper_bound()` and `lower_bound()` for libcudf tables and `searchsorted()` for cuDF Series
- PR #2158 CSV Reader: Support single, non-list/dict argument for `dtype`
- PR #2177 CSV Reader: Add `parse_dates` parameter for explicit date inference
- PR #1744 cudf::apply_boolean_mask and cudf::drop_nulls support for cudf::table inputs (multi-column)
- PR #2196 Add `DataFrame.dropna()`
- PR #2197 CSV Writer: add `chunksize` parameter for `to_csv`
- PR #2215 `type_dispatcher` benchmark
- PR #2179 Add Java quantiles
- PR #2157 Add __array_function__ to DataFrame and Series
- PR #2212 Java support for ORC reader
- PR #2224 Add DataFrame isna, isnull, notna functions
- PR #2236 Add Series.drop_duplicates
- PR #2105 Add hash-based join benchmark
- PR #2316 Add unique, nunique, and value_counts for datetime columns
- PR #2337 Add Java support for slicing a ColumnVector
- PR #2049 Add cudf::merge (sorted merge)
- PR #2368 Full cudf+dask Parquet Support
- PR #2380 New cudf::is_sorted checks whether cudf::table is sorted
- PR #2356 Java column vector standard deviation support
- PR #2221 MultiIndex full indexing - Support iloc and wildcards for loc
- PR #2429 Java support for getting length of strings in a ColumnVector
- PR #2415 Add `value_counts` for series of any type
- PR #2446 Add __array_function__ for index
- PR #2437 ORC reader: Add 'use_np_dtypes' option
- PR #2382 Add CategoricalAccessor add, remove, rename, and ordering methods
- PR #2464 Native implement `__cuda_array_interface__` for Series/Index/Column objects
- PR #2425 Rolling window now accepts array-based user-defined functions
- PR #2442 Add __setitem__
- PR #2449 Java support for getting byte count of strings in a ColumnVector
- PR #2492 Add groupby.size() method
- PR #2358 Add cudf::nans_to_nulls: convert floating point column into bitmask
- PR #2489 Add drop argument to set_index
- PR #2491 Add Java bindings for ORC reader 'use_np_dtypes' option
- PR #2213 Support s/ms/us/ns DatetimeColumn time unit resolutions
- PR #2536 Add _constructor properties to Series and DataFrame

## Improvements

- PR #2103 Move old `column` and `bitmask` files into `legacy/` directory
- PR #2109 added name to Python column classes
- PR #1947 Cleanup serialization code
- PR #2125 More aggregate in java API
- PR #2127 Add in java Scalar tests
- PR #2088 Refactor of Python groupby code
- PR #2130 Java serialization and deserialization of tables.
- PR #2131 Chunk rows logic added to csv_writer
- PR #2129 Add functions in the Java API to support nullable column filtering
- PR #2165 made changes to get_dummies api for it to be available in MethodCache
- PR #2171 Add CodeCov integration, fix doc version, make --skip-tests work when invoking with source
- PR #2184 handle remote orc files for dask-cudf
- PR #2186 Add `getitem` and `getattr` style access to Rolling objects
- PR #2168 Use cudf.Column for CategoricalColumn's categories instead of a tuple
- PR #2193 DOC: cudf::type_dispatcher documentation for specializing dispatched functors
- PR #2199 Better java support for appending strings
- PR #2176 Added column dtype support for datetime, int8, int16 to csv_writer
- PR #2209 Matching `get_dummies` & `select_dtypes` behavior to pandas
- PR #2217 Updated Java bindings to use the new groupby API
- PR #2214 DOC: Update doc instructions to build/install `cudf` and `dask-cudf`
- PR #2220 Update Java bindings for reduction rename
- PR #2232 Move CodeCov upload from build script to Jenkins
- PR #2225 refactor to use libcudf for gathering columns in dataframes
- PR #2293 Improve join performance (faster compute_join_output_size)
- PR #2300 Create separate dask codeowners for dask-cudf codebase
- PR #2304 gdf_group_by_without_aggregations returns gdf_column
- PR #2309 Java readers: remove redundant copy of result pointers
- PR #2307 Add `black` and `isort` to style checker script
- PR #2345 Restore removal of old groupby implementation
- PR #2342 Improve `astype()` to operate all ways
- PR #2329 using libcudf cudf::copy for column deep copy
- PR #2344 DOC: docs on code formatting for contributors
- PR #2376 Add inoperative axis= and win_type= arguments to Rolling()
- PR #2378 remove dask for (de-)serialization of cudf objects
- PR #2353 Bump Arrow and Dask versions
- PR #2377 Replace `standard_python_slice` with just `slice.indices()`
- PR #2373 cudf.DataFrame enchancements & Series.values support
- PR #2392 Remove dlpack submodule; make cuDF's Cython API externally accessible
- PR #2430 Updated Java bindings to use the new unary API
- PR #2406 Moved all existing `table` related files to a `legacy/` directory
- PR #2350 Performance related changes to get_dummies
- PR #2420 Remove `cudautils.astype` and replace with `typecast.apply_cast`
- PR #2456 Small improvement to typecast utility
- PR #2458 Fix handling of thirdparty packages in `isort` config
- PR #2459 IO Readers: Consolidate all readers to use `datasource` class
- PR #2475 Exposed type_dispatcher.hpp, nvcategory_util.hpp and wrapper_types.hpp in the include folder
- PR #2484 Enabled building libcudf as a static library
- PR #2453 Streamline CUDA_REL environment variable
- PR #2483 Bundle Boost filesystem dependency in the Java jar
- PR #2486 Java API hash functions
- PR #2481 Adds the ignore_null_keys option to the java api
- PR #2490 Java api: support multiple aggregates for the same column
- PR #2510 Java api: uses table based apply_boolean_mask
- PR #2432 Use pandas formatting for console, html, and latex output
- PR #2573 Bump numba version to 0.45.1
- PR #2606 Fix references to notebooks-contrib

## Bug Fixes

- PR #2086 Fixed quantile api behavior mismatch in series & dataframe
- PR #2128 Add offset param to host buffer readers in java API.
- PR #2145 Work around binops validity checks for java
- PR #2146 Work around unary_math validity checks for java
- PR #2151 Fixes bug in cudf::copy_range where null_count was invalid
- PR #2139 matching to pandas describe behavior & fixing nan values issue
- PR #2161 Implicitly convert unsigned to signed integer types in binops
- PR #2154 CSV Reader: Fix bools misdetected as strings dtype
- PR #2178 Fix bug in rolling bindings where a view of an ephemeral column was being taken
- PR #2180 Fix issue with isort reordering `importorskip` below imports depending on them
- PR #2187 fix to honor dtype when numpy arrays are passed to columnops.as_column
- PR #2190 Fix issue in astype conversion of string column to 'str'
- PR #2208 Fix issue with calling `head()` on one row dataframe
- PR #2229 Propagate exceptions from Cython cdef functions
- PR #2234 Fix issue with local build script not properly building
- PR #2223 Fix CUDA invalid configuration errors reported after loading small compressed ORC files
- PR #2162 Setting is_unique and is_monotonic-related attributes
- PR #2244 Fix ORC RLEv2 delta mode decoding with nonzero residual delta width
- PR #2297 Work around `var/std` unsupported only at debug build
- PR #2302 Fixed java serialization corner case
- PR #2355 Handle float16 in binary operations
- PR #2311 Fix copy behaviour for GenericIndex
- PR #2349 Fix issues with String filter in java API
- PR #2323 Fix groupby on categoricals
- PR #2328 Ensure order is preserved in CategoricalAccessor._set_categories
- PR #2202 Fix issue with unary ops mishandling empty input
- PR #2326 Fix for bug in DLPack when reading multiple columns
- PR #2324 Fix cudf Docker build
- PR #2325 Fix ORC RLEv2 patched base mode decoding with nonzero patch width
- PR #2235 Fix get_dummies to be compatible with dask
- PR #2332 Zero initialize gdf_dtype_extra_info
- PR #2355 Handle float16 in binary operations
- PR #2360 Fix missing dtype handling in cudf.Series & columnops.as_column
- PR #2364 Fix quantile api and other trivial issues around it
- PR #2361 Fixed issue with `codes` of CategoricalIndex
- PR #2357 Fixed inconsistent type of index created with from_pandas vs direct construction
- PR #2389 Fixed Rolling __getattr__ and __getitem__ for offset based windows
- PR #2402 Fixed bug in valid mask computation in cudf::copy_if (apply_boolean_mask)
- PR #2401 Fix to a scalar datetime(of type Days) issue
- PR #2386 Correctly allocate output valids in groupby
- PR #2411 Fixed failures on binary op on single element string column
- PR #2422 Fix Pandas logical binary operation incompatibilites
- PR #2447 Fix CodeCov posting build statuses temporarily
- PR #2450 Fix erroneous null handling in `cudf.DataFrame`'s `apply_rows`
- PR #2470 Fix issues with empty strings and string categories (Java)
- PR #2471 Fix String Column Validity.
- PR #2481 Fix java validity buffer serialization
- PR #2485 Updated bytes calculation to use size_t to avoid overflow in column concat
- PR #2461 Fix groupby multiple aggregations same column
- PR #2514 Fix cudf::drop_nulls threshold handling in Cython
- PR #2516 Fix utilities include paths and meta.yaml header paths
- PR #2517 Fix device memory leak in to_dlpack tensor deleter
- PR #2431 Fix local build generated file ownerships
- PR #2511 Added import of orc, refactored exception handlers to not squash fatal exceptions
- PR #2527 Fix index and column input handling in dask_cudf read_parquet
- PR #2466 Fix `dataframe.query` returning null rows erroneously
- PR #2548 Orc reader: fix non-deterministic data decoding at chunk boundaries
- PR #2557 fix cudautils import in string.py
- PR #2521 Fix casting datetimes from/to the same resolution
- PR #2545 Fix MultiIndexes with datetime levels
- PR #2560 Remove duplicate `dlpack` definition in conda recipe
- PR #2567 Fix ColumnVector.fromScalar issues while dealing with null scalars
- PR #2565 Orc reader: fix incorrect data decoding of int64 data types
- PR #2577 Fix search benchmark compilation error by adding necessary header
- PR #2604 Fix a bug in copying.pyx:_normalize_types that upcasted int32 to int64


# cuDF 0.8.0 (27 June 2019)

## New Features

- PR #1524 Add GPU-accelerated JSON Lines parser with limited feature set
- PR #1569 Add support for Json objects to the JSON Lines reader
- PR #1622 Add Series.loc
- PR #1654 Add cudf::apply_boolean_mask: faster replacement for gdf_apply_stencil
- PR #1487 cython gather/scatter
- PR #1310 Implemented the slice/split functionality.
- PR #1630 Add Python layer to the GPU-accelerated JSON reader
- PR #1745 Add rounding of numeric columns via Numba
- PR #1772 JSON reader: add support for BytesIO and StringIO input
- PR #1527 Support GDF_BOOL8 in readers and writers
- PR #1819 Logical operators (AND, OR, NOT) for libcudf and cuDF
- PR #1813 ORC Reader: Add support for stripe selection
- PR #1828 JSON Reader: add suport for bool8 columns
- PR #1833 Add column iterator with/without nulls
- PR #1665 Add the point-in-polygon GIS function
- PR #1863 Series and Dataframe methods for all and any
- PR #1908 cudf::copy_range and cudf::fill for copying/assigning an index or range to a constant
- PR #1921 Add additional formats for typecasting to/from strings
- PR #1807 Add Series.dropna()
- PR #1987 Allow user defined functions in the form of ptx code to be passed to binops
- PR #1948 Add operator functions like `Series.add()` to DataFrame and Series
- PR #1954 Add skip test argument to GPU build script
- PR #2018 Add bindings for new groupby C++ API
- PR #1984 Add rolling window operations Series.rolling() and DataFrame.rolling()
- PR #1542 Python method and bindings for to_csv
- PR #1995 Add Java API
- PR #1998 Add google benchmark to cudf
- PR #1845 Add cudf::drop_duplicates, DataFrame.drop_duplicates
- PR #1652 Added `Series.where()` feature
- PR #2074 Java Aggregates, logical ops, and better RMM support
- PR #2140 Add a `cudf::transform` function
- PR #2068 Concatenation of different typed columns

## Improvements

- PR #1538 Replacing LesserRTTI with inequality_comparator
- PR #1703 C++: Added non-aggregating `insert` to `concurrent_unordered_map` with specializations to store pairs with a single atomicCAS when possible.
- PR #1422 C++: Added a RAII wrapper for CUDA streams
- PR #1701 Added `unique` method for stringColumns
- PR #1713 Add documentation for Dask-XGBoost
- PR #1666 CSV Reader: Improve performance for files with large number of columns
- PR #1725 Enable the ability to use a single column groupby as its own index
- PR #1759 Add an example showing simultaneous rolling averages to `apply_grouped` documentation
- PR #1746 C++: Remove unused code: `windowed_ops.cu`, `sorting.cu`, `hash_ops.cu`
- PR #1748 C++: Add `bool` nullability flag to `device_table` row operators
- PR #1764 Improve Numerical column: `mean_var` and `mean`
- PR #1767 Speed up Python unit tests
- PR #1770 Added build.sh script, updated CI scripts and documentation
- PR #1739 ORC Reader: Add more pytest coverage
- PR #1696 Added null support in `Series.replace()`.
- PR #1390 Added some basic utility functions for `gdf_column`'s
- PR #1791 Added general column comparison code for testing
- PR #1795 Add printing of git submodule info to `print_env.sh`
- PR #1796 Removing old sort based group by code and gdf_filter
- PR #1811 Added funtions for copying/allocating `cudf::table`s
- PR #1838 Improve columnops.column_empty so that it returns typed columns instead of a generic Column
- PR #1890 Add utils.get_dummies- a pandas-like wrapper around one_hot-encoding
- PR #1823 CSV Reader: default the column type to string for empty dataframes
- PR #1827 Create bindings for scalar-vector binops, and update one_hot_encoding to use them
- PR #1817 Operators now support different sized dataframes as long as they don't share different sized columns
- PR #1855 Transition replace_nulls to new C++ API and update corresponding Cython/Python code
- PR #1858 Add `std::initializer_list` constructor to `column_wrapper`
- PR #1846 C++ type-erased gdf_equal_columns test util; fix gdf_equal_columns logic error
- PR #1390 Added some basic utility functions for `gdf_column`s
- PR #1391 Tidy up bit-resolution-operation and bitmask class code
- PR #1882 Add iloc functionality to MultiIndex dataframes
- PR #1884 Rolling windows: general enhancements and better coverage for unit tests
- PR #1886 support GDF_STRING_CATEGORY columns in apply_boolean_mask, drop_nulls and other libcudf functions
- PR #1896 Improve performance of groupby with levels specified in dask-cudf
- PR #1915 Improve iloc performance for non-contiguous row selection
- PR #1859 Convert read_json into a C++ API
- PR #1919 Rename libcudf namespace gdf to namespace cudf
- PR #1850 Support left_on and right_on for DataFrame merge operator
- PR #1930 Specialize constructor for `cudf::bool8` to cast argument to `bool`
- PR #1938 Add default constructor for `column_wrapper`
- PR #1930 Specialize constructor for `cudf::bool8` to cast argument to `bool`
- PR #1952 consolidate libcudf public API headers in include/cudf
- PR #1949 Improved selection with boolmask using libcudf `apply_boolean_mask`
- PR #1956 Add support for nulls in `query()`
- PR #1973 Update `std::tuple` to `std::pair` in top-most libcudf APIs and C++ transition guide
- PR #1981 Convert read_csv into a C++ API
- PR #1868 ORC Reader: Support row index for speed up on small/medium datasets
- PR #1964 Added support for list-like types in Series.str.cat
- PR #2005 Use HTML5 details tag in bug report issue template
- PR #2003 Removed few redundant unit-tests from test_string.py::test_string_cat
- PR #1944 Groupby design improvements
- PR #2017 Convert `read_orc()` into a C++ API
- PR #2011 Convert `read_parquet()` into a C++ API
- PR #1756 Add documentation "10 Minutes to cuDF and dask_cuDF"
- PR #2034 Adding support for string columns concatenation using "add" binary operator
- PR #2042 Replace old "10 Minutes" guide with new guide for docs build process
- PR #2036 Make library of common test utils to speed up tests compilation
- PR #2022 Facilitating get_dummies to be a high level api too
- PR #2050 Namespace IO readers and add back free-form `read_xxx` functions
- PR #2104 Add a functional ``sort=`` keyword argument to groupby
- PR #2108 Add `find_and_replace` for StringColumn for replacing single values
- PR #1803 cuDF/CuPy interoperability documentation

## Bug Fixes

- PR #1465 Fix for test_orc.py and test_sparse_df.py test failures
- PR #1583 Fix underlying issue in `as_index()` that was causing `Series.quantile()` to fail
- PR #1680 Add errors= keyword to drop() to fix cudf-dask bug
- PR #1651 Fix `query` function on empty dataframe
- PR #1616 Fix CategoricalColumn to access categories by index instead of iteration
- PR #1660 Fix bug in `loc` when indexing with a column name (a string)
- PR #1683 ORC reader: fix timestamp conversion to UTC
- PR #1613 Improve CategoricalColumn.fillna(-1) performance
- PR #1642 Fix failure of CSV_TEST gdf_csv_test.SkiprowsNrows on multiuser systems
- PR #1709 Fix handling of `datetime64[ms]` in `dataframe.select_dtypes`
- PR #1704 CSV Reader: Add support for the plus sign in number fields
- PR #1687 CSV reader: return an empty dataframe for zero size input
- PR #1757 Concatenating columns with null columns
- PR #1755 Add col_level keyword argument to melt
- PR #1758 Fix df.set_index() when setting index from an empty column
- PR #1749 ORC reader: fix long strings of NULL values resulting in incorrect data
- PR #1742 Parquet Reader: Fix index column name to match PANDAS compat
- PR #1782 Update libcudf doc version
- PR #1783 Update conda dependencies
- PR #1786 Maintain the original series name in series.unique output
- PR #1760 CSV Reader: fix segfault when dtype list only includes columns from usecols list
- PR #1831 build.sh: Assuming python is in PATH instead of using PYTHON env var
- PR #1839 Raise an error instead of segfaulting when transposing a DataFrame with StringColumns
- PR #1840 Retain index correctly during merge left_on right_on
- PR #1825 cuDF: Multiaggregation Groupby Failures
- PR #1789 CSV Reader: Fix missing support for specifying `int8` and `int16` dtypes
- PR #1857 Cython Bindings: Handle `bool` columns while calling `column_view_from_NDArrays`
- PR #1849 Allow DataFrame support methods to pass arguments to the methods
- PR #1847 Fixed #1375 by moving the nvstring check into the wrapper function
- PR #1864 Fixing cudf reduction for POWER platform
- PR #1869 Parquet reader: fix Dask timestamps not matching with Pandas (convert to milliseconds)
- PR #1876 add dtype=bool for `any`, `all` to treat integer column correctly
- PR #1875 CSV reader: take NaN values into account in dtype detection
- PR #1873 Add column dtype checking for the all/any methods
- PR #1902 Bug with string iteration in _apply_basic_agg
- PR #1887 Fix for initialization issue in pq_read_arg,orc_read_arg
- PR #1867 JSON reader: add support for null/empty fields, including the 'null' literal
- PR #1891 Fix bug #1750 in string column comparison
- PR #1909 Support of `to_pandas()` of boolean series with null values
- PR #1923 Use prefix removal when two aggs are called on a SeriesGroupBy
- PR #1914 Zero initialize gdf_column local variables
- PR #1959 Add support for comparing boolean Series to scalar
- PR #1966 Ignore index fix in series append
- PR #1967 Compute index __sizeof__ only once for DataFrame __sizeof__
- PR #1977 Support CUDA installation in default system directories
- PR #1982 Fixes incorrect index name after join operation
- PR #1985 Implement `GDF_PYMOD`, a special modulo that follows python's sign rules
- PR #1991 Parquet reader: fix decoding of NULLs
- PR #1990 Fixes a rendering bug in the `apply_grouped` documentation
- PR #1978 Fix for values being filled in an empty dataframe
- PR #2001 Correctly create MultiColumn from Pandas MultiColumn
- PR #2006 Handle empty dataframe groupby construction for dask
- PR #1965 Parquet Reader: Fix duplicate index column when it's already in `use_cols`
- PR #2033 Add pip to conda environment files to fix warning
- PR #2028 CSV Reader: Fix reading of uncompressed files without a recognized file extension
- PR #2073 Fix an issue when gathering columns with NVCategory and nulls
- PR #2053 cudf::apply_boolean_mask return empty column for empty boolean mask
- PR #2066 exclude `IteratorTest.mean_var_output` test from debug build
- PR #2069 Fix JNI code to use read_csv and read_parquet APIs
- PR #2071 Fix bug with unfound transitive dependencies for GTests in Ubuntu 18.04
- PR #2089 Configure Sphinx to render params correctly
- PR #2091 Fix another bug with unfound transitive dependencies for `cudftestutils` in Ubuntu 18.04
- PR #2115 Just apply `--disable-new-dtags` instead of trying to define all the transitive dependencies
- PR #2106 Fix errors in JitCache tests caused by sharing of device memory between processes
- PR #2120 Fix errors in JitCache tests caused by running multiple threads on the same data
- PR #2102 Fix memory leak in groupby
- PR #2113 fixed typo in to_csv code example


# cudf 0.7.2 (16 May 2019)

## New Features

- PR #1735 Added overload for atomicAdd on int64. Streamlined implementation of custom atomic overloads.
- PR #1741 Add MultiIndex concatenation

## Bug Fixes

- PR #1718 Fix issue with SeriesGroupBy MultiIndex in dask-cudf
- PR #1734 Python: fix performance regression for groupby count() aggregations
- PR #1768 Cython: fix handling read only schema buffers in gpuarrow reader


# cudf 0.7.1 (11 May 2019)

## New Features

- PR #1702 Lazy load MultiIndex to return groupby performance to near optimal.

## Bug Fixes

- PR #1708 Fix handling of `datetime64[ms]` in `dataframe.select_dtypes`


# cuDF 0.7.0 (10 May 2019)

## New Features

- PR #982 Implement gdf_group_by_without_aggregations and gdf_unique_indices functions
- PR #1142 Add `GDF_BOOL` column type
- PR #1194 Implement overloads for CUDA atomic operations
- PR #1292 Implemented Bitwise binary ops AND, OR, XOR (&, |, ^)
- PR #1235 Add GPU-accelerated Parquet Reader
- PR #1335 Added local_dict arg in `DataFrame.query()`.
- PR #1282 Add Series and DataFrame.describe()
- PR #1356 Rolling windows
- PR #1381 Add DataFrame._get_numeric_data
- PR #1388 Add CODEOWNERS file to auto-request reviews based on where changes are made
- PR #1396 Add DataFrame.drop method
- PR #1413 Add DataFrame.melt method
- PR #1412 Add DataFrame.pop()
- PR #1419 Initial CSV writer function
- PR #1441 Add Series level cumulative ops (cumsum, cummin, cummax, cumprod)
- PR #1420 Add script to build and test on a local gpuCI image
- PR #1440 Add DatetimeColumn.min(), DatetimeColumn.max()
- PR #1455 Add Series.Shift via Numba kernel
- PR #1441 Add Series level cumulative ops (cumsum, cummin, cummax, cumprod)
- PR #1461 Add Python coverage test to gpu build
- PR #1445 Parquet Reader: Add selective reading of rows and row group
- PR #1532 Parquet Reader: Add support for INT96 timestamps
- PR #1516 Add Series and DataFrame.ndim
- PR #1556 Add libcudf C++ transition guide
- PR #1466 Add GPU-accelerated ORC Reader
- PR #1565 Add build script for nightly doc builds
- PR #1508 Add Series isna, isnull, and notna
- PR #1456 Add Series.diff() via Numba kernel
- PR #1588 Add Index `astype` typecasting
- PR #1301 MultiIndex support
- PR #1599 Level keyword supported in groupby
- PR #929 Add support operations to dataframe
- PR #1609 Groupby accept list of Series
- PR #1658 Support `group_keys=True` keyword in groupby method

## Improvements

- PR #1531 Refactor closures as private functions in gpuarrow
- PR #1404 Parquet reader page data decoding speedup
- PR #1076 Use `type_dispatcher` in join, quantiles, filter, segmented sort, radix sort and hash_groupby
- PR #1202 Simplify README.md
- PR #1149 CSV Reader: Change convertStrToValue() functions to `__device__` only
- PR #1238 Improve performance of the CUDA trie used in the CSV reader
- PR #1245 Use file cache for JIT kernels
- PR #1278 Update CONTRIBUTING for new conda environment yml naming conventions
- PR #1163 Refactored UnaryOps. Reduced API to two functions: `gdf_unary_math` and `gdf_cast`. Added `abs`, `-`, and `~` ops. Changed bindings to Cython
- PR #1284 Update docs version
- PR #1287 add exclude argument to cudf.select_dtype function
- PR #1286 Refactor some of the CSV Reader kernels into generic utility functions
- PR #1291 fillna in `Series.to_gpu_array()` and `Series.to_array()` can accept the scalar too now.
- PR #1005 generic `reduction` and `scan` support
- PR #1349 Replace modernGPU sort join with thrust.
- PR #1363 Add a dataframe.mean(...) that raises NotImplementedError to satisfy `dask.dataframe.utils.is_dataframe_like`
- PR #1319 CSV Reader: Use column wrapper for gdf_column output alloc/dealloc
- PR #1376 Change series quantile default to linear
- PR #1399 Replace CFFI bindings for NVTX functions with Cython bindings
- PR #1389 Refactored `set_null_count()`
- PR #1386 Added macros `GDF_TRY()`, `CUDF_TRY()` and `ASSERT_CUDF_SUCCEEDED()`
- PR #1435 Rework CMake and conda recipes to depend on installed libraries
- PR #1391 Tidy up bit-resolution-operation and bitmask class code
- PR #1439 Add cmake variable to enable compiling CUDA code with -lineinfo
- PR #1462 Add ability to read parquet files from arrow::io::RandomAccessFile
- PR #1453 Convert CSV Reader CFFI to Cython
- PR #1479 Convert Parquet Reader CFFI to Cython
- PR #1397 Add a utility function for producing an overflow-safe kernel launch grid configuration
- PR #1382 Add GPU parsing of nested brackets to cuIO parsing utilities
- PR #1481 Add cudf::table constructor to allocate a set of `gdf_column`s
- PR #1484 Convert GroupBy CFFI to Cython
- PR #1463 Allow and default melt keyword argument var_name to be None
- PR #1486 Parquet Reader: Use device_buffer rather than device_ptr
- PR #1525 Add cudatoolkit conda dependency
- PR #1520 Renamed `src/dataframe` to `src/table` and moved `table.hpp`. Made `types.hpp` to be type declarations only.
- PR #1492 Convert transpose CFFI to Cython
- PR #1495 Convert binary and unary ops CFFI to Cython
- PR #1503 Convert sorting and hashing ops CFFI to Cython
- PR #1522 Use latest release version in update-version CI script
- PR #1533 Remove stale join CFFI, fix memory leaks in join Cython
- PR #1521 Added `row_bitmask` to compute bitmask for rows of a table. Merged `valids_ops.cu` and `bitmask_ops.cu`
- PR #1553 Overload `hash_row` to avoid using intial hash values. Updated `gdf_hash` to select between overloads
- PR #1585 Updated `cudf::table` to maintain own copy of wrapped `gdf_column*`s
- PR #1559 Add `except +` to all Cython function definitions to catch C++ exceptions properly
- PR #1617 `has_nulls` and `column_dtypes` for `cudf::table`
- PR #1590 Remove CFFI from the build / install process entirely
- PR #1536 Convert gpuarrow CFFI to Cython
- PR #1655 Add `Column._pointer` as a way to access underlying `gdf_column*` of a `Column`
- PR #1655 Update readme conda install instructions for cudf version 0.6 and 0.7


## Bug Fixes

- PR #1233 Fix dtypes issue while adding the column to `str` dataframe.
- PR #1254 CSV Reader: fix data type detection for floating-point numbers in scientific notation
- PR #1289 Fix looping over each value instead of each category in concatenation
- PR #1293 Fix Inaccurate error message in join.pyx
- PR #1308 Add atomicCAS overload for `int8_t`, `int16_t`
- PR #1317 Fix catch polymorphic exception by reference in ipc.cu
- PR #1325 Fix dtype of null bitmasks to int8
- PR #1326 Update build documentation to use -DCMAKE_CXX11_ABI=ON
- PR #1334 Add "na_position" argument to CategoricalColumn sort_by_values
- PR #1321 Fix out of bounds warning when checking Bzip2 header
- PR #1359 Add atomicAnd/Or/Xor for integers
- PR #1354 Fix `fillna()` behaviour when replacing values with different dtypes
- PR #1347 Fixed core dump issue while passing dict_dtypes without column names in `cudf.read_csv()`
- PR #1379 Fixed build failure caused due to error: 'col_dtype' may be used uninitialized
- PR #1392 Update cudf Dockerfile and package_versions.sh
- PR #1385 Added INT8 type to `_schema_to_dtype` for use in GpuArrowReader
- PR #1393 Fixed a bug in `gdf_count_nonzero_mask()` for the case of 0 bits to count
- PR #1395 Update CONTRIBUTING to use the environment variable CUDF_HOME
- PR #1416 Fix bug at gdf_quantile_exact and gdf_quantile_appox
- PR #1421 Fix remove creation of series multiple times during `add_column()`
- PR #1405 CSV Reader: Fix memory leaks on read_csv() failure
- PR #1328 Fix CategoricalColumn to_arrow() null mask
- PR #1433 Fix NVStrings/categories includes
- PR #1432 Update NVStrings to 0.7.* to coincide with 0.7 development
- PR #1483 Modify CSV reader to avoid cropping blank quoted characters in non-string fields
- PR #1446 Merge 1275 hotfix from master into branch-0.7
- PR #1447 Fix legacy groupby apply docstring
- PR #1451 Fix hash join estimated result size is not correct
- PR #1454 Fix local build script improperly change directory permissions
- PR #1490 Require Dask 1.1.0+ for `is_dataframe_like` test or skip otherwise.
- PR #1491 Use more specific directories & groups in CODEOWNERS
- PR #1497 Fix Thrust issue on CentOS caused by missing default constructor of host_vector elements
- PR #1498 Add missing include guard to device_atomics.cuh and separated DEVICE_ATOMICS_TEST
- PR #1506 Fix csv-write call to updated NVStrings method
- PR #1510 Added nvstrings `fillna()` function
- PR #1507 Parquet Reader: Default string data to GDF_STRING
- PR #1535 Fix doc issue to ensure correct labelling of cudf.series
- PR #1537 Fix `undefined reference` link error in HashPartitionTest
- PR #1548 Fix ci/local/build.sh README from using an incorrect image example
- PR #1551 CSV Reader: Fix integer column name indexing
- PR #1586 Fix broken `scalar_wrapper::operator==`
- PR #1591 ORC/Parquet Reader: Fix missing import for FileNotFoundError exception
- PR #1573 Parquet Reader: Fix crash due to clash with ORC reader datasource
- PR #1607 Revert change of `column.to_dense_buffer` always return by copy for performance concerns
- PR #1618 ORC reader: fix assert & data output when nrows/skiprows isn't aligned to stripe boundaries
- PR #1631 Fix failure of TYPES_TEST on some gcc-7 based systems.
- PR #1641 CSV Reader: Fix skip_blank_lines behavior with Windows line terminators (\r\n)
- PR #1648 ORC reader: fix non-deterministic output when skiprows is non-zero
- PR #1676 Fix groupby `as_index` behaviour with `MultiIndex`
- PR #1659 Fix bug caused by empty groupbys and multiindex slicing throwing exceptions
- PR #1656 Correct Groupby failure in dask when un-aggregable columns are left in dataframe.
- PR #1689 Fix groupby performance regression
- PR #1694 Add Cython as a runtime dependency since it's required in `setup.py`


# cuDF 0.6.1 (25 Mar 2019)

## Bug Fixes

- PR #1275 Fix CentOS exception in DataFrame.hash_partition from using value "returned" by a void function


# cuDF 0.6.0 (22 Mar 2019)

## New Features

- PR #760 Raise `FileNotFoundError` instead of `GDF_FILE_ERROR` in `read_csv` if the file does not exist
- PR #539 Add Python bindings for replace function
- PR #823 Add Doxygen configuration to enable building HTML documentation for libcudf C/C++ API
- PR #807 CSV Reader: Add byte_range parameter to specify the range in the input file to be read
- PR #857 Add Tail method for Series/DataFrame and update Head method to use iloc
- PR #858 Add series feature hashing support
- PR #871 CSV Reader: Add support for NA values, including user specified strings
- PR #893 Adds PyArrow based parquet readers / writers to Python, fix category dtype handling, fix arrow ingest buffer size issues
- PR #867 CSV Reader: Add support for ignoring blank lines and comment lines
- PR #887 Add Series digitize method
- PR #895 Add Series groupby
- PR #898 Add DataFrame.groupby(level=0) support
- PR #920 Add feather, JSON, HDF5 readers / writers from PyArrow / Pandas
- PR #888 CSV Reader: Add prefix parameter for column names, used when parsing without a header
- PR #913 Add DLPack support: convert between cuDF DataFrame and DLTensor
- PR #939 Add ORC reader from PyArrow
- PR #918 Add Series.groupby(level=0) support
- PR #906 Add binary and comparison ops to DataFrame
- PR #958 Support unary and binary ops on indexes
- PR #964 Add `rename` method to `DataFrame`, `Series`, and `Index`
- PR #985 Add `Series.to_frame` method
- PR #985 Add `drop=` keyword to reset_index method
- PR #994 Remove references to pygdf
- PR #990 Add external series groupby support
- PR #988 Add top-level merge function to cuDF
- PR #992 Add comparison binaryops to DateTime columns
- PR #996 Replace relative path imports with absolute paths in tests
- PR #995 CSV Reader: Add index_col parameter to specify the column name or index to be used as row labels
- PR #1004 Add `from_gpu_matrix` method to DataFrame
- PR #997 Add property index setter
- PR #1007 Replace relative path imports with absolute paths in cudf
- PR #1013 select columns with df.columns
- PR #1016 Rename Series.unique_count() to nunique() to match pandas API
- PR #947 Prefixsum to handle nulls and float types
- PR #1029 Remove rest of relative path imports
- PR #1021 Add filtered selection with assignment for Dataframes
- PR #872 Adding NVCategory support to cudf apis
- PR #1052 Add left/right_index and left/right_on keywords to merge
- PR #1091 Add `indicator=` and `suffixes=` keywords to merge
- PR #1107 Add unsupported keywords to Series.fillna
- PR #1032 Add string support to cuDF python
- PR #1136 Removed `gdf_concat`
- PR #1153 Added function for getting the padded allocation size for valid bitmask
- PR #1148 Add cudf.sqrt for dataframes and Series
- PR #1159 Add Python bindings for libcudf dlpack functions
- PR #1155 Add __array_ufunc__ for DataFrame and Series for sqrt
- PR #1168 to_frame for series accepts a name argument


## Improvements

- PR #1218 Add dask-cudf page to API docs
- PR #892 Add support for heterogeneous types in binary ops with JIT
- PR #730 Improve performance of `gdf_table` constructor
- PR #561 Add Doxygen style comments to Join CUDA functions
- PR #813 unified libcudf API functions by replacing gpu_ with gdf_
- PR #822 Add support for `__cuda_array_interface__` for ingest
- PR #756 Consolidate common helper functions from unordered map and multimap
- PR #753 Improve performance of groupby sum and average, especially for cases with few groups.
- PR #836 Add ingest support for arrow chunked arrays in Column, Series, DataFrame creation
- PR #763 Format doxygen comments for csv_read_arg struct
- PR #532 CSV Reader: Use type dispatcher instead of switch block
- PR #694 Unit test utilities improvements
- PR #878 Add better indexing to Groupby
- PR #554 Add `empty` method and `is_monotonic` attribute to `Index`
- PR #1040 Fixed up Doxygen comment tags
- PR #909 CSV Reader: Avoid host->device->host copy for header row data
- PR #916 Improved unit testing and error checking for `gdf_column_concat`
- PR #941 Replace `numpy` call in `Series.hash_encode` with `numba`
- PR #942 Added increment/decrement operators for wrapper types
- PR #943 Updated `count_nonzero_mask` to return `num_rows` when the mask is null
- PR #952 Added trait to map C++ type to `gdf_dtype`
- PR #966 Updated RMM submodule.
- PR #998 Add IO reader/writer modules to API docs, fix for missing cudf.Series docs
- PR #1017 concatenate along columns for Series and DataFrames
- PR #1002 Support indexing a dataframe with another boolean dataframe
- PR #1018 Better concatenation for Series and Dataframes
- PR #1036 Use Numpydoc style docstrings
- PR #1047 Adding gdf_dtype_extra_info to gdf_column_view_augmented
- PR #1054 Added default ctor to SerialTrieNode to overcome Thrust issue in CentOS7 + CUDA10
- PR #1024 CSV Reader: Add support for hexadecimal integers in integral-type columns
- PR #1033 Update `fillna()` to use libcudf function `gdf_replace_nulls`
- PR #1066 Added inplace assignment for columns and select_dtypes for dataframes
- PR #1026 CSV Reader: Change the meaning and type of the quoting parameter to match Pandas
- PR #1100 Adds `CUDF_EXPECTS` error-checking macro
- PR #1092 Fix select_dtype docstring
- PR #1111 Added cudf::table
- PR #1108 Sorting for datetime columns
- PR #1120 Return a `Series` (not a `Column`) from `Series.cat.set_categories()`
- PR #1128 CSV Reader: The last data row does not need to be line terminated
- PR #1183 Bump Arrow version to 0.12.1
- PR #1208 Default to CXX11_ABI=ON
- PR #1252 Fix NVStrings dependencies for cuda 9.2 and 10.0
- PR #2037 Optimize the existing `gather` and `scatter` routines in `libcudf`

## Bug Fixes

- PR #821 Fix flake8 issues revealed by flake8 update
- PR #808 Resolved renamed `d_columns_valids` variable name
- PR #820 CSV Reader: fix the issue where reader adds additional rows when file uses \r\n as a line terminator
- PR #780 CSV Reader: Fix scientific notation parsing and null values for empty quotes
- PR #815 CSV Reader: Fix data parsing when tabs are present in the input CSV file
- PR #850 Fix bug where left joins where the left df has 0 rows causes a crash
- PR #861 Fix memory leak by preserving the boolean mask index
- PR #875 Handle unnamed indexes in to/from arrow functions
- PR #877 Fix ingest of 1 row arrow tables in from arrow function
- PR #876 Added missing `<type_traits>` include
- PR #889 Deleted test_rmm.py which has now moved to RMM repo
- PR #866 Merge v0.5.1 numpy ABI hotfix into 0.6
- PR #917 value_counts return int type on empty columns
- PR #611 Renamed `gdf_reduce_optimal_output_size()` -> `gdf_reduction_get_intermediate_output_size()`
- PR #923 fix index for negative slicing for cudf dataframe and series
- PR #927 CSV Reader: Fix category GDF_CATEGORY hashes not being computed properly
- PR #921 CSV Reader: Fix parsing errors with delim_whitespace, quotations in the header row, unnamed columns
- PR #933 Fix handling objects of all nulls in series creation
- PR #940 CSV Reader: Fix an issue where the last data row is missing when using byte_range
- PR #945 CSV Reader: Fix incorrect datetime64 when milliseconds or space separator are used
- PR #959 Groupby: Problem with column name lookup
- PR #950 Converting dataframe/recarry with non-contiguous arrays
- PR #963 CSV Reader: Fix another issue with missing data rows when using byte_range
- PR #999 Fix 0 sized kernel launches and empty sort_index exception
- PR #993 Fix dtype in selecting 0 rows from objects
- PR #1009 Fix performance regression in `to_pandas` method on DataFrame
- PR #1008 Remove custom dask communication approach
- PR #1001 CSV Reader: Fix a memory access error when reading a large (>2GB) file with date columns
- PR #1019 Binary Ops: Fix error when one input column has null mask but other doesn't
- PR #1014 CSV Reader: Fix false positives in bool value detection
- PR #1034 CSV Reader: Fix parsing floating point precision and leading zero exponents
- PR #1044 CSV Reader: Fix a segfault when byte range aligns with a page
- PR #1058 Added support for `DataFrame.loc[scalar]`
- PR #1060 Fix column creation with all valid nan values
- PR #1073 CSV Reader: Fix an issue where a column name includes the return character
- PR #1090 Updating Doxygen Comments
- PR #1080 Fix dtypes returned from loc / iloc because of lists
- PR #1102 CSV Reader: Minor fixes and memory usage improvements
- PR #1174: Fix release script typo
- PR #1137 Add prebuild script for CI
- PR #1118 Enhanced the `DataFrame.from_records()` feature
- PR #1129 Fix join performance with index parameter from using numpy array
- PR #1145 Issue with .agg call on multi-column dataframes
- PR #908 Some testing code cleanup
- PR #1167 Fix issue with null_count not being set after inplace fillna()
- PR #1184 Fix iloc performance regression
- PR #1185 Support left_on/right_on and also on=str in merge
- PR #1200 Fix allocating bitmasks with numba instead of rmm in allocate_mask function
- PR #1213 Fix bug with csv reader requesting subset of columns using wrong datatype
- PR #1223 gpuCI: Fix label on rapidsai channel on gpu build scripts
- PR #1242 Add explicit Thrust exec policy to fix NVCATEGORY_TEST segfault on some platforms
- PR #1246 Fix categorical tests that failed due to bad implicit type conversion
- PR #1255 Fix overwriting conda package main label uploads
- PR #1259 Add dlpack includes to pip build


# cuDF 0.5.1 (05 Feb 2019)

## Bug Fixes

- PR #842 Avoid using numpy via cimport to prevent ABI issues in Cython compilation


# cuDF 0.5.0 (28 Jan 2019)

## New Features

- PR #722 Add bzip2 decompression support to `read_csv()`
- PR #693 add ZLIB-based GZIP/ZIP support to `read_csv_strings()`
- PR #411 added null support to gdf_order_by (new API) and cudf_table::sort
- PR #525 Added GitHub Issue templates for bugs, documentation, new features, and questions
- PR #501 CSV Reader: Add support for user-specified decimal point and thousands separator to read_csv_strings()
- PR #455 CSV Reader: Add support for user-specified decimal point and thousands separator to read_csv()
- PR #439 add `DataFrame.drop` method similar to pandas
- PR #356 add `DataFrame.transpose` method and `DataFrame.T` property similar to pandas
- PR #505 CSV Reader: Add support for user-specified boolean values
- PR #350 Implemented Series replace function
- PR #490 Added print_env.sh script to gather relevant environment details when reporting cuDF issues
- PR #474 add ZLIB-based GZIP/ZIP support to `read_csv()`
- PR #547 Added melt similar to `pandas.melt()`
- PR #491 Add CI test script to check for updates to CHANGELOG.md in PRs
- PR #550 Add CI test script to check for style issues in PRs
- PR #558 Add CI scripts for cpu-based conda and gpu-based test builds
- PR #524 Add Boolean Indexing
- PR #564 Update python `sort_values` method to use updated libcudf `gdf_order_by` API
- PR #509 CSV Reader: Input CSV file can now be passed in as a text or a binary buffer
- PR #607 Add `__iter__` and iteritems to DataFrame class
- PR #643 added a new api gdf_replace_nulls that allows a user to replace nulls in a column

## Improvements

- PR #426 Removed sort-based groupby and refactored existing groupby APIs. Also improves C++/CUDA compile time.
- PR #461 Add `CUDF_HOME` variable in README.md to replace relative pathing.
- PR #472 RMM: Created centralized rmm::device_vector alias and rmm::exec_policy
- PR #500 Improved the concurrent hash map class to support partitioned (multi-pass) hash table building.
- PR #454 Improve CSV reader docs and examples
- PR #465 Added templated C++ API for RMM to avoid explicit cast to `void**`
- PR #513 `.gitignore` tweaks
- PR #521 Add `assert_eq` function for testing
- PR #502 Simplify Dockerfile for local dev, eliminate old conda/pip envs
- PR #549 Adds `-rdynamic` compiler flag to nvcc for Debug builds
- PR #472 RMM: Created centralized rmm::device_vector alias and rmm::exec_policy
- PR #577 Added external C++ API for scatter/gather functions
- PR #500 Improved the concurrent hash map class to support partitioned (multi-pass) hash table building
- PR #583 Updated `gdf_size_type` to `int`
- PR #500 Improved the concurrent hash map class to support partitioned (multi-pass) hash table building
- PR #617 Added .dockerignore file. Prevents adding stale cmake cache files to the docker container
- PR #658 Reduced `JOIN_TEST` time by isolating overflow test of hash table size computation
- PR #664 Added Debuging instructions to README
- PR #651 Remove noqa marks in `__init__.py` files
- PR #671 CSV Reader: uncompressed buffer input can be parsed without explicitly specifying compression as None
- PR #684 Make RMM a submodule
- PR #718 Ensure sum, product, min, max methods pandas compatibility on empty datasets
- PR #720 Refactored Index classes to make them more Pandas-like, added CategoricalIndex
- PR #749 Improve to_arrow and from_arrow Pandas compatibility
- PR #766 Remove TravisCI references, remove unused variables from CMake, fix ARROW_VERSION in Cmake
- PR #773 Add build-args back to Dockerfile and handle dependencies based on environment yml file
- PR #781 Move thirdparty submodules to root and symlink in /cpp
- PR #843 Fix broken cudf/python API examples, add new methods to the API index

## Bug Fixes

- PR #569 CSV Reader: Fix days being off-by-one when parsing some dates
- PR #531 CSV Reader: Fix incorrect parsing of quoted numbers
- PR #465 Added templated C++ API for RMM to avoid explicit cast to `void**`
- PR #473 Added missing <random> include
- PR #478 CSV Reader: Add api support for auto column detection, header, mangle_dupe_cols, usecols
- PR #495 Updated README to correct where cffi pytest should be executed
- PR #501 Fix the intermittent segfault caused by the `thousands` and `compression` parameters in the csv reader
- PR #502 Simplify Dockerfile for local dev, eliminate old conda/pip envs
- PR #512 fix bug for `on` parameter in `DataFrame.merge` to allow for None or single column name
- PR #511 Updated python/cudf/bindings/join.pyx to fix cudf merge printing out dtypes
- PR #513 `.gitignore` tweaks
- PR #521 Add `assert_eq` function for testing
- PR #537 Fix CMAKE_CUDA_STANDARD_REQURIED typo in CMakeLists.txt
- PR #447 Fix silent failure in initializing DataFrame from generator
- PR #545 Temporarily disable csv reader thousands test to prevent segfault (test re-enabled in PR #501)
- PR #559 Fix Assertion error while using `applymap` to change the output dtype
- PR #575 Update `print_env.sh` script to better handle missing commands
- PR #612 Prevent an exception from occuring with true division on integer series.
- PR #630 Fix deprecation warning for `pd.core.common.is_categorical_dtype`
- PR #622 Fix Series.append() behaviour when appending values with different numeric dtype
- PR #603 Fix error while creating an empty column using None.
- PR #673 Fix array of strings not being caught in from_pandas
- PR #644 Fix return type and column support of dataframe.quantile()
- PR #634 Fix create `DataFrame.from_pandas()` with numeric column names
- PR #654 Add resolution check for GDF_TIMESTAMP in Join
- PR #648 Enforce one-to-one copy required when using `numba>=0.42.0`
- PR #645 Fix cmake build type handling not setting debug options when CMAKE_BUILD_TYPE=="Debug"
- PR #669 Fix GIL deadlock when launching multiple python threads that make Cython calls
- PR #665 Reworked the hash map to add a way to report the destination partition for a key
- PR #670 CMAKE: Fix env include path taking precedence over libcudf source headers
- PR #674 Check for gdf supported column types
- PR #677 Fix 'gdf_csv_test_Dates' gtest failure due to missing nrows parameter
- PR #604 Fix the parsing errors while reading a csv file using `sep` instead of `delimiter`.
- PR #686 Fix converting nulls to NaT values when converting Series to Pandas/Numpy
- PR #689 CSV Reader: Fix behavior with skiprows+header to match pandas implementation
- PR #691 Fixes Join on empty input DFs
- PR #706 CSV Reader: Fix broken dtype inference when whitespace is in data
- PR #717 CSV reader: fix behavior when parsing a csv file with no data rows
- PR #724 CSV Reader: fix build issue due to parameter type mismatch in a std::max call
- PR #734 Prevents reading undefined memory in gpu_expand_mask_bits numba kernel
- PR #747 CSV Reader: fix an issue where CUDA allocations fail with some large input files
- PR #750 Fix race condition for handling NVStrings in CMake
- PR #719 Fix merge column ordering
- PR #770 Fix issue where RMM submodule pointed to wrong branch and pin other to correct branches
- PR #778 Fix hard coded ABI off setting
- PR #784 Update RMM submodule commit-ish and pip paths
- PR #794 Update `rmm::exec_policy` usage to fix segmentation faults when used as temprory allocator.
- PR #800 Point git submodules to branches of forks instead of exact commits


# cuDF 0.4.0 (05 Dec 2018)

## New Features

- PR #398 add pandas-compatible `DataFrame.shape()` and `Series.shape()`
- PR #394 New documentation feature "10 Minutes to cuDF"
- PR #361 CSV Reader: Add support for strings with delimiters

## Improvements

 - PR #436 Improvements for type_dispatcher and wrapper structs
 - PR #429 Add CHANGELOG.md (this file)
 - PR #266 use faster CUDA-accelerated DataFrame column/Series concatenation.
 - PR #379 new C++ `type_dispatcher` reduces code complexity in supporting many data types.
 - PR #349 Improve performance for creating columns from memoryview objects
 - PR #445 Update reductions to use type_dispatcher. Adds integer types support to sum_of_squares.
 - PR #448 Improve installation instructions in README.md
 - PR #456 Change default CMake build to Release, and added option for disabling compilation of tests

## Bug Fixes

 - PR #444 Fix csv_test CUDA too many resources requested fail.
 - PR #396 added missing output buffer in validity tests for groupbys.
 - PR #408 Dockerfile updates for source reorganization
 - PR #437 Add cffi to Dockerfile conda env, fixes "cannot import name 'librmm'"
 - PR #417 Fix `map_test` failure with CUDA 10
 - PR #414 Fix CMake installation include file paths
 - PR #418 Properly cast string dtypes to programmatic dtypes when instantiating columns
 - PR #427 Fix and tests for Concatenation illegal memory access with nulls


# cuDF 0.3.0 (23 Nov 2018)

## New Features

 - PR #336 CSV Reader string support

## Improvements

 - PR #354 source code refactored for better organization. CMake build system overhaul. Beginning of transition to Cython bindings.
 - PR #290 Add support for typecasting to/from datetime dtype
 - PR #323 Add handling pyarrow boolean arrays in input/out, add tests
 - PR #325 GDF_VALIDITY_UNSUPPORTED now returned for algorithms that don't support non-empty valid bitmasks
 - PR #381 Faster InputTooLarge Join test completes in ms rather than minutes.
 - PR #373 .gitignore improvements
 - PR #367 Doc cleanup & examples for DataFrame methods
 - PR #333 Add Rapids Memory Manager documentation
 - PR #321 Rapids Memory Manager adds file/line location logging and convenience macros
 - PR #334 Implement DataFrame `__copy__` and `__deepcopy__`
 - PR #271 Add NVTX ranges to pygdf
 - PR #311 Document system requirements for conda install

## Bug Fixes

 - PR #337 Retain index on `scale()` function
 - PR #344 Fix test failure due to PyArrow 0.11 Boolean handling
 - PR #364 Remove noexcept from managed_allocator;  CMakeLists fix for NVstrings
 - PR #357 Fix bug that made all series be considered booleans for indexing
 - PR #351 replace conda env configuration for developers
 - PRs #346 #360 Fix CSV reading of negative numbers
 - PR #342 Fix CMake to use conda-installed nvstrings
 - PR #341 Preserve categorical dtype after groupby aggregations
 - PR #315 ReadTheDocs build update to fix missing libcuda.so
 - PR #320 FIX out-of-bounds access error in reductions.cu
 - PR #319 Fix out-of-bounds memory access in libcudf count_valid_bits
 - PR #303 Fix printing empty dataframe


# cuDF 0.2.0 and cuDF 0.1.0

These were initial releases of cuDF based on previously separate pyGDF and libGDF libraries.<|MERGE_RESOLUTION|>--- conflicted
+++ resolved
@@ -1,19 +1,13 @@
 # cuDF 0.12.0 (Date TBD)
 
 ## New Features
-<<<<<<< HEAD
 - PR #3224 Define and implement new join APIs.
-=======
 - PR #3284 Add gpu-accelerated parquet writer
->>>>>>> f8c1c0d5
 
 ## Improvements
 
 ## Bug Fixes
-<<<<<<< HEAD
-=======
 -PR #3549 Fix index name issue with iloc with RangeIndex
->>>>>>> f8c1c0d5
 
 
 # cuDF 0.11.0 (Date TBD)
