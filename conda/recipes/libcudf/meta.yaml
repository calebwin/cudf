# Copyright (c) 2018, NVIDIA CORPORATION.

{% set version = environ.get('GIT_DESCRIBE_TAG', '0.0.0.dev').lstrip('v') + environ.get('VERSION_SUFFIX', '') %}
{% set minor_version =  version.split('.')[0] + '.' + version.split('.')[1] %}
{% set cuda_version='.'.join(environ.get('CUDA_VERSION', '10.1').split('.')[:2]) %}

package:
  name: libcudf
  version: {{ version }}

source:
  git_url: ../../..

build:
  number: {{ GIT_DESCRIBE_NUMBER }}
  string: cuda{{ cuda_version }}_{{ GIT_DESCRIBE_HASH }}_{{ GIT_DESCRIBE_NUMBER }}
  script_env:
    - CC
    - CXX
    - CUDAHOSTCXX
    - PARALLEL_LEVEL
    - VERSION_SUFFIX
  run_exports:
    - {{ pin_subpackage("libcudf", max_pin="x.x") }}

requirements:
  build:
    - cmake >=3.17.0
  host:
    - librmm {{ minor_version }}.*
    - cudatoolkit {{ cuda_version }}.*
    - arrow-cpp 1.0.1.*
    - arrow-cpp-proc * cuda
    - flatbuffers
    - boost-cpp >=1.72.0
    - dlpack
  run:
    - {{ pin_compatible('cudatoolkit', max_pin='x.x') }}
    - dlpack
    - arrow-cpp-proc * cuda
    - boost-cpp >=1.72.0

test:
  commands:
    - test -f $PREFIX/lib/libcudf.so
    - test -f $PREFIX/lib/libcudftestutil.a
    - test -f $PREFIX/include/cudf/aggregation.hpp
    - test -f $PREFIX/include/cudf/binaryop.hpp
    - test -f $PREFIX/include/cudf/column/column_factories.hpp
    - test -f $PREFIX/include/cudf/column/column.hpp
    - test -f $PREFIX/include/cudf/column/column_view.hpp
    - test -f $PREFIX/include/cudf/concatenate.hpp
    - test -f $PREFIX/include/cudf/copying.hpp
    - test -f $PREFIX/include/cudf/datetime.hpp
    - test -f $PREFIX/include/cudf/detail/aggregation/aggregation.hpp
    - test -f $PREFIX/include/cudf/detail/aggregation/result_cache.hpp
    - test -f $PREFIX/include/cudf/detail/binaryop.hpp
    - test -f $PREFIX/include/cudf/detail/concatenate.hpp
    - test -f $PREFIX/include/cudf/detail/copy.hpp
    - test -f $PREFIX/include/cudf/detail/fill.hpp
    - test -f $PREFIX/include/cudf/detail/gather.hpp
    - test -f $PREFIX/include/cudf/detail/groupby.hpp
    - test -f $PREFIX/include/cudf/detail/groupby/sort_helper.hpp
    - test -f $PREFIX/include/cudf/detail/hashing.hpp
    - test -f $PREFIX/include/cudf/detail/interop.hpp
    - test -f $PREFIX/include/cudf/detail/null_mask.hpp
    - test -f $PREFIX/include/cudf/detail/nvtx/nvtx3.hpp
    - test -f $PREFIX/include/cudf/detail/nvtx/ranges.hpp
    - test -f $PREFIX/include/cudf/detail/reduction_functions.hpp
    - test -f $PREFIX/include/cudf/detail/repeat.hpp
    - test -f $PREFIX/include/cudf/detail/replace.hpp
    - test -f $PREFIX/include/cudf/detail/reshape.hpp
    - test -f $PREFIX/include/cudf/detail/scatter.hpp
    - test -f $PREFIX/include/cudf/detail/search.hpp
    - test -f $PREFIX/include/cudf/detail/sequence.hpp
    - test -f $PREFIX/include/cudf/detail/sorting.hpp
    - test -f $PREFIX/include/cudf/detail/stream_compaction.hpp
    - test -f $PREFIX/include/cudf/detail/transform.hpp
    - test -f $PREFIX/include/cudf/detail/transpose.hpp
    - test -f $PREFIX/include/cudf/detail/unary.hpp
    - test -f $PREFIX/include/cudf/detail/utilities/integer_utils.hpp
    - test -f $PREFIX/include/cudf/detail/utilities/int_fastdiv.h
    - test -f $PREFIX/include/cudf/dictionary/detail/concatenate.hpp
    - test -f $PREFIX/include/cudf/dictionary/detail/encode.hpp
    - test -f $PREFIX/include/cudf/dictionary/detail/search.hpp
    - test -f $PREFIX/include/cudf/dictionary/detail/update_keys.hpp
    - test -f $PREFIX/include/cudf/dictionary/dictionary_column_view.hpp
    - test -f $PREFIX/include/cudf/dictionary/dictionary_factories.hpp
    - test -f $PREFIX/include/cudf/dictionary/encode.hpp
    - test -f $PREFIX/include/cudf/dictionary/search.hpp
    - test -f $PREFIX/include/cudf/dictionary/update_keys.hpp
    - test -f $PREFIX/include/cudf/filling.hpp
    - test -f $PREFIX/include/cudf/fixed_point/fixed_point.hpp
    - test -f $PREFIX/include/cudf/groupby.hpp
    - test -f $PREFIX/include/cudf/hashing.hpp
    - test -f $PREFIX/include/cudf/interop.hpp
<<<<<<< HEAD
    - test -f $PREFIX/include/cudf/io/avro.hpp
=======
    - test -f $PREFIX/include/cudf/io/detail/parquet.hpp
>>>>>>> ac39e372
    - test -f $PREFIX/include/cudf/io/data_sink.hpp
    - test -f $PREFIX/include/cudf/io/detail/avro.hpp
    - test -f $PREFIX/include/cudf/io/detail/json.hpp
    - test -f $PREFIX/include/cudf/io/datasource.hpp
    - test -f $PREFIX/include/cudf/io/functions.hpp
<<<<<<< HEAD
    - test -f $PREFIX/include/cudf/io/json.hpp
=======
    - test -f $PREFIX/include/cudf/io/parquet.hpp
>>>>>>> ac39e372
    - test -f $PREFIX/include/cudf/io/readers.hpp
    - test -f $PREFIX/include/cudf/io/types.hpp
    - test -f $PREFIX/include/cudf/io/writers.hpp
    - test -f $PREFIX/include/cudf/ipc.hpp
    - test -f $PREFIX/include/cudf/join.hpp
    - test -f $PREFIX/include/cudf/lists/detail/concatenate.hpp
    - test -f $PREFIX/include/cudf/lists/detail/copying.hpp
    - test -f $PREFIX/include/cudf/lists/extract.hpp
    - test -f $PREFIX/include/cudf/lists/lists_column_view.hpp
    - test -f $PREFIX/include/cudf/merge.hpp
    - test -f $PREFIX/include/cudf/null_mask.hpp
    - test -f $PREFIX/include/cudf/partitioning.hpp
    - test -f $PREFIX/include/cudf/quantiles.hpp
    - test -f $PREFIX/include/cudf/reduction.hpp
    - test -f $PREFIX/include/cudf/replace.hpp
    - test -f $PREFIX/include/cudf/reshape.hpp
    - test -f $PREFIX/include/cudf/rolling.hpp
    - test -f $PREFIX/include/cudf/scalar/scalar_factories.hpp
    - test -f $PREFIX/include/cudf/scalar/scalar.hpp
    - test -f $PREFIX/include/cudf/search.hpp
    - test -f $PREFIX/include/cudf/sorting.hpp
    - test -f $PREFIX/include/cudf/stream_compaction.hpp
    - test -f $PREFIX/include/cudf/strings/attributes.hpp
    - test -f $PREFIX/include/cudf/strings/capitalize.hpp
    - test -f $PREFIX/include/cudf/strings/case.hpp
    - test -f $PREFIX/include/cudf/strings/char_types/char_cases.hpp
    - test -f $PREFIX/include/cudf/strings/char_types/char_types.hpp
    - test -f $PREFIX/include/cudf/strings/combine.hpp
    - test -f $PREFIX/include/cudf/strings/contains.hpp
    - test -f $PREFIX/include/cudf/strings/convert/convert_booleans.hpp
    - test -f $PREFIX/include/cudf/strings/convert/convert_datetime.hpp
    - test -f $PREFIX/include/cudf/strings/convert/convert_durations.hpp
    - test -f $PREFIX/include/cudf/strings/convert/convert_floats.hpp
    - test -f $PREFIX/include/cudf/strings/convert/convert_integers.hpp
    - test -f $PREFIX/include/cudf/strings/convert/convert_ipv4.hpp
    - test -f $PREFIX/include/cudf/strings/convert/convert_urls.hpp
    - test -f $PREFIX/include/cudf/strings/copying.hpp
    - test -f $PREFIX/include/cudf/strings/detail/combine.hpp
    - test -f $PREFIX/include/cudf/strings/detail/concatenate.hpp
    - test -f $PREFIX/include/cudf/strings/detail/converters.hpp
    - test -f $PREFIX/include/cudf/strings/detail/fill.hpp
    - test -f $PREFIX/include/cudf/strings/detail/utilities.hpp
    - test -f $PREFIX/include/cudf/strings/extract.hpp
    - test -f $PREFIX/include/cudf/strings/findall.hpp
    - test -f $PREFIX/include/cudf/strings/find.hpp
    - test -f $PREFIX/include/cudf/strings/find_multiple.hpp
    - test -f $PREFIX/include/cudf/strings/padding.hpp
    - test -f $PREFIX/include/cudf/strings/replace.hpp
    - test -f $PREFIX/include/cudf/strings/replace_re.hpp
    - test -f $PREFIX/include/cudf/strings/sorting.hpp
    - test -f $PREFIX/include/cudf/strings/split/partition.hpp
    - test -f $PREFIX/include/cudf/strings/split/split.hpp
    - test -f $PREFIX/include/cudf/strings/strings_column_view.hpp
    - test -f $PREFIX/include/cudf/strings/strip.hpp
    - test -f $PREFIX/include/cudf/strings/substring.hpp
    - test -f $PREFIX/include/cudf/strings/translate.hpp
    - test -f $PREFIX/include/cudf/strings/wrap.hpp
    - test -f $PREFIX/include/cudf/structs/structs_column_view.hpp
    - test -f $PREFIX/include/cudf/structs/struct_view.hpp
    - test -f $PREFIX/include/cudf/table/table.hpp
    - test -f $PREFIX/include/cudf/table/table_view.hpp
    - test -f $PREFIX/include/cudf/transform.hpp
    - test -f $PREFIX/include/cudf/transpose.hpp
    - test -f $PREFIX/include/cudf/types.hpp
    - test -f $PREFIX/include/cudf/unary.hpp
    - test -f $PREFIX/include/cudf/utilities/bit.hpp
    - test -f $PREFIX/include/cudf/utilities/error.hpp
    - test -f $PREFIX/include/cudf/utilities/traits.hpp
    - test -f $PREFIX/include/cudf/utilities/type_dispatcher.hpp
    - test -f $PREFIX/include/cudf/wrappers/dictionary.hpp
    - test -f $PREFIX/include/cudf/wrappers/durations.hpp
    - test -f $PREFIX/include/cudf/wrappers/timestamps.hpp

about:
  home: http://rapids.ai/
  license: Apache-2.0
  license_family: Apache
  license_file: LICENSE
  summary: libcudf library<|MERGE_RESOLUTION|>--- conflicted
+++ resolved
@@ -94,21 +94,15 @@
     - test -f $PREFIX/include/cudf/groupby.hpp
     - test -f $PREFIX/include/cudf/hashing.hpp
     - test -f $PREFIX/include/cudf/interop.hpp
-<<<<<<< HEAD
     - test -f $PREFIX/include/cudf/io/avro.hpp
-=======
     - test -f $PREFIX/include/cudf/io/detail/parquet.hpp
->>>>>>> ac39e372
     - test -f $PREFIX/include/cudf/io/data_sink.hpp
     - test -f $PREFIX/include/cudf/io/detail/avro.hpp
     - test -f $PREFIX/include/cudf/io/detail/json.hpp
     - test -f $PREFIX/include/cudf/io/datasource.hpp
     - test -f $PREFIX/include/cudf/io/functions.hpp
-<<<<<<< HEAD
     - test -f $PREFIX/include/cudf/io/json.hpp
-=======
     - test -f $PREFIX/include/cudf/io/parquet.hpp
->>>>>>> ac39e372
     - test -f $PREFIX/include/cudf/io/readers.hpp
     - test -f $PREFIX/include/cudf/io/types.hpp
     - test -f $PREFIX/include/cudf/io/writers.hpp
