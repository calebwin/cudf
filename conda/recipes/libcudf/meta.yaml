--- conflicted
+++ resolved
@@ -96,11 +96,8 @@
     - test -f $PREFIX/include/cudf/interop.hpp
     - test -f $PREFIX/include/cudf/io/data_sink.hpp
     - test -f $PREFIX/include/cudf/io/datasource.hpp
-<<<<<<< HEAD
     - test -f $PREFIX/include/cudf/io/orc_metadata.hpp
-=======
     - test -f $PREFIX/include/cudf/io/detail/orc.hpp
->>>>>>> 082f2619
     - test -f $PREFIX/include/cudf/io/functions.hpp
     - test -f $PREFIX/include/cudf/io/orc.hpp
     - test -f $PREFIX/include/cudf/io/readers.hpp
