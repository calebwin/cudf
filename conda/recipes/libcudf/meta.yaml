# Copyright (c) 2018, NVIDIA CORPORATION.

{% set version = environ.get('GIT_DESCRIBE_TAG', '0.0.0.dev').lstrip('v') + environ.get('VERSION_SUFFIX', '') %}
{% set minor_version =  version.split('.')[0] + '.' + version.split('.')[1] %}
{% set cuda_version='.'.join(environ.get('CUDA_VERSION', '10.1').split('.')[:2]) %}

package:
  name: libcudf
  version: {{ version }}

source:
  git_url: ../../..

build:
  number: {{ GIT_DESCRIBE_NUMBER }}
  string: cuda{{ cuda_version }}_{{ GIT_DESCRIBE_HASH }}_{{ GIT_DESCRIBE_NUMBER }}
  script_env:
    - CC
    - CXX
    - CUDAHOSTCXX
    - PARALLEL_LEVEL
    - VERSION_SUFFIX
  run_exports:
    - {{ pin_subpackage("libcudf", max_pin="x.x") }}

requirements:
  build:
    - cmake >=3.17.0
  host:
    - librmm {{ minor_version }}.*
    - cudatoolkit {{ cuda_version }}.*
    - arrow-cpp 1.0.1.*
    - arrow-cpp-proc * cuda
    - flatbuffers
    - boost-cpp >=1.72.0
    - dlpack
  run:
    - {{ pin_compatible('cudatoolkit', max_pin='x.x') }}
    - dlpack
    - arrow-cpp-proc * cuda
    - boost-cpp >=1.72.0

test:
  commands:
    - test -f $PREFIX/lib/libcudf.so
    - test -f $PREFIX/lib/libcudftestutil.a
    - test -f $PREFIX/include/cudf/aggregation.hpp
    - test -f $PREFIX/include/cudf/binaryop.hpp
    - test -f $PREFIX/include/cudf/column/column_factories.hpp
    - test -f $PREFIX/include/cudf/column/column.hpp
    - test -f $PREFIX/include/cudf/column/column_view.hpp
    - test -f $PREFIX/include/cudf/concatenate.hpp
    - test -f $PREFIX/include/cudf/copying.hpp
    - test -f $PREFIX/include/cudf/datetime.hpp
    - test -f $PREFIX/include/cudf/detail/aggregation/aggregation.hpp
    - test -f $PREFIX/include/cudf/detail/aggregation/result_cache.hpp
    - test -f $PREFIX/include/cudf/detail/binaryop.hpp
    - test -f $PREFIX/include/cudf/detail/concatenate.hpp
    - test -f $PREFIX/include/cudf/detail/copy.hpp
    - test -f $PREFIX/include/cudf/detail/fill.hpp
    - test -f $PREFIX/include/cudf/detail/gather.hpp
    - test -f $PREFIX/include/cudf/detail/groupby.hpp
    - test -f $PREFIX/include/cudf/detail/groupby/sort_helper.hpp
    - test -f $PREFIX/include/cudf/detail/hashing.hpp
    - test -f $PREFIX/include/cudf/detail/interop.hpp
    - test -f $PREFIX/include/cudf/detail/null_mask.hpp
    - test -f $PREFIX/include/cudf/detail/nvtx/nvtx3.hpp
    - test -f $PREFIX/include/cudf/detail/nvtx/ranges.hpp
    - test -f $PREFIX/include/cudf/detail/reduction_functions.hpp
    - test -f $PREFIX/include/cudf/detail/repeat.hpp
    - test -f $PREFIX/include/cudf/detail/replace.hpp
    - test -f $PREFIX/include/cudf/detail/reshape.hpp
    - test -f $PREFIX/include/cudf/detail/scatter.hpp
    - test -f $PREFIX/include/cudf/detail/search.hpp
    - test -f $PREFIX/include/cudf/detail/sequence.hpp
    - test -f $PREFIX/include/cudf/detail/sorting.hpp
    - test -f $PREFIX/include/cudf/detail/stream_compaction.hpp
    - test -f $PREFIX/include/cudf/detail/transform.hpp
    - test -f $PREFIX/include/cudf/detail/transpose.hpp
    - test -f $PREFIX/include/cudf/detail/unary.hpp
    - test -f $PREFIX/include/cudf/detail/utilities/integer_utils.hpp
    - test -f $PREFIX/include/cudf/detail/utilities/int_fastdiv.h
    - test -f $PREFIX/include/cudf/dictionary/detail/concatenate.hpp
    - test -f $PREFIX/include/cudf/dictionary/detail/encode.hpp
    - test -f $PREFIX/include/cudf/dictionary/detail/search.hpp
    - test -f $PREFIX/include/cudf/dictionary/detail/update_keys.hpp
    - test -f $PREFIX/include/cudf/dictionary/dictionary_column_view.hpp
    - test -f $PREFIX/include/cudf/dictionary/dictionary_factories.hpp
    - test -f $PREFIX/include/cudf/dictionary/encode.hpp
    - test -f $PREFIX/include/cudf/dictionary/search.hpp
    - test -f $PREFIX/include/cudf/dictionary/update_keys.hpp
    - test -f $PREFIX/include/cudf/filling.hpp
    - test -f $PREFIX/include/cudf/fixed_point/fixed_point.hpp
    - test -f $PREFIX/include/cudf/groupby.hpp
    - test -f $PREFIX/include/cudf/hashing.hpp
    - test -f $PREFIX/include/cudf/interop.hpp
    - test -f $PREFIX/include/cudf/io/avro.hpp
    - test -f $PREFIX/include/cudf/io/data_sink.hpp
    - test -f $PREFIX/include/cudf/io/datasource.hpp
<<<<<<< HEAD
    - test -f $PREFIX/include/cudf/io/orc_metadata.hpp
=======
    - test -f $PREFIX/include/cudf/io/detail/avro.hpp
    - test -f $PREFIX/include/cudf/io/detail/json.hpp
>>>>>>> bf960ced
    - test -f $PREFIX/include/cudf/io/detail/orc.hpp
    - test -f $PREFIX/include/cudf/io/detail/parquet.hpp
    - test -f $PREFIX/include/cudf/io/functions.hpp
    - test -f $PREFIX/include/cudf/io/json.hpp
    - test -f $PREFIX/include/cudf/io/orc.hpp
    - test -f $PREFIX/include/cudf/io/parquet.hpp
    - test -f $PREFIX/include/cudf/io/readers.hpp
    - test -f $PREFIX/include/cudf/io/types.hpp
    - test -f $PREFIX/include/cudf/io/writers.hpp
    - test -f $PREFIX/include/cudf/ipc.hpp
    - test -f $PREFIX/include/cudf/join.hpp
    - test -f $PREFIX/include/cudf/lists/detail/concatenate.hpp
    - test -f $PREFIX/include/cudf/lists/detail/copying.hpp
    - test -f $PREFIX/include/cudf/lists/extract.hpp
    - test -f $PREFIX/include/cudf/lists/lists_column_view.hpp
    - test -f $PREFIX/include/cudf/merge.hpp
    - test -f $PREFIX/include/cudf/null_mask.hpp
    - test -f $PREFIX/include/cudf/partitioning.hpp
    - test -f $PREFIX/include/cudf/quantiles.hpp
    - test -f $PREFIX/include/cudf/reduction.hpp
    - test -f $PREFIX/include/cudf/replace.hpp
    - test -f $PREFIX/include/cudf/reshape.hpp
    - test -f $PREFIX/include/cudf/rolling.hpp
    - test -f $PREFIX/include/cudf/scalar/scalar_factories.hpp
    - test -f $PREFIX/include/cudf/scalar/scalar.hpp
    - test -f $PREFIX/include/cudf/search.hpp
    - test -f $PREFIX/include/cudf/sorting.hpp
    - test -f $PREFIX/include/cudf/stream_compaction.hpp
    - test -f $PREFIX/include/cudf/strings/attributes.hpp
    - test -f $PREFIX/include/cudf/strings/capitalize.hpp
    - test -f $PREFIX/include/cudf/strings/case.hpp
    - test -f $PREFIX/include/cudf/strings/char_types/char_cases.hpp
    - test -f $PREFIX/include/cudf/strings/char_types/char_types.hpp
    - test -f $PREFIX/include/cudf/strings/combine.hpp
    - test -f $PREFIX/include/cudf/strings/contains.hpp
    - test -f $PREFIX/include/cudf/strings/convert/convert_booleans.hpp
    - test -f $PREFIX/include/cudf/strings/convert/convert_datetime.hpp
    - test -f $PREFIX/include/cudf/strings/convert/convert_durations.hpp
    - test -f $PREFIX/include/cudf/strings/convert/convert_floats.hpp
    - test -f $PREFIX/include/cudf/strings/convert/convert_integers.hpp
    - test -f $PREFIX/include/cudf/strings/convert/convert_ipv4.hpp
    - test -f $PREFIX/include/cudf/strings/convert/convert_urls.hpp
    - test -f $PREFIX/include/cudf/strings/copying.hpp
    - test -f $PREFIX/include/cudf/strings/detail/combine.hpp
    - test -f $PREFIX/include/cudf/strings/detail/concatenate.hpp
    - test -f $PREFIX/include/cudf/strings/detail/converters.hpp
    - test -f $PREFIX/include/cudf/strings/detail/fill.hpp
    - test -f $PREFIX/include/cudf/strings/detail/utilities.hpp
    - test -f $PREFIX/include/cudf/strings/extract.hpp
    - test -f $PREFIX/include/cudf/strings/findall.hpp
    - test -f $PREFIX/include/cudf/strings/find.hpp
    - test -f $PREFIX/include/cudf/strings/find_multiple.hpp
    - test -f $PREFIX/include/cudf/strings/padding.hpp
    - test -f $PREFIX/include/cudf/strings/replace.hpp
    - test -f $PREFIX/include/cudf/strings/replace_re.hpp
    - test -f $PREFIX/include/cudf/strings/sorting.hpp
    - test -f $PREFIX/include/cudf/strings/split/partition.hpp
    - test -f $PREFIX/include/cudf/strings/split/split.hpp
    - test -f $PREFIX/include/cudf/strings/strings_column_view.hpp
    - test -f $PREFIX/include/cudf/strings/strip.hpp
    - test -f $PREFIX/include/cudf/strings/substring.hpp
    - test -f $PREFIX/include/cudf/strings/translate.hpp
    - test -f $PREFIX/include/cudf/strings/wrap.hpp
    - test -f $PREFIX/include/cudf/structs/structs_column_view.hpp
    - test -f $PREFIX/include/cudf/structs/struct_view.hpp
    - test -f $PREFIX/include/cudf/table/table.hpp
    - test -f $PREFIX/include/cudf/table/table_view.hpp
    - test -f $PREFIX/include/cudf/transform.hpp
    - test -f $PREFIX/include/cudf/transpose.hpp
    - test -f $PREFIX/include/cudf/types.hpp
    - test -f $PREFIX/include/cudf/unary.hpp
    - test -f $PREFIX/include/cudf/utilities/bit.hpp
    - test -f $PREFIX/include/cudf/utilities/error.hpp
    - test -f $PREFIX/include/cudf/utilities/traits.hpp
    - test -f $PREFIX/include/cudf/utilities/type_dispatcher.hpp
    - test -f $PREFIX/include/cudf/wrappers/dictionary.hpp
    - test -f $PREFIX/include/cudf/wrappers/durations.hpp
    - test -f $PREFIX/include/cudf/wrappers/timestamps.hpp

about:
  home: http://rapids.ai/
  license: Apache-2.0
  license_family: Apache
  license_file: LICENSE
  summary: libcudf library<|MERGE_RESOLUTION|>--- conflicted
+++ resolved
@@ -97,12 +97,9 @@
     - test -f $PREFIX/include/cudf/io/avro.hpp
     - test -f $PREFIX/include/cudf/io/data_sink.hpp
     - test -f $PREFIX/include/cudf/io/datasource.hpp
-<<<<<<< HEAD
     - test -f $PREFIX/include/cudf/io/orc_metadata.hpp
-=======
     - test -f $PREFIX/include/cudf/io/detail/avro.hpp
     - test -f $PREFIX/include/cudf/io/detail/json.hpp
->>>>>>> bf960ced
     - test -f $PREFIX/include/cudf/io/detail/orc.hpp
     - test -f $PREFIX/include/cudf/io/detail/parquet.hpp
     - test -f $PREFIX/include/cudf/io/functions.hpp
