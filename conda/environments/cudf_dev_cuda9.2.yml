name: cudf_dev
channels:
  - rapidsai
  - nvidia
  - rapidsai-nightly
  - conda-forge
  - defaults
dependencies:
<<<<<<< HEAD
  - cupy>=6.6.0,<8.0.0a0
  - rmm=0.13.*
=======
  - cupy>=6.6.0,<8.0.0a0,!=7.1.0
  - rmm=0.12.*
>>>>>>> 3a0e87f3
  - cmake>=3.12
  - cmake_setuptools>=0.1.3
  - python>=3.6,<3.8
  - numba>=0.46
  - pandas>=0.25,<0.26
  - pyarrow=0.15.0
  - fastavro>=0.22.9
  - notebook>=0.5.0
  - cython>=0.29,<0.30
  - fsspec>=0.3.3
  - pytest
  - sphinx
  - sphinx_rtd_theme
  - sphinxcontrib-websupport
  - nbsphinx
  - numpydoc
  - ipython
  - recommonmark
  - pandoc=<2.0.0
  - cudatoolkit=9.2
  - pip
  - partd
  - flake8
  - black
  - isort
  - pre_commit
  - dask>=2.1.0
  - distributed>=2.1.0
  - streamz
  - dlpack
  - arrow-cpp=0.15.0
  - boost-cpp
  - double-conversion
  - rapidjson
  - flatbuffers
  - hypothesis
  - pip:
      - sphinx-markdown-tables
      - git+https://github.com/dask/dask.git
      - git+https://github.com/dask/distributed.git
      - git+https://github.com/python-streamz/streamz.git<|MERGE_RESOLUTION|>--- conflicted
+++ resolved
@@ -6,13 +6,8 @@
   - conda-forge
   - defaults
 dependencies:
-<<<<<<< HEAD
-  - cupy>=6.6.0,<8.0.0a0
+  - cupy>=6.6.0,<8.0.0a0,!=7.1.0
   - rmm=0.13.*
-=======
-  - cupy>=6.6.0,<8.0.0a0,!=7.1.0
-  - rmm=0.12.*
->>>>>>> 3a0e87f3
   - cmake>=3.12
   - cmake_setuptools>=0.1.3
   - python>=3.6,<3.8
